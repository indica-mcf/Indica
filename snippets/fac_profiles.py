import matplotlib.pylab as plt
import numpy as np
from xarray import DataArray


class main_plasma_profs:
    def __init__(self):
        """Make fake plasma profiles for electron density, electron and ion
        temperature, toroidal rotation

        Initialization already calculates default profiles and saves
        them as class attributes

        Results are saved as xarray.DataArray

        """

        self.h_mode()

    def h_mode(self, te_0=3.5e3, ti_0=3.5e3, ne_0=6.0e19, vrot_0=1.5e5):

        self.te = self.build_temperature(
<<<<<<< HEAD
            y_0=te_0, y_ped=ti_0 / 4.0, x_ped=0.95, datatype=("temperature", "electron")
        )
        self.ti = self.build_temperature(
            y_0=ti_0, y_ped=ti_0 / 4.0, x_ped=0.95, datatype=("temperature", "ion")
        )
        self.ne = self.build_density(
            y_0=ne_0, y_ped=ne_0 / 2.0, x_ped=0.95, datatype=("density", "electron")
=======
            y_0=te_0,
            y_ped=ti_0 / 4.0,
            x_ped=0.95,
            datatype=("temperature", "electrons"),
        )
        self.ti = self.build_temperature(
            y_0=ti_0, y_ped=ti_0 / 4.0, x_ped=0.95, datatype=("temperature", "ions")
        )
        self.ne = self.build_density(
            y_0=ne_0, y_ped=ne_0 / 2.0, x_ped=0.95, datatype=("density", "electrons")
>>>>>>> f434911c
        )
        self.vrot = self.build_rotation(
            y_0=vrot_0,
            y_ped=vrot_0 / 1.5,
            x_ped=0.8,
            w_edge=0.25,
<<<<<<< HEAD
            datatype=("rotation", "ion"),
=======
            datatype=("rotation", "ions"),
>>>>>>> f434911c
        )

    def l_mode(self, te_0=1.0e3, ti_0=1.0e3, ne_0=6.0e19, vrot_0=0.5e5):

        self.te = self.build_temperature(
<<<<<<< HEAD
            y_0=te_0, y_ped=te_0 / 6.0, x_ped=0.85, datatype=("temperature", "electron")
        )
        self.ti = self.build_temperature(
            y_0=ti_0, y_ped=ti_0 / 6.0, x_ped=0.85, datatype=("temperature", "ion")
        )
        self.ne = self.build_density(
            y_0=ne_0, y_ped=ne_0 / 2.0, x_ped=0.85, datatype=("density", "electron")
=======
            y_0=te_0,
            y_ped=te_0 / 3.0,
            x_ped=0.85,
            datatype=("temperature", "electrons"),
        )
        self.ti = self.build_temperature(
            y_0=ti_0, y_ped=ti_0 / 3.0, x_ped=0.85, datatype=("temperature", "ions")
        )
        self.ne = self.build_density(
            y_0=ne_0, y_ped=ne_0 / 5.0, x_ped=0.85, datatype=("density", "electrons")
>>>>>>> f434911c
        )
        self.vrot = self.build_rotation(
            y_0=vrot_0,
            y_ped=vrot_0 / 1.5,
            x_ped=0.8,
            w_edge=0.25,
<<<<<<< HEAD
            datatype=("rotation", "ion"),
=======
            datatype=("rotation", "ions"),
>>>>>>> f434911c
        )

    def build_temperature(
        self,
        y_0=3.0e3,
        y_ped=700.0,
        x_ped=0.95,
        w_core=None,
        w_edge=None,
<<<<<<< HEAD
        datatype=("temperature", "electron"),
=======
        datatype=("temperature", "electrons"),
>>>>>>> f434911c
        peaked=False,
    ) -> DataArray:

        return self.build_profile_gauss(
            y_0, y_ped, x_ped, datatype, w_core=w_core, w_edge=w_edge, peaked=peaked
        )

    def build_density(
        self,
        y_0=6.0e19,
        y_ped=3.0e19,
        x_ped=0.95,
        w_core=None,
        w_edge=None,
<<<<<<< HEAD
        datatype=("density", "electron"),
=======
        datatype=("density", "electrons"),
>>>>>>> f434911c
        peaked=False,
    ) -> DataArray:

        return self.build_profile_gauss(
            y_0, y_ped, x_ped, datatype, w_core=w_core, w_edge=w_edge, peaked=peaked
        )

    def build_rotation(
        self,
        y_0=1.5e5,
        y_ped=1.0e5,
        x_ped=0.8,
        w_core=None,
        w_edge=0.25,
<<<<<<< HEAD
        datatype=("rotation", "ion"),
=======
        datatype=("rotation", "ions"),
>>>>>>> f434911c
        peaked=False,
    ) -> DataArray:

        return self.build_profile_gauss(
            y_0, y_ped, x_ped, datatype, w_core=w_core, w_edge=w_edge, peaked=peaked
        )

    def build_profile_gauss(
        self, y_0, y_ped, x_ped, datatype, w_core=None, w_edge=None, peaked=False
    ) -> DataArray:

        x_core = np.linspace(0, x_ped, 30)
<<<<<<< HEAD
        x_edge = np.linspace(x_ped, 1.05, 15)
=======
        x_edge = np.linspace(x_ped, 1.05, 7)
>>>>>>> f434911c
        x = np.concatenate([x_core[:-1], x_edge])

        x_edge = x[np.where(x >= x_ped)[0]]
        x_core = x[np.where(x <= x_ped)[0]]

        if not w_edge:
            w_edge = np.abs(1.0 - x_ped) / 2.0
        if not w_core:
            w_core = 0.4
        if peaked:
            w_core = 0.3

        y_edge = gaussian(x_edge, y_ped, 1.0, x_ped, w_edge)
        y_core = gaussian(x_core, y_0, y_ped, 0.0, w_core)

        if (np.abs(y_core[-1] - y_edge[0]) / y_edge[0]) > 1.0e-2:
            y_core = (y_core - y_core[-1]) / (y_core[0] - y_core[-1]) * (
                y_core[0] - y_edge[0]
            ) + y_edge[0]
<<<<<<< HEAD
=======

>>>>>>> f434911c
        y = np.concatenate([y_core[:-1], y_edge])

        coords = [("rho_poloidal", x)]
        dims = ["rho_poloidal"]
        attrs = {"datatype": datatype}
<<<<<<< HEAD
        name = datatype[1] + "_" + datatype[0]
=======
        name = datatype[0] + "_" + datatype[1]
>>>>>>> f434911c
        value = DataArray(y, coords, dims, attrs=attrs)
        value.name = name

        return value

    def plot(self):
        if hasattr(self, "te"):
            plt.figure()
            self.te.plot(marker="o", color="b", alpha=0.5)

        if hasattr(self, "ti"):
            plt.figure()
            self.ti.plot(marker="x", color="r", alpha=0.5)

        if hasattr(self, "ne"):
            plt.figure()
            self.ne.plot(marker="x", color="r", alpha=0.5)

        if hasattr(self, "vrot"):
            plt.figure()
            self.vrot.plot(marker="x", color="r", alpha=0.5)


def coord_array(coord_vals, coord_name):
    return DataArray(coord_vals, coords=[(coord_name, coord_vals)])


def gaussian(x, A, B, x_0, w):
    """Build Gaussian with known parameters"""
    return (A - B) * np.exp(-((x - x_0) ** 2) / (2 * w ** 2)) + B<|MERGE_RESOLUTION|>--- conflicted
+++ resolved
@@ -20,7 +20,7 @@
     def h_mode(self, te_0=3.5e3, ti_0=3.5e3, ne_0=6.0e19, vrot_0=1.5e5):
 
         self.te = self.build_temperature(
-<<<<<<< HEAD
+
             y_0=te_0, y_ped=ti_0 / 4.0, x_ped=0.95, datatype=("temperature", "electron")
         )
         self.ti = self.build_temperature(
@@ -28,35 +28,18 @@
         )
         self.ne = self.build_density(
             y_0=ne_0, y_ped=ne_0 / 2.0, x_ped=0.95, datatype=("density", "electron")
-=======
-            y_0=te_0,
-            y_ped=ti_0 / 4.0,
-            x_ped=0.95,
-            datatype=("temperature", "electrons"),
-        )
-        self.ti = self.build_temperature(
-            y_0=ti_0, y_ped=ti_0 / 4.0, x_ped=0.95, datatype=("temperature", "ions")
-        )
-        self.ne = self.build_density(
-            y_0=ne_0, y_ped=ne_0 / 2.0, x_ped=0.95, datatype=("density", "electrons")
->>>>>>> f434911c
         )
         self.vrot = self.build_rotation(
             y_0=vrot_0,
             y_ped=vrot_0 / 1.5,
             x_ped=0.8,
             w_edge=0.25,
-<<<<<<< HEAD
             datatype=("rotation", "ion"),
-=======
-            datatype=("rotation", "ions"),
->>>>>>> f434911c
         )
 
     def l_mode(self, te_0=1.0e3, ti_0=1.0e3, ne_0=6.0e19, vrot_0=0.5e5):
 
         self.te = self.build_temperature(
-<<<<<<< HEAD
             y_0=te_0, y_ped=te_0 / 6.0, x_ped=0.85, datatype=("temperature", "electron")
         )
         self.ti = self.build_temperature(
@@ -64,29 +47,13 @@
         )
         self.ne = self.build_density(
             y_0=ne_0, y_ped=ne_0 / 2.0, x_ped=0.85, datatype=("density", "electron")
-=======
-            y_0=te_0,
-            y_ped=te_0 / 3.0,
-            x_ped=0.85,
-            datatype=("temperature", "electrons"),
-        )
-        self.ti = self.build_temperature(
-            y_0=ti_0, y_ped=ti_0 / 3.0, x_ped=0.85, datatype=("temperature", "ions")
-        )
-        self.ne = self.build_density(
-            y_0=ne_0, y_ped=ne_0 / 5.0, x_ped=0.85, datatype=("density", "electrons")
->>>>>>> f434911c
         )
         self.vrot = self.build_rotation(
             y_0=vrot_0,
             y_ped=vrot_0 / 1.5,
             x_ped=0.8,
             w_edge=0.25,
-<<<<<<< HEAD
             datatype=("rotation", "ion"),
-=======
-            datatype=("rotation", "ions"),
->>>>>>> f434911c
         )
 
     def build_temperature(
@@ -96,11 +63,7 @@
         x_ped=0.95,
         w_core=None,
         w_edge=None,
-<<<<<<< HEAD
         datatype=("temperature", "electron"),
-=======
-        datatype=("temperature", "electrons"),
->>>>>>> f434911c
         peaked=False,
     ) -> DataArray:
 
@@ -115,11 +78,7 @@
         x_ped=0.95,
         w_core=None,
         w_edge=None,
-<<<<<<< HEAD
         datatype=("density", "electron"),
-=======
-        datatype=("density", "electrons"),
->>>>>>> f434911c
         peaked=False,
     ) -> DataArray:
 
@@ -134,11 +93,7 @@
         x_ped=0.8,
         w_core=None,
         w_edge=0.25,
-<<<<<<< HEAD
         datatype=("rotation", "ion"),
-=======
-        datatype=("rotation", "ions"),
->>>>>>> f434911c
         peaked=False,
     ) -> DataArray:
 
@@ -151,11 +106,7 @@
     ) -> DataArray:
 
         x_core = np.linspace(0, x_ped, 30)
-<<<<<<< HEAD
         x_edge = np.linspace(x_ped, 1.05, 15)
-=======
-        x_edge = np.linspace(x_ped, 1.05, 7)
->>>>>>> f434911c
         x = np.concatenate([x_core[:-1], x_edge])
 
         x_edge = x[np.where(x >= x_ped)[0]]
@@ -175,20 +126,12 @@
             y_core = (y_core - y_core[-1]) / (y_core[0] - y_core[-1]) * (
                 y_core[0] - y_edge[0]
             ) + y_edge[0]
-<<<<<<< HEAD
-=======
-
->>>>>>> f434911c
         y = np.concatenate([y_core[:-1], y_edge])
 
         coords = [("rho_poloidal", x)]
         dims = ["rho_poloidal"]
         attrs = {"datatype": datatype}
-<<<<<<< HEAD
         name = datatype[1] + "_" + datatype[0]
-=======
-        name = datatype[0] + "_" + datatype[1]
->>>>>>> f434911c
         value = DataArray(y, coords, dims, attrs=attrs)
         value.name = name
 
