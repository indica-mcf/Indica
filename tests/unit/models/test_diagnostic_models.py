from typing import Callable
from typing import Dict

import numpy as np
import pytest

from indica.models.bolometer_camera import example_run as bolo
from indica.models.charge_exchange import example_run as cxrs
from indica.models.diode_filters import example_run as diodes
from indica.models.equilibrium_reconstruction import example_run as equil_recon
from indica.models.helike_spectroscopy import example_run as helike
from indica.models.interferometry import example_run as interf
from indica.models.plasma import example_run as example_plasma
from indica.models.thomson_scattering import example_run as ts
from indica.models.equilibrium_reconstruction import example_run as equil_recon



EXAMPLES: Dict[str, Callable] = {
    "bolometer_camera": bolo,
    "diode_filters": diodes,
    "interferometry": interf,
    "helike_spectroscopy": helike,
    "thomson_scattering": ts,
    "charge_exchange": cxrs,
    "equilibrium_reconstruction": equil_recon,
}


class TestModels:
    """Test that the model calls run without error"""

    def setup_class(self):
        self.plasma = example_plasma(calc_power_loss=True)
        nt = np.size(self.plasma.t)
        tstart = self.plasma.tstart
        tend = self.plasma.tend
        dt = self.plasma.dt
        it = int(nt / 2.0)
        self.time_single_pass = float(self.plasma.t[it].values)
        self.time_single_fail = float(np.max(self.plasma.equilibrium.rho.t) + 1.0)
        self.time_interp = np.linspace(tstart + dt, tend - dt, num=int(nt / 3))

    def _test_timepoint_pass(self, model_name: str, **kwargs):
        """Test that model can be called for single time-point"""
        _, model, bckc = EXAMPLES[model_name](plasma=self.plasma, **kwargs)
        model(t=self.time_single_pass)

    def _test_timepoint_fail(self, model_name: str, **kwargs):
        """Test that model can be called for single time-point"""
        _, model, bckc = EXAMPLES[model_name](plasma=self.plasma, **kwargs)
        with pytest.raises(Exception):
            model(t=self.time_single_fail)

    def _test_time_interpolation(self, model_name: str, **kwargs):
        """Test that model correctly interpolates data on new axis"""
        _, model, bckc = EXAMPLES[model_name](plasma=self.plasma, **kwargs)
        bckc = model(t=self.time_interp, **kwargs)

        for quantity, value in bckc.items():
            if "t" in value.dims:
                assert np.array_equal(value.t.values, self.time_interp)

    def test_cxrs_timepoint_fail(self):
        self._test_timepoint_fail("charge_exchange")

    def test_cxrs_timepoint_pass(self):
        self._test_timepoint_pass("charge_exchange")

    def test_cxrs_interpolation(self):
        self._test_time_interpolation("charge_exchange")

    def test_ts_timepoint_fail(self):
        self._test_timepoint_fail("thomson_scattering")

    def test_ts_timepoint_pass(self):
        self._test_timepoint_pass("thomson_scattering")

    def test_ts_interpolation(self):
        self._test_time_interpolation("thomson_scattering")

    def test_bolo_timepoint_fail(self):
        self._test_timepoint_fail("bolometer_camera")

    def test_bolo_timepoint_pass(self):
        self._test_timepoint_pass("bolometer_camera")

    def test_bolo_interpolation(self):
        self._test_time_interpolation("bolometer_camera")

    def test_interf_timepoint_fail(self):
        self._test_timepoint_fail("interferometry")

    def test_interf_timepoint_pass(self):
        self._test_timepoint_pass("interferometry")

    def test_interf_interpolation(self):
        self._test_time_interpolation("interferometry")

    def test_diodes_timepoint_fail(self):
        self._test_timepoint_fail("diode_filters")

    def test_diodes_timepoint_pass(self):
        self._test_timepoint_pass("diode_filters")

    def test_diodes_interpolation(self):
        self._test_time_interpolation("diode_filters")

    def test_helike_timepoint_fail(self):
        self._test_timepoint_fail("helike_spectroscopy")

    def test_helike_timepoint_pass(self):
        self._test_timepoint_pass("helike_spectroscopy")

    def test_helike_interpolation(self):
        self._test_time_interpolation("helike_spectroscopy")

    def test_equil_recon_timepoint_fail(self):
        self._test_timepoint_fail("equilibrium_reconstruction")

    def test_equil_recon_timepoint_pass(self):
        self._test_timepoint_pass("equilibrium_reconstruction")

<<<<<<< HEAD
def test_helike_interpolation():
    _test_time_interpolation("helike_spectroscopy")


def test_equil_recon_timepoint_fail():
    _test_timepoint_fail("equilibrium_reconstruction")


def test_equil_recon_timepoint_pass():
    _test_timepoint_pass("equilibrium_reconstruction")


def test_equil_recon_interpolation():
    _test_time_interpolation("equilibrium_reconstruction")
=======
    def test_equil_recon_interpolation(self):
        self._test_time_interpolation("equilibrium_reconstruction")
>>>>>>> 9ace26ef
<|MERGE_RESOLUTION|>--- conflicted
+++ resolved
@@ -121,22 +121,5 @@
     def test_equil_recon_timepoint_pass(self):
         self._test_timepoint_pass("equilibrium_reconstruction")
 
-<<<<<<< HEAD
-def test_helike_interpolation():
-    _test_time_interpolation("helike_spectroscopy")
-
-
-def test_equil_recon_timepoint_fail():
-    _test_timepoint_fail("equilibrium_reconstruction")
-
-
-def test_equil_recon_timepoint_pass():
-    _test_timepoint_pass("equilibrium_reconstruction")
-
-
-def test_equil_recon_interpolation():
-    _test_time_interpolation("equilibrium_reconstruction")
-=======
     def test_equil_recon_interpolation(self):
-        self._test_time_interpolation("equilibrium_reconstruction")
->>>>>>> 9ace26ef
+        self._test_time_interpolation("equilibrium_reconstruction")