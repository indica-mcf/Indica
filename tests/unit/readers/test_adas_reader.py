"""Check common functionality for reading ADAS data."""

from contextlib import contextmanager
import datetime
import os.path
from pathlib import Path
import re
from tempfile import TemporaryDirectory
from tempfile import TemporaryFile
from unittest.mock import MagicMock
from unittest.mock import patch

from hypothesis import given
from hypothesis.strategies import booleans
from hypothesis.strategies import characters
from hypothesis.strategies import composite
from hypothesis.strategies import from_regex
from hypothesis.strategies import integers
from hypothesis.strategies import lists
from hypothesis.strategies import one_of
from hypothesis.strategies import sampled_from
from hypothesis.strategies import text
from hypothesis.strategies import times
import prov.model as prov
from xarray.testing import assert_allclose

from indica.datatypes import ADF11_GENERAL_DATATYPES
from indica.datatypes import ORDERED_ELEMENTS
from indica.readers import ADASReader
import indica.readers.adas as adas
from indica.session import hash_vals
from ..data_strategies import adf11_data

_characters = characters(
    blacklist_categories=("Cs",), blacklist_characters=["\n", "\r"]
)

pathstrings = from_regex("[a-zA-Z0-9/]+", fullmatch=True)
optional_pathstrings = from_regex("[a-zA-Z0-9/]*", fullmatch=True)
paths = one_of(optional_pathstrings, optional_pathstrings.map(Path))


@composite
def adas_readers(draw):
    return ADASReader(draw(paths), MagicMock())


@given(adas_readers())
def test_adas_needs_authentication(reader):
    assert not reader.requires_authentication


@given(adas_readers(), text(), text())
def test_authenticate_anyway(reader, username, password):
    assert reader.authenticate(username, password)


@given(paths)
def test_context_manager(path):
    with ADASReader(path, MagicMock()) as reader:
        print(reader.requires_authentication)


@given(paths, times())
def test_reader_provenance(path, creation_time):
    with patch("datetime.datetime", MagicMock()):
        datetime.datetime.now.return_value = creation_time
        reader = ADASReader(path, MagicMock())
    path = Path(path)
    openadas = path == Path("")
    if openadas:
        path = Path.home() / adas.CACHE_DIR / "adas"
    prov_id = hash_vals(path=path)
    reader.session.prov.agent.assert_called_once_with(prov_id)
    assert reader.agent is reader.session.prov.agent.return_value
    reader.session.prov.entity.assert_called_once_with(
        prov_id, {"path": str(path.resolve())}
    )
    assert reader.entity is reader.session.prov.entity.return_value
    reader.session.prov.delegation.assert_called_once_with(
        reader.session.agent, reader.agent
    )
    reader.session.prov.generation.assert_called_once_with(
        reader.entity, reader.session.session, time=creation_time
    )
    reader.session.prov.attribution.assert_called_once_with(
        reader.entity, reader.session.agent
    )


@given(adas_readers(), text(min_size=1), times(), times())
def test_data_provenance(reader, filename, starttime, endtime):
    with patch("datetime.datetime", MagicMock()):
        datetime.datetime.now.return_value = endtime
        entity = reader.create_provenance(filename, starttime)
    assert entity is reader.session.prov.entity.return_value
    file_id = f"{reader.namespace}:{filename}"
    entity_id = f"{hash_vals(filename=filename, start_time=starttime)}"
    activity_id = f"{hash_vals(agent=reader.prov_id, date=starttime)}"
    reader.session.prov.entity.assert_called_with(entity_id)
    reader.session.prov.activity.assert_called_once_with(
        activity_id, starttime, endtime, {prov.PROV_TYPE: "ReadData"}
    )
    activity = reader.session.prov.activity.return_value
    reader.session.prov.association.assert_any_call(activity, reader.agent)
    reader.session.prov.association.assert_any_call(activity, reader.session.agent)
    reader.session.prov.communication.assert_called_once_with(
        activity, reader.session.session
    )
    reader.session.prov.generation.assert_called_with(entity, activity, endtime)
    reader.session.prov.attribution.assert_any_call(entity, reader.agent)
    reader.session.prov.attribution.assert_any_call(entity, reader.session.agent)
    reader.session.prov.derivation.assert_called_once_with(entity, file_id, activity)


@contextmanager
def cachedir(*args):
    """Set up a fake cache directory for storing downloaded OpenADAS data."""

    old_cache = adas.CACHE_DIR
    userdir = os.path.expanduser("~")
    with TemporaryDirectory(dir=userdir) as new_cache:
        adas.CACHE_DIR = os.path.relpath(new_cache, userdir)
        try:
            yield adas.CACHE_DIR
        finally:
            adas.CACHE_DIR = old_cache


def test_cache_openadas():
    # TODO: Compile different options so can test with larger range of inputs
    adas_class = "adf11"
    adas_file = Path("scd89") / "scd12_h.dat"
    with cachedir() as cache, patch("indica.readers.adas.urlretrieve") as urlretrieve:
        reader = ADASReader("", MagicMock())
        cachepath = Path().home() / cache
        cache_file = cachepath / "adas" / "adf11" / adas_file
        urlretrieve.side_effect = lambda x, y: y.touch()
        filestream = reader._get_file(adas_class, adas_file)
        assert filestream.name == str(cache_file)
        urlretrieve.assert_called_once_with(
            f"https://open.adas.ac.uk/download/{adas_class}/{adas_file}",
            cache_file,
        )
        urlretrieve.reset_mock()
        filestream2 = reader._get_file(adas_class, adas_file)
        assert filestream2.name == str(cache_file)
        urlretrieve.assert_not_called()


@given(pathstrings)
# TODO: test with other bits of ADAS data
def test_localadas(path):
    adas_class = "adf11"
    adas_file = Path("scd89") / "scd12_h.dat"
    with TemporaryDirectory() as path:
        reader = ADASReader(path, MagicMock())
        filepath = Path(path) / adas_class / adas_file
        filepath.parent.mkdir(parents=True)
        filepath.touch()
        filestream = reader._get_file(adas_class, adas_file)
        assert filestream.name == str(filepath)


def adf11_array_to_str(
    data, include_metastable_indices=False, date_divider="/", indent=0
):
    """Convert a DataArray object containing ADF11 data into a string
    representing how it is stored in ADAS files. Currently only supports
    unresolved data.

    Parameters
    ----------
    data
        The ADF11 data to be converted.
    include_metastable_indices
        Whether to print the indices of the metastable states in section
        headers.
    date_divider
        What to use to separate day, month, and year in the date for the data.
    indent
        How many spaces to indent the text from the beginning of the line.

    """

    newline = " " * indent + "\n"

    def rows_of_eight_1d(flat_array):
        result = ""
        count = 0
        for element in flat_array:
            count += 1
            if count % 8 == 0:
                result += newline
            result += f"{float(element):10.5f}"
        result += newline
        return result

    def rows_of_eight(array):
        if array.ndim == 1:
            return rows_of_eight_1d(array)
        elif array.ndim == 2:
            return "".join(
                [rows_of_eight_1d(array[i, :]) for i in range(array.shape[0])]
            )
        else:
            raise ValueError("Only accepts 1d and 2d arrays.")

    element = data.attrs["datatype"][1]
    z = ORDERED_ELEMENTS.index(element)
    nd = len(data.log10_electron_density)
    nt = len(data.log10_electron_temperature)
    zmin = int(data.ion_charges[0]) + 1
    zmax = int(data.ion_charges[-1]) + 1
    result = (
        " " * indent
        + f"{z:4}{nd:5}{nt:5}{zmin:5}{zmax:5}     /{element.upper():15}/{{}}"
        + newline
    )
    result += "-" * 80 + newline
    result += rows_of_eight(data.log10_electron_density - 6)
    result += rows_of_eight(data.log10_electron_temperature)
    d = date_divider
    for charge in data.ion_charges:
        if include_metastable_indices:
            result += "-" * 20 + "/ IPRT= 1  / IGRD= 1  /--------/"
        else:
            result += "-" * 51 + "/"
        result += (
            f" Z1={int(charge)+1:<5}/ DATE= {data.attrs['date']:%d{d}%m{d}%y}" + newline
        )
        result += rows_of_eight(data.sel(ion_charges=charge) + 6)
    return result


@composite
def adas_comments(draw):
    """Returns a block of comments of the sort you might find at the
    bottom of an ADAS file.

    """
    csymbol = draw(sampled_from(["C", "c"]))
    comment_text = "\n".join(draw(lists(text(_characters))))
    return re.sub(r"(?m)^(?=\w*\W)", csymbol, comment_text)


@composite
def adf11_data_and_file(draw):
    """Creates ADF11 data and a string portraying how that data
    would be saved to the disk.

    """
    data = draw(adf11_data(max_z=10))
    indent = draw(integers(0, 5))
    divider = draw(sampled_from(["/", ".", "-"]))
    top_comment = draw(text(_characters))
    string_data = adf11_array_to_str(data, draw(booleans()), divider, indent).format(
        top_comment
    )
    comment = draw(adas_comments())
    return data, string_data + comment


@given(
    adas_readers(),
    adf11_data_and_file(),
    from_regex("[a-zA-Z]+", fullmatch=True),
    text(),
)
def test_read_adf11(reader, data_file, element, year):
    data, file_contents = data_file
    general_type = data.attrs["datatype"][0]
    for q, dt in ADF11_GENERAL_DATATYPES.items():
        if dt == general_type:
            quantity = q
            break
    else:
        raise ValueError(f"Unrecognised ADAS datatype '{general_type}'")
    adas_base = f"{quantity}{year}"
    expected_file = Path(adas_base) / f"{adas_base}_{element.lower()}.dat"
    now = datetime.datetime.now()
    reader.create_provenance = MagicMock()
    with TemporaryFile(mode="w+") as adf11_file:
        adf11_file.write(file_contents)
        adf11_file.seek(0)
        reader._get_file = MagicMock(return_value=adf11_file)
        result = reader.get_adf11(quantity, element, year)
    reader._get_file.assert_called_once_with("adf11", expected_file)
    reader.create_provenance.assert_called_once()
    args, kwargs = reader.create_provenance.call_args
<<<<<<< HEAD
    data.assign_coords(
        electron_density=("log10_electron_density", 10 ** data.log10_electron_density)
    )
    data.assign_coords(
        electron_temperature=(
            "log10_electron_temperature",
            10 ** data.log10_electron_temperature,
        )
    )
    data.swap_dims({"log10_electron_density": "electron_density"})
    data.swap_dims({"log10_electron_temperature": "electron_temperature"})
    drop = ["log10_electron_temperature", "log10_electron_density"]
    data.drop_vars(drop)
=======
    # data["electron_density"] = 10 ** data["log10_electron_density"]
    # data["electron_temperature"] = 10 ** data["log10_electron_temperature"]
    data.assign_coords(electron_density=(
        "log10_electron_density", 10 ** data.log10_electron_density)
    )
    data.assign_coords(electron_temperature=(
        "log10_electron_temperature", 10 ** data.log10_electron_temperature)
    )
    data.swap_dims({"log10_electron_density": "electron_density"})
    data.swap_dims({"log10_electron_temperature": "electron_temperature"})
>>>>>>> f2720d97
    assert args[0] == expected_file
    assert args[1] >= now
    assert_allclose(10 ** data, result, atol=1e-5)
    assert data.attrs["datatype"] == result.attrs["datatype"]
    assert result.attrs["provenance"] == reader.create_provenance.return_value<|MERGE_RESOLUTION|>--- conflicted
+++ resolved
@@ -288,21 +288,6 @@
     reader._get_file.assert_called_once_with("adf11", expected_file)
     reader.create_provenance.assert_called_once()
     args, kwargs = reader.create_provenance.call_args
-<<<<<<< HEAD
-    data.assign_coords(
-        electron_density=("log10_electron_density", 10 ** data.log10_electron_density)
-    )
-    data.assign_coords(
-        electron_temperature=(
-            "log10_electron_temperature",
-            10 ** data.log10_electron_temperature,
-        )
-    )
-    data.swap_dims({"log10_electron_density": "electron_density"})
-    data.swap_dims({"log10_electron_temperature": "electron_temperature"})
-    drop = ["log10_electron_temperature", "log10_electron_density"]
-    data.drop_vars(drop)
-=======
     # data["electron_density"] = 10 ** data["log10_electron_density"]
     # data["electron_temperature"] = 10 ** data["log10_electron_temperature"]
     data.assign_coords(electron_density=(
@@ -313,7 +298,6 @@
     )
     data.swap_dims({"log10_electron_density": "electron_density"})
     data.swap_dims({"log10_electron_temperature": "electron_temperature"})
->>>>>>> f2720d97
     assert args[0] == expected_file
     assert args[1] >= now
     assert_allclose(10 ** data, result, atol=1e-5)
