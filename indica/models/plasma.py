--- conflicted
+++ resolved
@@ -6,11 +6,11 @@
 import xarray as xr
 from xarray import DataArray
 
+from indica.converters import FluxSurfaceCoordinates
 from indica.converters.time import convert_in_time_dt
 from indica.converters.time import get_tlabels_dt
 from indica.datatypes import ELEMENTS
 from indica.equilibrium import Equilibrium
-from indica.models.equilibrium import fake_equilibrium_data
 from indica.numpy_typing import LabeledArray
 from indica.operators.atomic_data import FractionalAbundance
 from indica.operators.atomic_data import PowerLoss
@@ -21,6 +21,7 @@
 from indica.utilities import assign_data
 from indica.utilities import assign_datatype
 from indica.utilities import print_like
+from indica.models.equilibrium import fake_equilibrium_data
 
 plt.ion()
 
@@ -110,10 +111,7 @@
         impurity_concentration: tuple = (0.02, 0.001),
         pulse: int = None,
         full_run: bool = False,
-<<<<<<< HEAD
-=======
         n_rad: int = 41,
->>>>>>> a70c1fb9
     ):
         """
         Class for plasma objects.
@@ -150,8 +148,8 @@
         self.main_ion = main_ion
         self.impurities = impurities
         self.elements = [self.main_ion]
-        for element in self.impurities:
-            self.elements.append(element)
+        for elem in self.impurities:
+            self.elements.append(elem)
         self.impurity_concentration = assign_data(
             DataArray(
                 np.array(impurity_concentration),
@@ -164,18 +162,31 @@
         self.radial_coordinate_type = "rho_poloidal"
         self.machine_dimensions = machine_dimensions
 
-        self.build_atomic_data(default=True)
-
         self.initialize_variables(tstart, tend, dt)
 
         self.equilibrium: Equilibrium
+        self.flux_transform: FluxSurfaceCoordinates
 
     def set_equilibrium(self, equilibrium: Equilibrium):
         """
         Assign equilibrium object
         """
         self.equilibrium = equilibrium
-        self.calculate_geometry()
+
+    def set_flux_transform(self, flux_transform: FluxSurfaceCoordinates):
+        """
+        Assign flux surface transform object for remapping
+        """
+        self.flux_transform = flux_transform
+
+        if hasattr(self, "equilibrium"):
+            if not hasattr(self.flux_transform, "equilibrium"):
+                self.flux_transform.set_equilibrium(self.equilibrium)
+            if self.flux_transform.equilibrium != self.equilibrium:
+                raise ValueError("Equilibrium is not the same in flux_transform")
+        else:
+            if hasattr(flux_transform, "equilibrium"):
+                self.equilibrium = flux_transform.equilibrium
 
     def set_adf11(self, adf11: dict):
         self.adf11 = adf11
@@ -318,51 +329,28 @@
         self.fast_density = assign_data(data2d, ("density", "fast"), "$m^3$")
 
         # Private variables for class property variables
+        self._pressure_el = assign_data(data2d, ("pressure", "electron"), "Pa $m^{-3}$")
         self._pressure_th = assign_data(data2d, ("pressure", "thermal"), "Pa $m^{-3}$")
+        self._ion_density = assign_data(data3d, ("density", "ion"), "$m^{-3}$")
         self._pressure_tot = assign_data(data2d, ("pressure", "total"), "Pa $m^{-3}$")
-        self._pth = assign_data(data1d_time, ("pressure_integral", "thermal"), "Pa")
-        self._ptot = assign_data(data1d_time, ("pressure_integral", "total"), "Pa")
+        self._pth = assign_data(data1d_time, ("pressure", "thermal"), "Pa")
+        self._ptot = assign_data(data1d_time, ("pressure", "total"), "Pa")
         self._wth = assign_data(data1d_time, ("stored_energy", "thermal"), "J")
         self._wp = assign_data(data1d_time, ("stored_energy", "total"), "J")
-        self._prad_tot = RadiationIntegral(
-            assign_data(data2d_elem, ("radiation", "total"), "W")
-        )
-        self._prad_sxr = RadiationIntegral(
-            assign_data(data2d_elem, ("radiation", "sxr"), "W")
-        )
-        self._ion_density = IonDensity(
-            assign_data(data3d, ("density", "ion"), "$m^{-3}$")
-        )
-        self._zeff = Zeff(assign_data(data3d, ("charge", "effective"), ""))
-        self._meanz = Meanz(assign_data(data3d, ("charge", "mean"), ""))
-        self._pressure_el = PressureProfile(
-            assign_data(data2d, ("pressure", "electron"), "Pa $m^{-3}$")
-        )
-        self._pressure_ion = PressureProfile(
-            assign_data(data3d, ("pressure", "ion"), "Pa $m^{-3}$")
-        )
-        self._pressure_fast = PressureProfile(
-            assign_data(data2d, ("pressure", "fast"), "Pa $m^{-3}$")
-        )
-        self._pel = PressureIntegral(
-            assign_data(data1d_time, ("pressure_integral", "electron"), "Pa")
-        )
-        self._pion = PressureIntegral(
-            assign_data(data1d_time, ("pressure_integral", "ion"), "Pa")
-        )
-        self._pfast = PressureIntegral(
-            assign_data(data1d_time, ("pressure_integral", "fast"), "Pa")
-        )
-        self._total_radiation = RadiationProfile(
-            assign_data(data3d, ("radiation_emission", "total"), "W $m^{-3}$")
-        )
-        self._sxr_radiation = RadiationProfile(
-            assign_data(data3d, ("radiation_emission", "sxr"), "W $m^{-3}$")
-        )
-
-        _fz = {}
-        _lz_tot = {}
-        _lz_sxr = {}
+        self._zeff = assign_data(data3d, ("charge", "effective"), "")
+        self._ion_density = assign_data(data3d, ("density", "ion"), "$m^{-3}$")
+        self._meanz = assign_data(data3d, ("charge", "mean"), "")
+        self._total_radiation = assign_data(
+            data3d, ("radiation_emission", "total"), "W $m^{-3}$"
+        )
+        self._sxr_radiation = assign_data(
+            data3d, ("radiation_emission", "sxr"), "W $m^{-3}$"
+        )
+        self._prad_tot = assign_data(data2d_elem, ("radiation", "total"), "W")
+        self._prad_sxr = assign_data(data2d_elem, ("radiation", "sxr"), "W")
+        self._fz = {}
+        self._lz_tot = {}
+        self._lz_sxr = {}
         for elem in self.elements:
             z_elem, a_elem, name_elem = ELEMENTS[elem]
             nz = z_elem + 1
@@ -375,18 +363,13 @@
                     ("ion_charges", ion_charges),
                 ],
             )
-            _fz[elem] = assign_data(data3d_fz, ("fractional_abundance", "ion"), "")
-            _lz_tot[elem] = assign_data(
+            self._fz[elem] = assign_data(data3d_fz, ("fractional_abundance", "ion"), "")
+            self._lz_tot[elem] = assign_data(
                 data3d_fz, ("radiation_loss_parameter", "total"), "W $m^3$"
             )
-            _lz_sxr[elem] = assign_data(
+            self._lz_sxr[elem] = assign_data(
                 data3d_fz, ("radiation_loss_parameter", "sxr"), "W $m^3$"
             )
-<<<<<<< HEAD
-        self._fz = Fz(_fz)
-        self._lz_tot = Lz(_lz_tot)
-        self._lz_sxr = Lz(_lz_sxr)
-=======
 
     def assign_profiles(
         self, profile: str = "electron_density", t: float = None, element: str = "ar"
@@ -441,7 +424,6 @@
             "impurity_density",
         ]:
             self.assign_profiles(key, t=self.time_to_calculate)
->>>>>>> a70c1fb9
 
     @property
     def time_to_calculate(self):
@@ -456,69 +438,61 @@
 
     @property
     def pressure_el(self):
-        return self._pressure_el(self.electron_density, self.electron_temperature)
-
-    @property
-    def pressure_ion(self):
-        return self._pressure_ion(self.ion_density, self.ion_temperature)
-
-    @property
-    def pressure_fast(self):
-        return self._pressure_fast(self.fast_density, self.fast_temperature)
+        self._pressure_el.values = ph.calc_pressure(
+            self.electron_density, self.electron_temperature
+        )
+        return self._pressure_el
 
     @property
     def pressure_th(self):
-        self._pressure_th = self.pressure_el + self.pressure_ion.sum("element")
+        ion_density = self.ion_density
+        self._pressure_th.values = self.pressure_el
+        for elem in self.elements:
+            self._pressure_th.values += ph.calc_pressure(
+                ion_density.sel(element=elem).values,
+                self.ion_temperature.sel(element=elem).values,
+            )
         return self._pressure_th
 
     @property
     def pressure_tot(self):
-        return self._pressure_th + self._pressure_fast
-
-    @property
-    def pel(self):
-        return self._pel(self.pressure_el, self.volume)
-
-    @property
-    def pion(self):
-        return self._pion(self.pressure_ion, self.volume)
-
-    @property
-    def pfast(self):
-        return self._pfast(self.pressure_fast, self.volume)
+        self._pressure_tot.values = self.pressure_th + ph.calc_pressure(
+            self.fast_density, self.fast_temperature
+        )
+        return self._pressure_tot
 
     @property
     def pth(self):
-        self._pth = self.pel + self.pion.sum("element")
+        pressure_th = self.pressure_th
+        for t in np.array(self.time_to_calculate, ndmin=1):
+            self._pth.loc[dict(t=t)] = np.trapz(
+                pressure_th.sel(t=t), self.volume.sel(t=t)
+            )
         return self._pth
 
     @property
     def ptot(self):
-        self._ptot = self.pth + self.pfast
+        pressure_tot = self.pressure_tot
+        for t in np.array(self.time_to_calculate, ndmin=1):
+            self._ptot.loc[dict(t=t)] = np.trapz(
+                pressure_tot.sel(t=t), self.volume.sel(t=t)
+            )
         return self._ptot
 
     @property
     def wth(self):
-        self._wth.values = 3 / 2 * self.pth.values
+        pth = self.pth
+        self._wth.values = 3 / 2 * pth.values
         return self._wth
 
     @property
     def wp(self):
-        self._wp.values = 3 / 2 * self.ptot.values
+        ptot = self.ptot
+        self._wp.values = 3 / 2 * ptot.values
         return self._wp
 
     @property
     def fz(self):
-<<<<<<< HEAD
-        return self._fz(
-            self.electron_temperature,
-            self.electron_density,
-            self.neutral_density,
-            self.tau,
-            self.fract_abu,
-            self.time_to_calculate,
-            self.full_run,
-=======
         for elem in self.elements:
             for t in np.array(self.time_to_calculate, ndmin=1):
                 Te = self.electron_temperature.sel(t=t)
@@ -554,44 +528,29 @@
         meanz = self.meanz
         main_ion_density = self.electron_density - self.fast_density * meanz.sel(
             element=self.main_ion
->>>>>>> a70c1fb9
-        )
+        )
+        for elem in self.impurities:
+            self._ion_density.loc[dict(element=elem)] = impurity_density.sel(
+                element=elem
+            ).values
+            main_ion_density -= impurity_density.sel(element=elem) * meanz.sel(
+                element=elem
+            )
+
+        self._ion_density.loc[dict(element=self.main_ion)] = main_ion_density.values
+        return self._ion_density
+
+    @property
+    def meanz(self):
+        fz = self.fz
+        for elem in self.elements:
+            self._meanz.loc[dict(element=elem)] = (
+                (fz[elem] * fz[elem].ion_charges).sum("ion_charges").values
+            )
+        return self._meanz
 
     @property
     def lz_tot(self):
-<<<<<<< HEAD
-        return self._lz_tot(
-            self.electron_temperature,
-            self.electron_density,
-            self.neutral_density,
-            self.fz,
-            self.power_loss_tot,
-            self.time_to_calculate,
-            self.full_run,
-        )
-
-    @property
-    def lz_sxr(self):
-        return self._lz_sxr(
-            self.electron_temperature,
-            self.electron_density,
-            self.neutral_density,
-            self.fz,
-            self.power_loss_sxr,
-            self.time_to_calculate,
-            self.full_run,
-        )
-
-    @property
-    def total_radiation(self):
-        return self._total_radiation(
-            self.lz_tot, self.electron_density, self.ion_density
-        )
-
-    @property
-    def sxr_radiation(self):
-        return self._sxr_radiation(self.lz_sxr, self.electron_density, self.ion_density)
-=======
         fz = self.fz
         for elem in self.elements:
             for t in np.array(self.time_to_calculate, ndmin=1):
@@ -673,33 +632,52 @@
                 0.0,
             ).values
         return self._sxr_radiation
->>>>>>> a70c1fb9
-
-    @property
-    def meanz(self):
-        return self._meanz(self.fz)
-
-    @property
-    def zeff(self):
-        return self._zeff(self.electron_density, self.ion_density, self.meanz)
-
-    @property
-    def ion_density(self):
-        return self._ion_density(
+
+    @property
+    def prad_tot(self):
+        total_radiation = self.total_radiation
+        for elem in self.elements:
+            for t in np.array(self.time_to_calculate, ndmin=1):
+                self._prad_tot.loc[dict(element=elem, t=t)] = np.trapz(
+                    total_radiation.sel(element=elem, t=t), self.volume.sel(t=t)
+                )
+        return self._prad_tot
+
+    @property
+    def prad_sxr(self):
+        if not hasattr(self, "power_loss_sxr"):
+            return None
+
+        sxr_radiation = self.sxr_radiation
+        for elem in self.elements:
+            for t in np.array(self.time_to_calculate, ndmin=1):
+                self._prad_sxr.loc[dict(element=elem, t=t)] = np.trapz(
+                    sxr_radiation.sel(element=elem, t=t), self.volume.sel(t=t)
+                )
+        return self._prad_sxr
+
+    @property
+    def vloop(self):
+        zeff = self.zeff
+        j_phi = self.j_phi
+        self.conductivity = ph.conductivity_neo(
             self.electron_density,
-            self.impurity_density,
-            self.fast_density,
-            self.meanz,
-            self.main_ion,
-        )
-
-    @property
-    def prad_tot(self):
-        return self._prad_tot(self.total_radiation, self.volume)
-
-    @property
-    def prad_sxr(self):
-        return self._prad_tot(self.sxr_radiation, self.volume)
+            self.electron_temperature,
+            zeff.sum("element"),
+            self.minor_radius,
+            self.minor_radius.interp(rho_poloidal=1.0),
+            self.R_mag,
+            self.q_prof,
+            approx="sauter",
+        )
+        for t in np.array(self.time_to_calculate, ndmin=1):
+            resistivity = 1.0 / self.conductivity.sel(t=t)
+            ir = np.where(np.isfinite(resistivity))
+            vloop = ph.vloop(
+                resistivity[ir], j_phi.sel(t=t)[ir], self.area.sel(t=t)[ir]
+            )
+            self._vloop.loc[dict(t=t)] = vloop.values
+        return self._vloop
 
     def calc_impurity_density(self, t=None):
         """
@@ -777,12 +755,8 @@
         Ne: DataArray = None,
         Nh: DataArray = None,
         tau: DataArray = None,
-<<<<<<< HEAD
-        default=False,
-=======
         default=True,
         calc_power_loss=True,
->>>>>>> a70c1fb9
     ):
         if default:
             xend = 1.02
@@ -1067,380 +1041,7 @@
                 f,
             )
 
-    def assign_profiles(
-        self, profile: str = "electron_density", t: float = None, element: str = "ar"
-    ):
-        if profile == "electron_density":
-            self.electron_density.loc[dict(t=t)] = self.Ne_prof()
-        elif profile == "electron_temperature":
-            self.electron_temperature.loc[dict(t=t)] = self.Te_prof()
-        elif profile == "ion_temperature":
-            self.ion_temperature.loc[dict(t=t)] = self.Ti_prof()
-        elif profile == "toroidal_rotation":
-            self.toroidal_rotation.loc[dict(t=t)] = self.Vrot_prof()
-        elif profile == "impurity_density":
-            self.impurity_density.loc[dict(t=t, element=element)] = self.Nimp_prof()
-        elif profile == "neutral_density":
-            self.neutral_density.loc[dict(t=t, element=element)] = self.Nh_prof()
-        else:
-            raise ValueError(
-                f"{profile} currently not found in possible Plasma properties"
-            )
-
-    def update_profiles(
-        self,
-        parameters: dict,
-        profile_prefixs: list = [
-            "Te_prof",
-            "Ti_prof",
-            "Ne_prof",
-            "Nimp_prof",
-            "Vrot_prof",
-        ],
-    ):
-        """
-        Update plasma profiles with profile parameters i.e. {"Ne_prof.y0":1e19} -> Ne_prof.y0
-        """
-        for param, value in parameters.items():
-            _prefix = [pref for pref in profile_prefixs if pref in param]
-            if _prefix:
-                prefix: str = _prefix[0]
-                key = param.replace(prefix + ".", "")
-                profile = getattr(self, prefix)
-                if hasattr(profile, key):
-                    setattr(profile, key, value)
-                else:
-                    raise ValueError(f"parameter: {key} not found in {prefix}")
-
-        for key in [
-            "electron_density",
-            "electron_temperature",
-            "ion_temperature",
-            "toroidal_rotation",
-            "impurity_density",
-        ]:
-            self.assign_profiles(key, t=self.time_to_calculate)
-
-
-class PressureProfile:
-    """Pressure profile"""
-
-    def __init__(self, _data: DataArray):
-        self._data = _data
-        self.temperature: DataArray = DataArray(None)
-        self.density: DataArray = DataArray(None)
-
-    def __call__(self, density: DataArray, temperature: DataArray):
-        if not self.density.equals(density) or not self.temperature.equals(temperature):
-            self.density = deepcopy(density)
-            self.temperature = deepcopy(temperature)
-            self._data.values = ph.calc_pressure(self.density, self.temperature)
-        return self._data
-
-
-class PressureIntegral:
-    """Volume integral of the pressure"""
-
-    def __init__(self, _data: DataArray):
-        self._data = _data
-        self.pressure: DataArray = DataArray(None)
-        self.volume: DataArray = DataArray(None)
-
-<<<<<<< HEAD
-    def __call__(self, pressure: DataArray, volume: DataArray):
-        if not self.pressure.equals(pressure) or not self.volume.equals(volume):
-            self.pressure = deepcopy(pressure)
-            self.volume = deepcopy(volume)
-            self._data = xr.full_like(self._data, 0.0)
-            if "element" in pressure.dims:
-                for elem in pressure.element:
-                    self._data.values += np.trapz(
-                        self.pressure.sel(element=elem), self.volume
-                    )
-            else:
-                self._data.values = np.trapz(self.pressure, self.volume)
-        return self._data
-
-
-class Meanz:
-    """Mean charge profile (element dependent)"""
-
-    def __init__(self, _data: DataArray):
-        self._data = _data
-        self.elements = self._data.element.values
-        self.fz: dict = None
-
-    def __call__(self, fz: dict):
-        recalculate = False
-        if self.fz is not None:
-            for elem in self.elements:
-                if not self.fz[elem].equals(fz[elem]):
-                    recalculate = True
-                    break
-        else:
-            recalculate = True
-
-        if recalculate:
-            self.fz = deepcopy(fz)
-            for elem in self.elements:
-                self._data.loc[dict(element=elem)] = (
-                    (self.fz[elem] * self.fz[elem].ion_charges)
-                    .sum("ion_charges")
-                    .values
-                )
-
-        return self._data
-
-
-class Zeff:
-    """Effective charge profile (element dependent)"""
-
-    def __init__(self, _data: DataArray):
-        self._data = _data
-        self.ne: DataArray = DataArray(None)
-        self.ni: DataArray = DataArray(None)
-        self.meanz: DataArray = DataArray(None)
-
-    def __call__(self, ne: DataArray, ni: DataArray, meanz: DataArray):
-        if (
-            not self.ne.equals(ne)
-            or not self.ni.equals(ni)
-            or not self.meanz.equals(meanz)
-        ):
-            self.ne = deepcopy(ne)
-            self.ni = deepcopy(ni)
-            self.meanz = deepcopy(meanz)
-            self._data.values = ((ni * meanz**2) / ne).values
-        return self._data
-
-
-class IonDensity:
-    """Main ion themal density from dilution (including fast ion density)"""
-
-    def __init__(self, _data: DataArray):
-        self._data = _data
-        self.ne: DataArray = DataArray(None)
-        self.nimp: DataArray = DataArray(None)
-        self.nf: DataArray = DataArray(None)
-        self.meanz: DataArray = DataArray(None)
-
-    def __call__(
-        self,
-        ne: DataArray,
-        nimp: DataArray,
-        nf: DataArray,
-        meanz: DataArray,
-        main_ion: str,
-    ):
-        if (
-            not self.ne.equals(ne)
-            or not self.nimp.equals(nimp)
-            or not self.nf.equals(nf)
-            or not self.meanz.equals(meanz)
-        ):
-            self.ne = deepcopy(ne)
-            self.nimp = deepcopy(nimp)
-            self.nf = deepcopy(nf)
-            self.meanz = deepcopy(meanz)
-            impurity_dilution = (self.nimp * self.meanz).sum("element")
-            fast_ion_dilution = self.nf * self.meanz.sel(element=main_ion)
-            self._data.loc[dict(element=main_ion)] = (
-                self.ne - impurity_dilution - fast_ion_dilution
-            ).values
-            for element in self.nimp.element:
-                self._data.loc[dict(element=element)] = self.nimp.sel(
-                    element=element
-                ).values
-
-        return self._data
-
-
-class Fz:
-    """Fractional abundance (element dependent)"""
-
-    def __init__(self, _data: dict):
-        self._data = _data
-        self.elements = list(self._data)
-        self.te: DataArray = DataArray(None)
-        self.ne: DataArray = DataArray(None)
-        self.nh: DataArray = DataArray(None)
-        self.tau: DataArray = DataArray(None)
-        self.fract_abu: dict = None
-
-    def __call__(
-        self,
-        te: DataArray,
-        ne: DataArray,
-        nh: DataArray,
-        tau: DataArray,
-        fract_abu: dict,
-        t: LabeledArray,
-        full_run: bool = False,
-    ):
-
-        if (
-            not self.te.equals(te)
-            or not self.ne.equals(ne)
-            or not self.nh.equals(nh)
-            or not self.tau.equals(tau)
-            or not self.fract_abu != fract_abu
-        ):
-            self.te = deepcopy(te)
-            self.ne = deepcopy(ne)
-            self.nh = deepcopy(nh)
-            self.tau = deepcopy(tau)
-            self.fract_abu = deepcopy(fract_abu)
-            for t in np.array(t, ndmin=1):
-                for elem in self.elements:
-                    _te = te.sel(t=t)
-                    _ne = ne.sel(t=t)
-                    _tau = None
-                    if np.any(tau != 0):
-                        _tau = tau.sel(t=t)
-                    _nh = None
-                    if np.any(nh != 0):
-                        _nh = nh.sel(t=t)
-                    fz_tmp = self.fract_abu[elem](
-                        _te,
-                        Ne=_ne,
-                        Nh=_nh,
-                        tau=_tau,
-                        full_run=full_run,
-                    )
-                    self._data[elem].loc[dict(t=t)] = fz_tmp.transpose().values
-        return self._data
-
-
-class Lz:
-    """Radiation loss parameter (element dependent)"""
-
-    def __init__(self, _data: dict):
-        self._data = _data
-        self.te: DataArray = DataArray(None)
-        self.ne: DataArray = DataArray(None)
-        self.nh: DataArray = DataArray(None)
-        self.fz: dict = None
-        self.power_loss: dict = None
-        self.elements = list(self._data)
-
-    def __call__(
-        self,
-        te: DataArray,
-        ne: DataArray,
-        nh: DataArray,
-        fz: dict,
-        power_loss: dict,
-        t: LabeledArray,
-        full_run: bool = False,
-    ):
-        recalculate = False
-        if self.fz is not None:
-            for elem in self.elements:
-                if not self.fz[elem].equals(fz[elem]):
-                    recalculate = True
-                    break
-            if not recalculate:
-                if (
-                    not self.te.equals(te)
-                    or not self.ne.equals(ne)
-                    or not self.nh.equals(nh)
-                    or not self.power_loss != power_loss
-                ):
-                    recalculate = True
-        else:
-            recalculate = True
-
-        if recalculate:
-            self.te = deepcopy(te)
-            self.ne = deepcopy(ne)
-            self.nh = deepcopy(nh)
-            self.fz = deepcopy(fz)
-            self.power_loss = deepcopy(power_loss)
-            for t in np.array(t, ndmin=1):
-                for elem in self.elements:
-                    _te = te.sel(t=t)
-                    _ne = ne.sel(t=t)
-                    _nh = None
-                    if np.any(nh != 0):
-                        _nh = nh.sel(t=t)
-                    lz_tmp = self.power_loss[elem](
-                        _te,
-                        self.fz,
-                        Ne=_ne,
-                        Nh=_nh,
-                        bounds_check=False,
-                        full_run=full_run,
-                    )
-                    self._data[elem].loc[dict(t=t)] = lz_tmp.transpose().values
-        return self._data
-
-
-class RadiationProfile:
-    """Radiation profile (element dependent)"""
-
-    def __init__(self, _data: DataArray):
-        self._data = _data
-        self.ne: DataArray = None
-        self.ni: DataArray = None
-        self.lz: dict = None
-        self.elements = self._data.element.values
-
-    def __call__(self, lz: dict, ne: DataArray, ni: DataArray):
-        recalculate = False
-        if self.lz is not None:
-            for elem in self.elements:
-                if not self.lz[elem].equals(lz[elem]):
-                    recalculate = True
-                    break
-        else:
-            recalculate = True
-
-        if recalculate or not self.ne.equals(ne) or not self.ni.equals(ni):
-            self.lz = deepcopy(lz)
-            self.ne = deepcopy(ne)
-            self.ni = deepcopy(ni)
-            for elem in self.elements:
-                total_radiation = (
-                    self.lz[elem].sum("ion_charges")
-                    * self.ne
-                    * self.ni.sel(element=elem)
-                )
-                self._data.loc[dict(element=elem)] = xr.where(
-                    total_radiation >= 0,
-                    total_radiation,
-                    0.0,
-                ).values
-
-        return self._data
-
-
-class RadiationIntegral:
-    """Volume integral of the radiation"""
-
-    def __init__(self, _data: DataArray):
-        self._data = _data
-        self.radiation_profile: DataArray = DataArray(None)
-        self.volume: DataArray = DataArray(None)
-
-    def __call__(self, radiation_profile: DataArray, volume: DataArray):
-        if not self.radiation_profile.equals(
-            radiation_profile
-        ) or not self.volume.equals(volume):
-            self.radiation_profile = deepcopy(radiation_profile)
-            self.volume = deepcopy(volume)
-            self._data = xr.full_like(self._data, 0.0)
-            if "element" in radiation_profile.dims:
-                for elem in radiation_profile.element:
-                    self._data.values += np.trapz(
-                        self.radiation_profile.sel(element=elem), self.volume
-                    )
-            else:
-                self._data.values = np.trapz(self.radiation_profile, self.volume)
-        return self._data
-
-
-=======
->>>>>>> a70c1fb9
+
 def example_run(
     pulse: int = None,
     tstart=0.02,
@@ -1449,11 +1050,8 @@
     main_ion="h",
     impurities=("c", "ar", "he"),
     impurity_concentration=(0.03, 0.001, 0.01),
-<<<<<<< HEAD
-=======
     full_run=False,
     **kwargs,
->>>>>>> a70c1fb9
 ):
     # TODO: swap all profiles to new version!
 
@@ -1467,7 +1065,7 @@
         full_run=full_run,
         **kwargs,
     )
-    # plasma.build_atomic_data(default=True)
+    plasma.build_atomic_data(default=True)
     # Assign profiles to time-points
     nt = len(plasma.t)
     ne_peaking = np.linspace(1, 2, nt)
@@ -1511,7 +1109,10 @@
         equilibrium_data = reader.get("", "efit", 0)
 
     equilibrium = Equilibrium(equilibrium_data)
+    flux_transform = FluxSurfaceCoordinates("poloidal")
+    flux_transform.set_equilibrium(equilibrium)
     plasma.set_equilibrium(equilibrium)
+    plasma.set_flux_transform(flux_transform)
 
     return plasma
 
