from copy import deepcopy
import pickle

import matplotlib.pylab as plt
import numpy as np
import xarray as xr
from xarray import DataArray

from indica.converters import FluxSurfaceCoordinates
from indica.converters.time import convert_in_time_dt
from indica.converters.time import get_tlabels_dt
from indica.datatypes import ELEMENTS
from indica.equilibrium import Equilibrium
from indica.numpy_typing import LabeledArray
from indica.operators.atomic_data import FractionalAbundance
from indica.operators.atomic_data import PowerLoss
import indica.physics as ph
from indica.profiles_gauss import Profiles
from indica.readers import ADASReader
from indica.readers import ST40Reader
from indica.utilities import assign_data
from indica.utilities import assign_datatype
from indica.utilities import print_like
from indica.models.equilibrium import fake_equilibrium_data

plt.ion()

# TODO: add elongation and triangularity in all equations

ADF11: dict = {
    "h": {
        "scd": "96",
        "acd": "96",
        "ccd": "96",
        "plt": "96",
        "prb": "96",
        "prc": "96",
        "pls": "15",
        "prs": "15",
    },
    "he": {
        "scd": "96",
        "acd": "96",
        "ccd": "96",
        "plt": "96",
        "prb": "96",
        "prc": "96",
        "pls": "15",
        "prs": "15",
    },
    "c": {
        "scd": "96",
        "acd": "96",
        "ccd": "96",
        "plt": "96",
        "prb": "96",
        "prc": "96",
        "pls": "15",
        "prs": "15",
    },
    "ar": {
        "scd": "89",
        "acd": "89",
        "ccd": "89",
        "plt": "00",
        "prb": "00",
        "prc": "89",
        "pls": "15",
        "prs": "15",
    },
    "ne": {
        "scd": "96",
        "acd": "96",
        "ccd": "96",
        "plt": "96",
        "prb": "96",
        "prc": "96",
        "pls": "15",
        "prs": "15",
    },
    "mo": {
        "scd": "89",
        "acd": "89",
        "ccd": "89",
        "plt": "89",
        "prb": "89",
        "prc": "89",
    },
    "w": {
        "scd": "89",
        "acd": "89",
        "ccd": "89",
        "plt": "89",
        "prb": "89",
        "prc": "89",
        "pls": "15",
        "prs": "15",
    },
}


class Plasma:
    def __init__(
        self,
        tstart: float = 0.01,
        tend: float = 0.14,
        dt: float = 0.01,
        machine_dimensions=((0.15, 0.95), (-0.7, 0.7)),
        impurities: tuple = ("c", "ar"),
        main_ion: str = "h",
        impurity_concentration: tuple = (0.02, 0.001),
        pulse: int = None,
        full_run: bool = False,
    ):
        """
        Class for plasma objects.
        - completely independent of experimental data
        - can be assigned an equilibrium object for remapping (currently 1D)
        - independent parameters can be set, dependent ones are properties

        Parameters
        ----------
        tstart
            Start time (s)
        tend
            End time (s)
        dt
            Delta t of time window
        machine_dimensions
            (R, z) limits of tokamak (m)
        impurities
            Impurity elements present
        main_ion
            Main ion
        impurity_concentration
            Default concentration of each impurity element
        pulse
            Pulse number, if this is associated with an experiment
        full_run
            If True: compute ionisation balance at every iteration
            If False: calculate default and interpolate
        """

        self.pulse = pulse
        self.full_run = full_run
        self.ADASReader = ADASReader()
        self.main_ion = main_ion
        self.impurities = impurities
        self.elements = [self.main_ion]
        for elem in self.impurities:
            self.elements.append(elem)
        self.impurity_concentration = assign_data(
            DataArray(
                np.array(impurity_concentration),
                coords=[("element", list(self.impurities))],
            ),
            ("concentration", "impurity"),
        )
        self.set_adf11(ADF11)
        self.radial_coordinate = np.linspace(0, 1.0, 41)
        self.radial_coordinate_type = "rho_poloidal"
        self.machine_dimensions = machine_dimensions

        self.initialize_variables(tstart, tend, dt)

        self.equilibrium: Equilibrium
        self.flux_transform: FluxSurfaceCoordinates

    def set_equilibrium(self, equilibrium: Equilibrium):
        """
        Assign equilibrium object
        """
        self.equilibrium = equilibrium

    def set_flux_transform(self, flux_transform: FluxSurfaceCoordinates):
        """
        Assign flux surface transform object for remapping
        """
        self.flux_transform = flux_transform

        if hasattr(self, "equilibrium"):
            if not hasattr(self.flux_transform, "equilibrium"):
                self.flux_transform.set_equilibrium(self.equilibrium)
            if self.flux_transform.equilibrium != self.equilibrium:
                raise ValueError("Equilibrium is not the same in flux_transform")
        else:
            if hasattr(flux_transform, "equilibrium"):
                self.equilibrium = flux_transform.equilibrium

    def set_adf11(self, adf11: dict):
        self.adf11 = adf11

    def initialize_variables(self, tstart: float, tend: float, dt: float):
        """
        Initialize all class attributes

        Parameters
        ----------
        tstart
            start time
        tend
            end time
        dt
            time-step

        Description of variables being initialized
        ------------------------------------------
        time_to_calculate
            subset of time-point(s) to use for computation of the dependent variables
            (to be used e.g. in optimisation workflows)
        """
        self.tstart = tstart
        self.tend = tend
        self.dt = dt

        # Dictionary keeping track of deta use for optimisations
        self.optimisation: dict = {}
        self.forward_models: dict = {}

        # Assign plasma and machine attributes
        self.machine_R = np.linspace(
            self.machine_dimensions[0][0], self.machine_dimensions[0][1], 100
        )
        self.machine_z = np.linspace(
            self.machine_dimensions[1][0], self.machine_dimensions[1][1], 100
        )
        R_midplane = np.linspace(self.machine_R.min(), self.machine_R.max(), 100)
        self.R_midplane = R_midplane
        z_midplane = np.full_like(R_midplane, 0.0)
        self.z_midplane = z_midplane

        time = get_tlabels_dt(self.tstart, self.tend, self.dt)
        self.time_to_calculate = time

        nt = len(time)
        nr = len(self.radial_coordinate)
        nel = len(self.elements)
        nimp = len(self.impurities)

        coords_radius = assign_data(
            self.radial_coordinate,
            ("poloidal", "rho"),
            coords=[(self.radial_coordinate_type, self.radial_coordinate)],
        )
        coords_time = assign_data(
            time,
            ("", "time"),
            "s",
            coords=[("t", time)],
        )
        coords_elem = assign_data(
            list(self.elements),
            ("", "element"),
            "",
            coords=[("element", list(self.elements))],
        )
        coords_imp = assign_data(
            list(self.impurities),
            ("", "element"),
            "",
            coords=[("element", list(self.impurities))],
        )

        data1d_time = DataArray(np.zeros(nt), coords=[coords_time])
        data1d_rho = DataArray(np.zeros(nr), coords=[coords_radius])
        data2d = DataArray(np.zeros((nt, nr)), coords=[coords_time, coords_radius])
        data2d_elem = DataArray(np.zeros((nel, nt)), coords=[coords_elem, coords_time])
        data3d = DataArray(
            np.zeros((nel, nt, nr)), coords=[coords_elem, coords_time, coords_radius]
        )
        data3d_imp = DataArray(
            np.zeros((nimp, nt, nr)), coords=[coords_imp, coords_time, coords_radius]
        )

        self.t = assign_data(data1d_time, ("t", "plasma"), "s")
        self.t.values = time

        rho_type = self.radial_coordinate_type.split("_")
        if rho_type[1] != "poloidal":
            print_like("Only poloidal rho in input for the time being...")
            raise AssertionError
        self.rho = assign_data(data1d_rho, (rho_type[0], rho_type[1]))
        self.rho.values = self.radial_coordinate

        self.Te_prof = Profiles(datatype=("temperature", "electron"), xspl=self.rho)
        self.Ti_prof = Profiles(datatype=("temperature", "ion"), xspl=self.rho)
        self.Ne_prof = Profiles(datatype=("density", "electron"), xspl=self.rho)
        self.Nimp_prof = Profiles(datatype=("density", "impurity"), xspl=self.rho)
        self.Nh_prof = Profiles(datatype=("density", "thermal_neutrals"), xspl=self.rho)
        self.Vrot_prof = Profiles(datatype=("rotation", "toroidal"), xspl=self.rho)

        self.ipla = assign_data(data1d_time, ("current", "plasma"), "A")
        self.R_0 = assign_data(data1d_time, ("major_radius", "geometric"), "m")
        self.R_mag = assign_data(data1d_time, ("major_radius", "magnetic"), "m")
        self.z_mag = assign_data(data1d_time, ("z", "magnetic"), "m")
        self.maj_r_lfs = assign_data(data2d, ("radius", "major"), "m")
        self.maj_r_hfs = assign_data(data2d, ("radius", "major"), "m")
        self.ne_0 = assign_data(data1d_time, ("density", "electron"), "$m^{-3}$")
        self.te_0 = assign_data(data1d_time, ("temperature", "electron"), "eV")
        self.ti_0 = assign_data(data1d_time, ("temperature", "ion"), "eV")
        self.electron_temperature = assign_data(
            data2d, ("temperature", "electron"), "eV"
        )
        self.electron_density = assign_data(data2d, ("density", "electron"), "$m^{-3}$")
        self.neutral_density = assign_data(data2d, ("density", "neutral"), "eV")
        self.tau = assign_data(data2d, ("time", "residence"), "s")
        self.minor_radius = assign_data(
            data2d, ("minor_radius", "plasma", "m")
        )  # LFS-HFS averaged value
        self.volume = assign_data(data2d, ("volume", "plasma"), "$m^3$")
        self.area = assign_data(data2d, ("area", "plasma"), "$m^2$")
        self.j_phi = assign_data(data2d, ("current", "density"), "A $m^2$")
        self.b_pol = assign_data(data2d, ("field", "poloidal"), "T")
        self.b_tor_lfs = assign_data(data2d, ("field", "toroidal"), "T")
        self.b_tor_hfs = assign_data(data2d, ("field", "toroidal"), "T")
        self.q_prof = assign_data(data2d, ("factor", "safety"), "")
        self.conductivity = assign_data(data2d, ("conductivity", "plasma"), "")
        self.l_i = assign_data(data1d_time, ("inductance", "internal"), "")

        self.ion_temperature = assign_data(data3d, ("temperature", "ion"), "eV")
        self.toroidal_rotation = assign_data(
            data3d, ("toroidal_rotation", "ion"), "rad $s^{-1}$"
        )
        self.impurity_density = assign_data(
            data3d_imp, ("density", "impurity"), "$m^{-3}$"
        )
        self.fast_temperature = assign_data(data2d, ("temperature", "fast"), "eV")
        self.fast_density = assign_data(data2d, ("density", "fast"), "$m^3$")

        # Private variables for class property variables
        self._pressure_el = assign_data(data2d, ("pressure", "electron"), "Pa $m^{-3}$")
        self._pressure_th = assign_data(data2d, ("pressure", "thermal"), "Pa $m^{-3}$")
        self._ion_density = assign_data(data3d, ("density", "ion"), "$m^{-3}$")
        self._pressure_tot = assign_data(data2d, ("pressure", "total"), "Pa $m^{-3}$")
        self._pth = assign_data(data1d_time, ("pressure", "thermal"), "Pa")
        self._ptot = assign_data(data1d_time, ("pressure", "total"), "Pa")
        self._wth = assign_data(data1d_time, ("stored_energy", "thermal"), "J")
        self._wp = assign_data(data1d_time, ("stored_energy", "total"), "J")
        self._zeff = assign_data(data3d, ("charge", "effective"), "")
        self._ion_density = assign_data(data3d, ("density", "ion"), "$m^{-3}$")
        self._meanz = assign_data(data3d, ("charge", "mean"), "")
        self._total_radiation = assign_data(
            data3d, ("radiation_emission", "total"), "W $m^{-3}$"
        )
        self._sxr_radiation = assign_data(
            data3d, ("radiation_emission", "sxr"), "W $m^{-3}$"
        )
        self._prad_tot = assign_data(data2d_elem, ("radiation", "total"), "W")
        self._prad_sxr = assign_data(data2d_elem, ("radiation", "sxr"), "W")
        self._fz = {}
        self._lz_tot = {}
        self._lz_sxr = {}
        for elem in self.elements:
            z_elem, a_elem, name_elem = ELEMENTS[elem]
            nz = z_elem + 1
            ion_charges = np.arange(nz)
            data3d_fz = DataArray(
                np.full((len(self.t), len(self.rho), nz), 0.),
                coords=[
                    ("t", self.t),
                    ("rho_poloidal", self.rho),
                    ("ion_charges", ion_charges),
                ],
            )
            self._fz[elem] = assign_data(data3d_fz, ("fractional_abundance", "ion"), "")
            self._lz_tot[elem] = assign_data(
                data3d_fz, ("radiation_loss_parameter", "total"), "W $m^3$"
            )
            self._lz_sxr[elem] = assign_data(
                data3d_fz, ("radiation_loss_parameter", "sxr"), "W $m^3$"
            )

    def assign_profiles(
        self, profile: str = "electron_density", t: float = None, element: str = "ar"
    ):
        if profile == "electron_density":
            self.electron_density.loc[dict(t=t)] = self.Ne_prof()
        elif profile == "electron_temperature":
            self.electron_temperature.loc[dict(t=t)] = self.Te_prof()
        elif profile == "ion_temperature":
            self.ion_temperature.loc[dict(t=t)] = self.Ti_prof()
        elif profile == "toroidal_rotation":
            self.toroidal_rotation.loc[dict(t=t)] = self.Vrot_prof()
        elif profile == "impurity_density":
            self.impurity_density.loc[dict(t=t, element=element)] = self.Nimp_prof()
        elif profile == "neutral_density":
            self.neutral_density.loc[dict(t=t, element=element)] = self.Nh_prof()
        else:
            raise ValueError(
                f"{profile} currently not found in possible Plasma properties"
            )

    def update_profiles(
        self,
        parameters: dict,
        profile_prefixs: list = [
            "Te_prof",
            "Ti_prof",
            "Ne_prof",
            "Nimp_prof",
            "Vrot_prof",
        ],
    ):
        """
        Update plasma profiles with profile parameters i.e. Ne_prof_y0 -> Ne_prof.y0
        """
        for param, value in parameters.items():
            _prefix = [pref for pref in profile_prefixs if pref in param]
            if _prefix:
                prefix: str = _prefix[0]
                key = param.replace(prefix + "_", "")
                profile = getattr(self, prefix)
                if hasattr(profile, key):
                    setattr(profile, key, value)
                else:
                    raise ValueError(f"parameter: {key} not found in {prefix}")

        for key in [
            "electron_density",
            "electron_temperature",
            "ion_temperature",
            "toroidal_rotation",
            "impurity_density",
        ]:
            self.assign_profiles(key, t=self.time_to_calculate)

    @property
    def time_to_calculate(self):
        return self._time_to_calculate

    @time_to_calculate.setter
    def time_to_calculate(self, value: LabeledArray):
        if np.size(value) == 1:
            self._time_to_calculate = float(value)
        else:
            self._time_to_calculate = np.array(value)

    @property
    def pressure_el(self):
        self._pressure_el.values = ph.calc_pressure(
            self.electron_density, self.electron_temperature
        )
        return self._pressure_el

    @property
    def pressure_th(self):
        ion_density = self.ion_density
        self._pressure_th.values = self.pressure_el
        for elem in self.elements:
            self._pressure_th.values += ph.calc_pressure(
                ion_density.sel(element=elem).values,
                self.ion_temperature.sel(element=elem).values,
            )
        return self._pressure_th

    @property
    def pressure_tot(self):
        self._pressure_tot.values = self.pressure_th + ph.calc_pressure(
            self.fast_density, self.fast_temperature
        )
        return self._pressure_tot

    @property
    def pth(self):
        pressure_th = self.pressure_th
        for t in np.array(self.time_to_calculate, ndmin=1):
            self._pth.loc[dict(t=t)] = np.trapz(
                pressure_th.sel(t=t), self.volume.sel(t=t)
            )
        return self._pth

    @property
    def ptot(self):
        pressure_tot = self.pressure_tot
        for t in np.array(self.time_to_calculate, ndmin=1):
            self._ptot.loc[dict(t=t)] = np.trapz(
                pressure_tot.sel(t=t), self.volume.sel(t=t)
            )
        return self._ptot

    @property
    def wth(self):
        pth = self.pth
        self._wth.values = 3 / 2 * pth.values
        return self._wth

    @property
    def wp(self):
        ptot = self.ptot
        self._wp.values = 3 / 2 * ptot.values
        return self._wp

    @property
    def fz(self):
        for elem in self.elements:
<<<<<<< HEAD
            for t in np.array(self.time_to_calculate, ndmin=1):  # convert float to numpy array in order to iterate
=======
            for t in np.array(self.time_to_calculate, ndmin=1):
>>>>>>> b87a9b0d
                Te = self.electron_temperature.sel(t=t)
                Ne = self.electron_density.sel(t=t)
                tau = None
                if np.any(self.tau != 0):
                    tau = self.tau.sel(t=t)
                Nh = None
                if np.any(self.neutral_density != 0):
                    Nh = self.neutral_density.sel(t=t)
                if any(np.logical_not((Te > 0) * (Ne > 0))):
                    continue
                fz_tmp = self.fract_abu[elem](
                    Te, Ne=Ne, Nh=Nh, tau=tau, full_run=self.full_run
                )
                self._fz[elem].loc[dict(t=t)] = fz_tmp.transpose().values
        return self._fz

    @property
    def zeff(self):
        ion_density = self.ion_density
        meanz = self.meanz
        for elem in self.elements:
            self._zeff.loc[dict(element=elem)] = (
                (ion_density.sel(element=elem) * meanz.sel(element=elem) ** 2)
                / self.electron_density
            ).values
        return self._zeff

    @property
    def ion_density(self):
        impurity_density = self.impurity_density
        meanz = self.meanz
        main_ion_density = self.electron_density - self.fast_density * meanz.sel(
            element=self.main_ion
        )
        for elem in self.impurities:
            self._ion_density.loc[dict(element=elem)] = impurity_density.sel(
                element=elem
            ).values
            main_ion_density -= impurity_density.sel(element=elem) * meanz.sel(
                element=elem
            )

        self._ion_density.loc[dict(element=self.main_ion)] = main_ion_density.values
        return self._ion_density

    @property
    def meanz(self):
        fz = self.fz
        for elem in self.elements:
            self._meanz.loc[dict(element=elem)] = (
                (fz[elem] * fz[elem].ion_charges).sum("ion_charges").values
            )
        return self._meanz

    @property
    def lz_tot(self):
        fz = self.fz
        for elem in self.elements:
            for t in np.array(self.time_to_calculate, ndmin=1):
                Ne = self.electron_density.sel(t=t)
                Te = self.electron_temperature.sel(t=t)
                if any(np.logical_not((Te > 0) * (Ne > 0))):
                    continue
                Fz = fz[elem].sel(t=t).transpose()
                Nh = None
                if np.any(self.neutral_density.sel(t=t) != 0):
                    Nh = self.neutral_density.sel(t=t)
                self._lz_tot[elem].loc[dict(t=t)] = (
                    self.power_loss_tot[elem](
                        Te, Fz, Ne=Ne, Nh=Nh, bounds_check=False, full_run=self.full_run
                    )
                    .transpose()
                    .values
                )
        return self._lz_tot

    @property
    def lz_sxr(self):
        if not hasattr(self, "power_loss_sxr"):
            return None

        fz = self.fz
        for elem in self.elements:
            for t in np.array(self.time_to_calculate, ndmin=1):
                Ne = self.electron_density.sel(t=t)
                Te = self.electron_temperature.sel(t=t)
                if any(np.logical_not((Te > 0) * (Ne > 0))):
                    continue
                Fz = fz[elem].sel(t=t).transpose()
                Nh = None
                if np.any(self.neutral_density.sel(t=t) != 0):
                    Nh = self.neutral_density.sel(t=t)
                self._lz_sxr[elem].loc[dict(t=t)] = (
                    self.power_loss_sxr[elem](
                        Te, Fz, Ne=Ne, Nh=Nh, bounds_check=False, full_run=self.full_run
                    )
                    .transpose()
                    .values
                )
        return self._lz_sxr

    @property
    def total_radiation(self):
        lz_tot = self.lz_tot
        ion_density = self.ion_density
        for elem in self.elements:
            total_radiation = (
                lz_tot[elem].sum("ion_charges")
                * self.electron_density
                * ion_density.sel(element=elem)
            )
            self._total_radiation.loc[dict(element=elem)] = xr.where(
                total_radiation >= 0,
                total_radiation,
                0.0,
            ).values
        return self._total_radiation

    @property
    def sxr_radiation(self):
        if not hasattr(self, "power_loss_sxr"):
            return None

        lz_sxr = self.lz_sxr
        ion_density = self.ion_density
        for elem in self.elements:
            sxr_radiation = (
                lz_sxr[elem].sum("ion_charges")
                * self.electron_density
                * ion_density.sel(element=elem)
            )
            self._sxr_radiation.loc[dict(element=elem)] = xr.where(
                sxr_radiation >= 0,
                sxr_radiation,
                0.0,
            ).values
        return self._sxr_radiation

    @property
    def prad_tot(self):
        total_radiation = self.total_radiation
        for elem in self.elements:
            for t in np.array(self.time_to_calculate, ndmin=1):
                self._prad_tot.loc[dict(element=elem, t=t)] = np.trapz(
                    total_radiation.sel(element=elem, t=t), self.volume.sel(t=t)
                )
        return self._prad_tot

    @property
    def prad_sxr(self):
        if not hasattr(self, "power_loss_sxr"):
            return None

        sxr_radiation = self.sxr_radiation
        for elem in self.elements:
            for t in np.array(self.time_to_calculate, ndmin=1):
                self._prad_sxr.loc[dict(element=elem, t=t)] = np.trapz(
                    sxr_radiation.sel(element=elem, t=t), self.volume.sel(t=t)
                )
        return self._prad_sxr

    @property
    def vloop(self):
        zeff = self.zeff
        j_phi = self.j_phi
        self.conductivity = ph.conductivity_neo(
            self.electron_density,
            self.electron_temperature,
            zeff.sum("element"),
            self.minor_radius,
            self.minor_radius.interp(rho_poloidal=1.0),
            self.R_mag,
            self.q_prof,
            approx="sauter",
        )
        for t in np.array(self.time_to_calculate, ndmin=1):
            resistivity = 1.0 / self.conductivity.sel(t=t)
            ir = np.where(np.isfinite(resistivity))
            vloop = ph.vloop(
                resistivity[ir], j_phi.sel(t=t)[ir], self.area.sel(t=t)[ir]
            )
            self._vloop.loc[dict(t=t)] = vloop.values
        return self._vloop

    def calc_impurity_density(self, t=None):
        """
        Calculate impurity density from concentration
        """
        if t is None:
            t = self.t
        if type(t) is not LabeledArray:
            t = [t]

        profile_shape = self.Nimp_prof.yspl / self.Nimp_prof.yspl.sel(rho_poloidal=0)
        for elem in self.impurities:
            conc = self.impurity_concentration.sel(element=elem)
            for _t in t:
                dens_0 = self.electron_density.sel(rho_poloidal=0, t=t) * conc
                Nimp = profile_shape * dens_0.sel(t=_t)
                self.impurity_density.loc[dict(element=elem, t=_t)] = Nimp.values

    def impose_flat_zeff(self):
        """
        Adapt impurity concentration to generate flat Zeff contribution
        """

        for elem in self.impurities:
            if np.count_nonzero(self.ion_density.sel(element=elem)) != 0:
                zeff_tmp = (
                    self.ion_density.sel(element=elem)
                    * self.meanz.sel(element=elem) ** 2
                    / self.electron_density
                )
                value = zeff_tmp.where(zeff_tmp.rho_poloidal < 0.2).mean("rho_poloidal")
                zeff_tmp = zeff_tmp / zeff_tmp * value
                ion_density_tmp = zeff_tmp / (
                    self.meanz.sel(element=elem) ** 2 / self.electron_density
                )
                self.ion_density.loc[dict(element=elem)] = ion_density_tmp.values

    def calculate_geometry(self):
        if hasattr(self, "equilibrium"):
            rho = self.rho
            equilibrium = self.equilibrium
            print_like("Calculate geometric quantities")

            self.volume.values = self.convert_in_time(
                equilibrium.volume.interp(rho_poloidal=rho)
            )
            self.area.values = self.convert_in_time(
                equilibrium.area.interp(rho_poloidal=rho)
            )
            self.maj_r_lfs.values = self.convert_in_time(
                equilibrium.rmjo.interp(rho_poloidal=rho)
            )
            self.maj_r_hfs.values = self.convert_in_time(
                equilibrium.rmji.interp(rho_poloidal=rho)
            )
            self.R_mag.values = self.convert_in_time(equilibrium.rmag)
            self.z_mag.values = self.convert_in_time(equilibrium.zmag)
            self.minor_radius.values = (self.maj_r_lfs - self.maj_r_hfs) / 2.0
        else:
            print_like(
                "Plasma class doesn't have equilibrium: "
                "skipping geometry assignments..."
            )

    def convert_in_time(self, value: DataArray, method="linear"):
        binned = convert_in_time_dt(self.tstart, self.tend, self.dt, value).interp(
            t=self.t, method=method
        )

        return binned

    def build_atomic_data(
        self,
        Te: DataArray = None,
        Ne: DataArray = None,
        Nh: DataArray = None,
        tau: DataArray = None,
        default=False,
    ):
        if default:
            xend = 1.02
            rho_end = 1.01
            rho = np.abs(np.linspace(rho_end, 0, 100) ** 1.8 - rho_end - 0.01)
            Te_prof = Profiles(
                datatype=("temperature", "electron"),
                xspl=rho,
                xend=xend,
            )
            Te_prof.y0 = 10.0e3
            Te = Te_prof()
            Ne_prof = Profiles(datatype=("density", "electron"), xspl=rho, xend=xend)
            Ne = Ne_prof()
            Nh_prof = Profiles(
                datatype=("density", "thermal_neutrals"),
                xspl=rho,
                xend=xend,
            )
            Nh = Nh_prof()
            tau = None

        print_like("Initialize fractional abundance and power loss objects")
        fract_abu, power_loss_tot, power_loss_sxr = {}, {}, {}
        for elem in self.elements:
            scd = self.ADASReader.get_adf11("scd", elem, self.adf11[elem]["scd"])
            acd = self.ADASReader.get_adf11("acd", elem, self.adf11[elem]["acd"])
            ccd = self.ADASReader.get_adf11("ccd", elem, self.adf11[elem]["ccd"])
            fract_abu[elem] = FractionalAbundance(scd, acd, CCD=ccd)
            if Te is not None and Ne is not None:
                fract_abu[elem](Ne=Ne, Te=Te, Nh=Nh, tau=tau, full_run=self.full_run)

            plt = self.ADASReader.get_adf11("plt", elem, self.adf11[elem]["plt"])
            prb = self.ADASReader.get_adf11("prb", elem, self.adf11[elem]["prb"])
            prc = self.ADASReader.get_adf11("prc", elem, self.adf11[elem]["prc"])
            power_loss_tot[elem] = PowerLoss(plt, prb, PRC=prc)
            if Te is not None and Ne is not None:
                F_z_t = fract_abu[elem].F_z_t
                power_loss_tot[elem](Te, F_z_t, Ne=Ne, Nh=Nh, full_run=self.full_run)

            if "pls" in self.adf11[elem].keys() and "prs" in self.adf11[elem].keys():
                pls = self.ADASReader.get_adf11("pls", elem, self.adf11[elem]["pls"])
                prs = self.ADASReader.get_adf11("prs", elem, self.adf11[elem]["prs"])
                power_loss_sxr[elem] = PowerLoss(pls, prs)
                if Te is not None and Ne is not None:
                    F_z_t = fract_abu[elem].F_z_t
                    power_loss_sxr[elem](Te, F_z_t, Ne=Ne, full_run=self.full_run)

        self.adf11 = self.adf11
        self.fract_abu = fract_abu
        self.power_loss_tot = power_loss_tot
        if "pls" in self.adf11[elem].keys() and "prs" in self.adf11[elem].keys():
            self.power_loss_sxr = power_loss_sxr

    def set_neutral_density(self, y0=1.0e10, y1=1.0e15, decay=12):
        self.Nh_prof.y0 = y0
        self.Nh_prof.y1 = y1
        self.Nh_prof.yend = y1
        self.Nh_prof.wped = decay
        self.Nh_prof()
        for t in np.array(self.time_to_calculate, ndmin=1):
            self.neutral_density.loc[dict(t=t)] = self.Nh_prof()

    def map_to_midplane(self):
        # TODO: streamline to avoid re-calculating quantities e.g. ion_density..
        keys = [
            "electron_density",
            "ion_density",
            "neutral_density",
            "electron_temperature",
            "ion_temperature",
            "pressure_th",
            "toroidal_rotation",
            "zeff",
            "meanz",
            "volume",
        ]

        nchan = len(self.R_midplane)
        chan = np.arange(nchan)
        R = DataArray(self.R_midplane, coords=[("channel", chan)])
        z = DataArray(self.z_midplane, coords=[("channel", chan)])

        midplane_profiles = {}
        for k in keys:
            k_hi = f"{k}_hi"
            k_lo = f"{k}_lo"

            midplane_profiles[k] = []
            if hasattr(self, k_hi):
                midplane_profiles[k_hi] = []
            if hasattr(self, k_lo):
                midplane_profiles[k_lo] = []

        for k in midplane_profiles.keys():
            prof_rho = getattr(self, k)
            for t in np.array(self.time_to_calculate, ndmin=1):
                rho = (
                    self.equilibrium.rho.sel(t=t, method="nearest")
                    .interp(R=R, z=z)
                    .drop_vars(["R", "z"])
                )
                midplane_profiles[k].append(
                    prof_rho.sel(t=t, method="nearest")
                    .interp(rho_poloidal=rho)
                    .drop_vars("rho_poloidal")
                )
            midplane_profiles[k] = xr.concat(midplane_profiles[k], "t").assign_coords(
                t=self.t
            )
            midplane_profiles[k] = xr.where(
                np.isfinite(midplane_profiles[k]), midplane_profiles[k], 0.0
            )

        self.midplane_profiles = midplane_profiles

    def calc_centrifugal_asymmetry(
        self, time=None, test_toroidal_rotation=None, plot=False
    ):
        """
        Calculate (R, z) maps of the ion densities caused by centrifugal asymmetry
        """
        if time is None:
            time = self.t

        # TODO: make this attribute creation a property and standardize?
        if not hasattr(self, "ion_density_2d"):
            self.rho_2d = self.equilibrium.rho.interp(t=self.t, method="nearest")
            tmp = deepcopy(self.rho_2d)
            ion_density_2d = []
            for elem in self.elements:
                ion_density_2d.append(tmp)

            self.ion_density_2d = xr.concat(ion_density_2d, "element").assign_coords(
                element=self.elements
            )
            assign_datatype(self.ion_density_2d, ("density", "ion"))
            self.centrifugal_asymmetry = deepcopy(self.ion_density)
            assign_datatype(self.centrifugal_asymmetry, ("asymmetry", "centrifugal"))
            self.asymmetry_multiplier = deepcopy(self.ion_density_2d)
            assign_datatype(
                self.asymmetry_multiplier, ("asymmetry_multiplier", "centrifugal")
            )

        # If toroidal rotation != 0 calculate ion density on 2D poloidal plane
        if test_toroidal_rotation is not None:
            toroidal_rotation = deepcopy(self.ion_temperature)
            assign_datatype(toroidal_rotation, ("rotation", "toroidal"), "rad/s")
            toroidal_rotation /= toroidal_rotation.max("rho_poloidal")
            toroidal_rotation *= test_toroidal_rotation  # rad/s
            self.toroidal_rotation = toroidal_rotation

        if not np.any(self.toroidal_rotation != 0):
            return

        ion_density = self.ion_density
        meanz = self.meanz
        zeff = self.zeff.sum("element")
        R_0 = self.maj_r_lfs.interp(rho_poloidal=self.rho_2d).drop_vars("rho_poloidal")
        for elem in self.elements:
            main_ion_mass = ELEMENTS[self.main_ion][1]
            mass = ELEMENTS[elem][1]
            asymm = ph.centrifugal_asymmetry(
                self.ion_temperature.sel(element=elem).drop_vars("element"),
                self.electron_temperature,
                mass,
                meanz.sel(element=elem).drop_vars("element"),
                zeff,
                main_ion_mass,
                toroidal_rotation=self.toroidal_rotation.sel(element=elem).drop_vars(
                    "element"
                ),
            )
            self.centrifugal_asymmetry.loc[dict(element=elem)] = asymm
            asymmetry_factor = asymm.interp(rho_poloidal=self.rho_2d)
            self.asymmetry_multiplier.loc[dict(element=elem)] = np.exp(
                asymmetry_factor * (self.rho_2d.R ** 2 - R_0 ** 2)
            )

        self.ion_density_2d = (
            ion_density.interp(rho_poloidal=self.rho_2d).drop_vars("rho_poloidal")
            * self.asymmetry_multiplier
        )
        assign_datatype(self.ion_density_2d, ("density", "ion"), "m^-3")

        if plot:
            t = self.t[6]
            for elem in self.elements:
                plt.figure()
                z = self.z_mag.sel(t=t)
                rho = self.rho_2d.sel(t=t).sel(z=z, method="nearest")
                plt.plot(
                    rho,
                    self.ion_density_2d.sel(element=elem).sel(
                        t=t, z=z, method="nearest"
                    ),
                )
                self.ion_density.sel(element=elem).sel(t=t).plot(linestyle="dashed")
                plt.title(elem)

            elem = "ar"
            plt.figure()
            np.log(
                self.ion_density_2d.sel(element=elem).sel(t=t, method="nearest")
            ).plot()
            self.rho_2d.sel(t=t, method="nearest").plot.contour(
                levels=10, colors="white"
            )
            plt.xlabel("R (m)")
            plt.ylabel("z (m)")
            plt.title(f"log({elem} density")
            plt.axis("scaled")
            plt.xlim(0, 0.8)
            plt.ylim(-0.6, 0.6)

    def calc_rad_power_2d(self):
        """
        Calculate total and SXR filtered radiated power on a 2D poloidal plane
        including effects from poloidal asymmetries
        """
        for elem in self.elements:
            total_radiation = (
                self.lz_tot[elem].sum("ion_charges")
                * self.electron_density
                * self.ion_density.sel(element=elem)
            )
            total_radiation = xr.where(
                total_radiation >= 0,
                total_radiation,
                0.0,
            )
            self.total_radiation.loc[dict(element=elem)] = total_radiation.values

            sxr_radiation = (
                self.lz_sxr[elem].sum("ion_charges")
                * self.electron_density
                * self.ion_density.sel(element=elem)
            )
            sxr_radiation = xr.where(
                sxr_radiation >= 0,
                sxr_radiation,
                0.0,
            )
            self.sxr_radiation.loc[dict(element=elem)] = sxr_radiation.values

            if not hasattr(self, "prad_tot"):
                self.prad_tot = deepcopy(self.prad)
                self.prad_sxr = deepcopy(self.prad)
                assign_data(self.prad_sxr, ("radiation", "sxr"))

            prad_tot = self.prad_tot.sel(element=elem)
            prad_sxr = self.prad_sxr.sel(element=elem)
            for t in np.array(self.time_to_calculate, ndmin=1):
                prad_tot.loc[dict(t=t)] = np.trapz(
                    total_radiation.sel(t=t), self.volume.sel(t=t)
                )
                prad_sxr.loc[dict(t=t)] = np.trapz(
                    sxr_radiation.sel(t=t), self.volume.sel(t=t)
                )
            self.prad_tot.loc[dict(element=elem)] = prad_tot.values
            self.prad_sxr.loc[dict(element=elem)] = prad_sxr.values

    def write_to_pickle(self):

        with open(f"data_{self.pulse}.pkl", "wb") as f:
            pickle.dump(
                self,
                f,
            )


def example_run(pulse: int = None, tstart=0.02, tend=0.1, dt=0.01):
    # TODO: swap all profiles to new version!

    main_ion = "h"
    impurities = ("c", "ar", "he")
    impurity_concentration = (0.03, 0.001, 0.01)
    full_run = False

    plasma = Plasma(
        tstart=tstart,
        tend=tend,
        dt=dt,
        main_ion=main_ion,
        impurities=impurities,
        impurity_concentration=impurity_concentration,
        full_run=full_run,
    )
    plasma.build_atomic_data(default=True)
    # Assign profiles to time-points
    nt = len(plasma.t)
    ne_peaking = np.linspace(1, 2, nt)
    te_peaking = np.linspace(1, 2, nt)
    vrot_peaking = np.linspace(1, 2, nt)
    vrot0 = np.linspace(plasma.Vrot_prof.y0 * 1.1, plasma.Vrot_prof.y0 * 2.5, nt)
    ti0 = np.linspace(plasma.Ti_prof.y0 * 1.1, plasma.Te_prof.y0 * 2.5, nt)
    nimp_peaking = np.linspace(1, 5, nt)
    nimp_y0 = plasma.Nimp_prof.y0 * np.linspace(1, 8, nt)
    nimp_wcenter = np.linspace(0.4, 0.1, nt)
    for i, t in enumerate(plasma.t):
        plasma.Te_prof.peaking = te_peaking[i]
        plasma.assign_profiles(profile="electron_temperature", t=t)

        plasma.Ti_prof.peaking = te_peaking[i]
        plasma.Ti_prof.y0 = ti0[i]
        plasma.assign_profiles(profile="ion_temperature", t=t)

        plasma.Vrot_prof.peaking = vrot_peaking[i]
        plasma.Vrot_prof.y0 = vrot0[i]
        plasma.assign_profiles(profile="toroidal_rotation", t=t)

        plasma.Ne_prof.peaking = ne_peaking[i]
        plasma.assign_profiles(profile="electron_density", t=t)

        plasma.Nimp_prof.peaking = nimp_peaking[i]
        plasma.Nimp_prof.y0 = nimp_y0[i]
        plasma.Nimp_prof.wcenter = nimp_wcenter[i]
        for elem in plasma.impurities:
            plasma.assign_profiles(profile="impurity_density", t=t, element=elem)

        for elem in plasma.elements:
            plasma.assign_profiles(profile="toroidal_rotation", t=t, element=elem)

    if pulse is None:
        equilibrium_data = fake_equilibrium_data(
            tstart=tstart, tend=tend, dt=dt/2, machine_dims=plasma.machine_dimensions
        )
    else:
        reader = ST40Reader(pulse, plasma.tstart - plasma.dt, plasma.tend + plasma.dt)
        equilibrium_data = reader.get("", "efit", 0)

    equilibrium = Equilibrium(equilibrium_data)
    flux_transform = FluxSurfaceCoordinates("poloidal")
    flux_transform.set_equilibrium(equilibrium)
    plasma.set_equilibrium(equilibrium)
    plasma.set_flux_transform(flux_transform)

    return plasma

if __name__ == "__main__":
    example_run()<|MERGE_RESOLUTION|>--- conflicted
+++ resolved
@@ -493,11 +493,7 @@
     @property
     def fz(self):
         for elem in self.elements:
-<<<<<<< HEAD
-            for t in np.array(self.time_to_calculate, ndmin=1):  # convert float to numpy array in order to iterate
-=======
             for t in np.array(self.time_to_calculate, ndmin=1):
->>>>>>> b87a9b0d
                 Te = self.electron_temperature.sel(t=t)
                 Ne = self.electron_density.sel(t=t)
                 tau = None
