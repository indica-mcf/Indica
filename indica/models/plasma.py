from copy import deepcopy
from functools import lru_cache
import hashlib
import pickle
from typing import Callable

import matplotlib.pylab as plt
import numpy as np
import xarray as xr
from xarray import DataArray

from indica.converters.time import convert_in_time_dt
from indica.converters.time import get_tlabels_dt
from indica.datatypes import ELEMENTS
from indica.equilibrium import Equilibrium
from indica.equilibrium import fake_equilibrium_data
from indica.numpy_typing import LabeledArray
from indica.operators.atomic_data import FractionalAbundance
from indica.operators.atomic_data import PowerLoss
import indica.physics as ph
from indica.profiles_gauss import Profiles
from indica.readers import ADASReader
from indica.readers import ST40Reader
from indica.utilities import assign_data
from indica.utilities import assign_datatype
from indica.utilities import print_like

plt.ion()

# TODO: add elongation and triangularity in all equations

ADF11: dict = {
    "h": {
        "scd": "96",
        "acd": "96",
        "ccd": "96",
        "plt": "96",
        "prb": "96",
        "prc": "96",
        "pls": "15",
        "prs": "15",
    },
    "he": {
        "scd": "96",
        "acd": "96",
        "ccd": "96",
        "plt": "96",
        "prb": "96",
        "prc": "96",
        "pls": "15",
        "prs": "15",
    },
    "c": {
        "scd": "96",
        "acd": "96",
        "ccd": "96",
        "plt": "96",
        "prb": "96",
        "prc": "96",
        "pls": "15",
        "prs": "15",
    },
    "ar": {
        "scd": "89",
        "acd": "89",
        "ccd": "89",
        "plt": "89",
        "prb": "89",
        "prc": "89",
        "pls": "15",
        "prs": "15",
    },
    "ne": {
        "scd": "96",
        "acd": "96",
        "ccd": "96",
        "plt": "96",
        "prb": "96",
        "prc": "96",
        "pls": "15",
        "prs": "15",
    },
    "mo": {
        "scd": "89",
        "acd": "89",
        "ccd": "89",
        "plt": "89",
        "prb": "89",
        "prc": "89",
    },
    "w": {
        "scd": "89",
        "acd": "89",
        "ccd": "89",
        "plt": "89",
        "prb": "89",
        "prc": "89",
        "pls": "15",
        "prs": "15",
    },
}


class Plasma:
    def __init__(
        self,
        tstart: float = 0.01,
        tend: float = 0.14,
        dt: float = 0.01,
        machine_dimensions=((0.15, 0.95), (-0.7, 0.7)),
        impurities: tuple = ("c", "ar"),
        main_ion: str = "h",
        impurity_concentration: tuple = (0.02, 0.001),
        pulse: int = None,
        full_run: bool = False,
        n_rad: int = 41,
        verbose: bool = False,
    ):
        """
        Class for plasma objects.
        - completely independent of experimental data
        - can be assigned an equilibrium object for remapping (currently 1D)
        - independent parameters can be set, dependent ones are properties

        Parameters
        ----------
        tstart
            Start time (s)
        tend
            End time (s)
        dt
            Delta t of time window
        machine_dimensions
            (R, z) limits of tokamak (m)
        impurities
            Impurity elements present
        main_ion
            Main ion
        impurity_concentration
            Default concentration of each impurity element
        pulse
            Pulse number, if this is associated with an experiment
        full_run
            If True: compute ionisation balance at every iteration
            If False: calculate default and interpolate
        """

        self.pulse = pulse
        self.full_run = full_run
        self.verbose = verbose
        self.ADASReader = ADASReader()
        self.main_ion = main_ion
        self.impurities = impurities
        self.elements = [self.main_ion]
        for elem in self.impurities:
            self.elements.append(elem)
        self.impurity_concentration = assign_data(
            DataArray(
                np.array(impurity_concentration),
                coords=[("element", list(self.impurities))],
            ),
            ("concentration", "impurity"),
        )
        self.set_adf11(ADF11)
        self.radial_coordinate = np.linspace(0, 1.0, n_rad)
        self.radial_coordinate_type = "rho_poloidal"
        self.machine_dimensions = machine_dimensions

        self.initialize_variables(tstart, tend, dt)

        self.equilibrium: Equilibrium

    def set_equilibrium(self, equilibrium: Equilibrium):
        """
        Assign equilibrium object
        """
        self.equilibrium = equilibrium
        self._rmag = assign_data(self.data1d_time, ("major_radius", "magnetic"), "m")
        self._zmag = assign_data(self.data1d_time, ("z", "magnetic"), "m")
        self._rmji = assign_data(self.data2d, ("radius", "major"), "m")
        self._rmjo = assign_data(self.data2d, ("radius", "major"), "m")
        self._rmin = assign_data(
            self.data2d, ("minor_radius", "plasma", "m")
        )  # LFS-HFS averaged value
        self._volume = assign_data(self.data2d, ("volume", "plasma"), "$m^3$")
        self._area = assign_data(self.data2d, ("area", "plasma"), "$m^2$")

    def set_adf11(self, adf11: dict):
        self.adf11 = adf11

    def initialize_variables(self, tstart: float, tend: float, dt: float):
        """
        Initialize all class attributes

        Parameters
        ----------
        tstart
            start time
        tend
            end time
        dt
            time-step

        Description of variables being initialized
        ------------------------------------------
        time_to_calculate
            subset of time-point(s) to use for computation of the dependent variables
            (to be used e.g. in optimisation workflows)
        """
        self.tstart = tstart
        self.tend = tend
        self.dt = dt

        # Dictionary keeping track of deta use for optimisations
        self.optimisation: dict = {}
        self.forward_models: dict = {}

        # Assign plasma and machine attributes
        self.machine_R = np.linspace(
            self.machine_dimensions[0][0], self.machine_dimensions[0][1], 100
        )
        self.machine_z = np.linspace(
            self.machine_dimensions[1][0], self.machine_dimensions[1][1], 100
        )
        R_midplane = np.linspace(self.machine_R.min(), self.machine_R.max(), 100)
        self.R_midplane = R_midplane
        z_midplane = np.full_like(R_midplane, 0.0)
        self.z_midplane = z_midplane

        time = get_tlabels_dt(self.tstart, self.tend, self.dt)
        self.time_to_calculate = time

        nt = len(time)
        nr = len(self.radial_coordinate)
        nel = len(self.elements)
        nimp = len(self.impurities)

        coords_radius = assign_data(
            self.radial_coordinate,
            ("poloidal", "rho"),
            coords=[(self.radial_coordinate_type, self.radial_coordinate)],
        )
        coords_time = assign_data(
            time,
            ("", "time"),
            "s",
            coords=[("t", time)],
        )
        coords_elem = assign_data(
            list(self.elements),
            ("", "element"),
            "",
            coords=[("element", list(self.elements))],
        )
        coords_imp = assign_data(
            list(self.impurities),
            ("", "element"),
            "",
            coords=[("element", list(self.impurities))],
        )

        self.data1d_time: DataArray = DataArray(np.zeros(nt), coords=[coords_time])
        self.data1d_rho: DataArray = DataArray(np.zeros(nr), coords=[coords_radius])
        self.data2d: DataArray = DataArray(
            np.zeros((nt, nr)), coords=[coords_time, coords_radius]
        )
        self.data2d_elem: DataArray = DataArray(
            np.zeros((nel, nt)), coords=[coords_elem, coords_time]
        )
        self.data3d: DataArray = DataArray(
            np.zeros((nel, nt, nr)), coords=[coords_elem, coords_time, coords_radius]
        )
        self.data3d_imp: DataArray = DataArray(
            np.zeros((nimp, nt, nr)), coords=[coords_imp, coords_time, coords_radius]
        )

        self.t = assign_data(self.data1d_time, ("t", "plasma"), "s")
        self.t.values = time

        rho_type = self.radial_coordinate_type.split("_")
        if rho_type[1] != "poloidal":
            print_like("Only poloidal rho in input for the time being...")
            raise AssertionError
        self.rho = assign_data(self.data1d_rho, (rho_type[0], rho_type[1]))
        self.rho.values = self.radial_coordinate

        self.Te_prof = Profiles(datatype=("temperature", "electron"), xspl=self.rho)
        self.Ti_prof = Profiles(datatype=("temperature", "ion"), xspl=self.rho)
        self.Ne_prof = Profiles(datatype=("density", "electron"), xspl=self.rho)
        self.Nimp_prof = Profiles(datatype=("density", "impurity"), xspl=self.rho)
        self.Nh_prof = Profiles(datatype=("density", "thermal_neutral"), xspl=self.rho)
        self.Vrot_prof = Profiles(datatype=("rotation", "toroidal"), xspl=self.rho)

        self.ipla = assign_data(self.data1d_time, ("current", "plasma"), "A")
        self.ne_0 = assign_data(self.data1d_time, ("density", "electron"), "$m^{-3}$")
        self.te_0 = assign_data(self.data1d_time, ("temperature", "electron"), "eV")
        self.ti_0 = assign_data(self.data1d_time, ("temperature", "ion"), "eV")
        self.j_phi = assign_data(self.data2d, ("current_density", "plasma"), "A $m^2$")
        self.b_pol = assign_data(self.data2d, ("field", "poloidal"), "T")
        self.b_tor_lfs = assign_data(self.data2d, ("field", "LFS_toroidal"), "T")
        self.b_tor_hfs = assign_data(self.data2d, ("field", "HFS_toroidal"), "T")
        self.q_prof = assign_data(self.data2d, ("factor", "safety"), "")
        self.conductivity = assign_data(self.data2d, ("conductivity", "plasma"), "")
        self.l_i = assign_data(self.data1d_time, ("inductance", "internal"), "")

        # Independent plasma quantities
        self.electron_temperature = assign_data(
            self.data2d, ("temperature", "electron"), "eV"
        )
        self.electron_density: DataArray = assign_data(
            self.data2d, ("density", "electron"), "$m^{-3}$"
        )
        self.neutral_density: DataArray = assign_data(
            self.data2d, ("thermal_neutral", "density"), "eV"
        )
        self.tau: DataArray = assign_data(self.data2d, ("time", "residence"), "s")

        self.ion_temperature: DataArray = assign_data(
            self.data3d, ("temperature", "ion"), "eV"
        )
        self.toroidal_rotation: DataArray = assign_data(
            self.data3d, ("toroidal_rotation", "ion"), "rad $s^{-1}$"
        )
        self.impurity_density: DataArray = assign_data(
            self.data3d_imp, ("density", "impurity"), "$m^{-3}$"
        )
        self.fast_temperature: DataArray = assign_data(
            self.data2d, ("temperature", "fast"), "eV"
        )
        self.fast_density: DataArray = assign_data(
            self.data2d, ("density", "fast"), "$m^3$"
        )

        self.pressure_fast_parallel: DataArray = assign_data(
            self.data2d, ("pressure_parallel", "fast"), "$Pa $m^{-3}$"
        )
        self.pressure_fast_perpendicular: DataArray = assign_data(
            self.data2d, ("pressure_perpendicular", "fast"), "$Pa $m^{-3}$"
        )
        self._pressure_fast: DataArray = assign_data(
            self.data2d, ("pressure", "fast"), "$Pa $m^{-3}$"
        )

        # Private variables for class property variables
        self._pressure_el = assign_data(
            self.data2d, ("pressure", "electron"), "Pa $m^{-3}$"
        )
        self._pressure_th = assign_data(
            self.data2d, ("pressure", "thermal"), "Pa $m^{-3}$"
        )
        self._ion_density = assign_data(self.data3d, ("density", "ion"), "$m^{-3}$")
        self._pressure_tot = assign_data(
            self.data2d, ("pressure", "total"), "Pa $m^{-3}$"
        )
        self._pth = assign_data(self.data1d_time, ("pressure", "thermal"), "Pa")
        self._ptot = assign_data(self.data1d_time, ("pressure", "total"), "Pa")
        self._wth = assign_data(self.data1d_time, ("stored_energy", "thermal"), "J")
        self._wp = assign_data(self.data1d_time, ("stored_energy", "total"), "J")
        self._zeff = assign_data(self.data3d, ("charge", "effective"), "")
        self._ion_density = assign_data(self.data3d, ("density", "ion"), "$m^{-3}$")
        self._meanz = assign_data(self.data3d, ("charge", "mean"), "")
        self._total_radiation = assign_data(
            self.data3d, ("radiation_emission", "total"), "W $m^{-3}$"
        )
        self._sxr_radiation = assign_data(
            self.data3d, ("radiation_emission", "sxr"), "W $m^{-3}$"
        )
        self._prad_tot = assign_data(self.data2d_elem, ("radiation", "total"), "W")
        self._prad_sxr = assign_data(self.data2d_elem, ("radiation", "sxr"), "W")
        _fz = {}
        _lz_tot = {}
        _lz_sxr = {}
        for elem in self.elements:
            z_elem, a_elem, name_elem = ELEMENTS[elem]
            nz = z_elem + 1
            ion_charges = np.arange(nz)
            data3d_fz = DataArray(
                np.full((len(self.t), len(self.rho), nz), 0.0),
                coords=[
                    ("t", self.t),
                    ("rho_poloidal", self.rho),
                    ("ion_charges", ion_charges),
                ],
            )
            _fz[elem] = assign_data(data3d_fz, ("fractional_abundance", "ion"), "")
            _lz_tot[elem] = assign_data(
                data3d_fz, ("radiation_loss_parameter", "total"), "W $m^3$"
            )
            _lz_sxr[elem] = assign_data(
                data3d_fz, ("radiation_loss_parameter", "sxr"), "W $m^3$"
            )
        self._fz = _fz
        self._lz_tot = _lz_tot
        self._lz_sxr = _lz_sxr

        # Parameter dependencies relating dependant to independent quantities
        self.Fz = CachedCalculation(
            self.calc_fz,
            [
                self.electron_density,
                self.electron_temperature,
                self.neutral_density,
                self.tau,
            ],
        )

        self.Ion_density = CachedCalculation(
            self.calc_ion_density,
            [
                self.electron_density,
                self.electron_temperature,
                self.impurity_density,
                self.fast_density,
            ],
        )

        self.Zeff = CachedCalculation(
            self.calc_zeff,
            [
                self.electron_density,
                self.ion_density,
                self.meanz,
            ],
        )

        self.Lz_tot = CachedCalculation(
            self.calc_lz_tot,
            [
                self.electron_density,
                self.electron_temperature,
                self.fz,
                self.neutral_density,
            ],
        )

        self.Lz_sxr = CachedCalculation(
            self.calc_lz_sxr,
            [
                self.electron_density,
                self.electron_temperature,
                self.fz,
                self.neutral_density,
            ],
        )

        self.Total_radiation = CachedCalculation(
            self.calc_total_radiation,
            [
                self.electron_density,
                self.ion_density,
                self.lz_tot,
            ],
        )

        self.Sxr_radiation = CachedCalculation(
            self.calc_sxr_radiation,
            [
                self.electron_density,
                self.ion_density,
                self.lz_sxr,
            ],
        )

    def assign_profiles(
        self, profile: str = "electron_density", t: float = None, element: str = "ar"
    ):
        if profile == "electron_density":
            self.electron_density.loc[dict(t=t)] = self.Ne_prof()
        elif profile == "electron_temperature":
            self.electron_temperature.loc[dict(t=t)] = self.Te_prof()
        elif profile == "ion_temperature":
            self.ion_temperature.loc[dict(t=t)] = self.Ti_prof()
        elif profile == "toroidal_rotation":
            self.toroidal_rotation.loc[dict(t=t)] = self.Vrot_prof()
        elif profile == "impurity_density":
            self.impurity_density.loc[dict(t=t, element=element)] = self.Nimp_prof()
        elif profile == "neutral_density":
            self.neutral_density.loc[dict(t=t, element=element)] = self.Nh_prof()
        else:
            raise ValueError(
                f"{profile} currently not found in possible Plasma properties"
            )

    def update_profiles(
        self,
        parameters: dict,
        profile_prefixs: list = [
            "Te_prof",
            "Ti_prof",
            "Ne_prof",
            "Nimp_prof",
            "Vrot_prof",
        ],
    ):
        """
        Update plasma profiles with profile parameters i.e.
        {"Ne_prof.y0":1e19} -> Ne_prof.y0
        """
        for param, value in parameters.items():
            _prefix = [pref for pref in profile_prefixs if pref in param]
            if _prefix:
                prefix: str = _prefix[0]
                key = param.replace(prefix + ".", "")
                profile = getattr(self, prefix)
                if hasattr(profile, key):
                    setattr(profile, key, value)
                else:
                    raise ValueError(f"parameter: {key} not found in {prefix}")

        for key in [
            "electron_density",
            "electron_temperature",
            "ion_temperature",
            "toroidal_rotation",
            "impurity_density",
        ]:
            self.assign_profiles(key, t=self.time_to_calculate)

    @property
    def time_to_calculate(self):
        return self._time_to_calculate

    @time_to_calculate.setter
    def time_to_calculate(self, value):
        if np.size(value) == 1:
            self._time_to_calculate = float(value)
        else:
            self._time_to_calculate = np.array(value)

    @property
    def pressure_el(self):
        self._pressure_el.values = ph.calc_pressure(
            self.electron_density, self.electron_temperature
        )
        return self._pressure_el

    @property
    def pressure_th(self):
        ion_density = self.ion_density
        self._pressure_th.values = self.pressure_el
        for elem in self.elements:
            self._pressure_th.values += ph.calc_pressure(
                ion_density.sel(element=elem).values,
                self.ion_temperature.sel(element=elem).values,
            )
        return self._pressure_th

    @property
    def pressure_tot(self):
        self._pressure_tot.values = self.pressure_th + self.pressure_fast
        return self._pressure_tot

    @property
    def pressure_fast(self):
        # TODO: check whether degrees of freedom are correctly included...
        self._pressure_fast.values = (
            self.pressure_fast_parallel / 3 + self.pressure_fast_perpendicular * 2 / 3
        )
        return self._pressure_fast

    @property
    def pth(self):
        pressure_th = self.pressure_th
        for t in np.array(self.time_to_calculate, ndmin=1):
            self._pth.loc[dict(t=t)] = np.trapz(
                pressure_th.sel(t=t), self.volume.sel(t=t)
            )
        return self._pth

    @property
    def ptot(self):
        pressure_tot = self.pressure_tot
        for t in np.array(self.time_to_calculate, ndmin=1):
            self._ptot.loc[dict(t=t)] = np.trapz(
                pressure_tot.sel(t=t), self.volume.sel(t=t)
            )
        return self._ptot

    @property
    def wth(self):
        pth = self.pth
        self._wth.values = 3 / 2 * pth.values
        return self._wth

    @property
    def wp(self):
        ptot = self.ptot
        self._wp.values = 3 / 2 * ptot.values
        return self._wp

    @property
    def fz(self):
        return self.Fz()

    def calc_fz(self):
        for elem in self.elements:
            for t in np.array(self.time_to_calculate, ndmin=1):
                Te = self.electron_temperature.sel(t=t)
                Ne = self.electron_density.sel(t=t)
                tau = None
                if np.any(self.tau != 0):
                    tau = self.tau.sel(t=t)
                Nh = None
                if np.any(self.neutral_density != 0):
                    Nh = self.neutral_density.sel(t=t)
                if any(np.logical_not((Te > 0) * (Ne > 0))):
                    continue
                fz_tmp = self.fract_abu[elem](
                    Te, Ne=Ne, Nh=Nh, tau=tau, full_run=self.full_run
                )
                self._fz[elem].loc[dict(t=t)] = fz_tmp.transpose().values
        return self._fz

    @property
    def zeff(self):
        return self.Zeff()

    def calc_zeff(self):
        electron_density = self.electron_density
        ion_density = self.ion_density
        meanz = self.meanz
        for elem in self.elements:
            self._zeff.loc[dict(element=elem)] = (
                (ion_density.sel(element=elem) * meanz.sel(element=elem) ** 2)
                / electron_density
            ).values
        return self._zeff

    @property
    def ion_density(self):
        return self.Ion_density()

    def calc_ion_density(self):
        meanz = self.meanz
        main_ion_density = self.electron_density - self.fast_density * meanz.sel(
            element=self.main_ion
        )
        for elem in self.impurities:
            self._ion_density.loc[dict(element=elem)] = self.impurity_density.sel(
                element=elem
            ).values
            main_ion_density -= self.impurity_density.sel(element=elem) * meanz.sel(
                element=elem
            )

        self._ion_density.loc[dict(element=self.main_ion)] = main_ion_density.values
        return self._ion_density

    @property
    def lz_tot(self):
        return self.Lz_tot()

    def calc_lz_tot(self):
        fz = self.fz
        for elem in self.elements:
            for t in np.array(self.time_to_calculate, ndmin=1):
                Ne = self.electron_density.sel(t=t)
                Te = self.electron_temperature.sel(t=t)
                if any(np.logical_not((Te > 0) * (Ne > 0))):
                    continue
                Fz = fz[elem].sel(t=t).transpose()
                Nh = None
                if np.any(self.neutral_density.sel(t=t) != 0):
                    Nh = self.neutral_density.sel(t=t)
                self._lz_tot[elem].loc[dict(t=t)] = (
                    self.power_loss_tot[elem](
                        Te, Fz, Ne=Ne, Nh=Nh, full_run=self.full_run
                    )
                    .transpose()
                    .values
                )
        return self._lz_tot

    @property
    def lz_sxr(self):
        return self.Lz_sxr()

    def calc_lz_sxr(self):
        if not hasattr(self, "power_loss_sxr"):
            return None

        fz = self.fz
        for elem in self.elements:
            for t in np.array(self.time_to_calculate, ndmin=1):
                Ne = self.electron_density.sel(t=t)
                Te = self.electron_temperature.sel(t=t)
                if any(np.logical_not((Te > 0) * (Ne > 0))):
                    continue
                Fz = fz[elem].sel(t=t).transpose()
                Nh = None
                if np.any(self.neutral_density.sel(t=t) != 0):
                    Nh = self.neutral_density.sel(t=t)
                self._lz_sxr[elem].loc[dict(t=t)] = (
                    self.power_loss_sxr[elem](
                        Te, Fz, Ne=Ne, Nh=Nh, full_run=self.full_run
                    )
                    .transpose()
                    .values
                )
        return self._lz_sxr

    @property
    def total_radiation(self):
        return self.Total_radiation()

    def calc_total_radiation(self):
        lz_tot = self.lz_tot
        ion_density = self.ion_density
        for elem in self.elements:
            total_radiation = (
                lz_tot[elem].sum("ion_charges")
                * self.electron_density
                * ion_density.sel(element=elem)
            )
            self._total_radiation.loc[dict(element=elem)] = xr.where(
                total_radiation >= 0,
                total_radiation,
                0.0,
            ).values
        return self._total_radiation

    @property
    def sxr_radiation(self):
        return self.Sxr_radiation()

    def calc_sxr_radiation(self):
        if not hasattr(self, "power_loss_sxr"):
            return None

        lz_sxr = self.lz_sxr
        ion_density = self.ion_density
        for elem in self.elements:
            sxr_radiation = (
                lz_sxr[elem].sum("ion_charges")
                * self.electron_density
                * ion_density.sel(element=elem)
            )
            self._sxr_radiation.loc[dict(element=elem)] = xr.where(
                sxr_radiation >= 0,
                sxr_radiation,
                0.0,
            ).values
        return self._sxr_radiation

    @property
    def meanz(self):
        fz = self.fz
        for elem in self.elements:
            self._meanz.loc[dict(element=elem)] = (
                (fz[elem] * fz[elem].ion_charges).sum("ion_charges").values
            )
        return self._meanz

    @property
    def prad_tot(self):
        total_radiation = self.total_radiation
        for elem in self.elements:
            for t in np.array(self.time_to_calculate, ndmin=1):
                self._prad_tot.loc[dict(element=elem, t=t)] = np.trapz(
                    total_radiation.sel(element=elem, t=t), self.volume.sel(t=t)
                )
        return self._prad_tot

    @property
    def prad_sxr(self):
        if not hasattr(self, "power_loss_sxr"):
            return None

        sxr_radiation = self.sxr_radiation
        for elem in self.elements:
            for t in np.array(self.time_to_calculate, ndmin=1):
                self._prad_sxr.loc[dict(element=elem, t=t)] = np.trapz(
                    sxr_radiation.sel(element=elem, t=t), self.volume.sel(t=t)
                )
        return self._prad_sxr

    @property
    def volume(self):
        if len(np.where(self._volume > 0)[0]) == 0 and hasattr(self, "equilibrium"):
            self._volume = self.convert_in_time(
                self.equilibrium.volume.interp(rho_poloidal=self.rho)
            )
        return self._volume

    @property
    def area(self):
        if len(np.where(self._area > 0)[0]) == 0 and hasattr(self, "equilibrium"):
            self._area = self.convert_in_time(
                self.equilibrium.area.interp(rho_poloidal=self.rho)
            )
        return self._area

    @property
    def rmjo(self):
        if len(np.where(self._rmjo > 0)[0]) == 0 and hasattr(self, "equilibrium"):
            self._rmjo = self.convert_in_time(
                self.equilibrium.rmjo.interp(rho_poloidal=self.rho)
            )
        return self._rmjo

    @property
    def rmji(self):
        if len(np.where(self._rmji > 0)[0]) == 0 and hasattr(self, "equilibrium"):
            self._rmji = self.convert_in_time(
                self.equilibrium.rmji.interp(rho_poloidal=self.rho)
            )
        return self._rmji

    @property
    def rmag(self):
        if len(np.where(self._rmag > 0)[0]) == 0 and hasattr(self, "equilibrium"):
            self._rmag = self.convert_in_time(self.equilibrium.rmag)
        return self._rmag

    @property
    def zmag(self):
        if len(np.where(self._zmag > 0)[0]) == 0 and hasattr(self, "equilibrium"):
            self._zmag = self.convert_in_time(self.equilibrium.zmag)
        return self._zmag

    @property
    def rmin(self):
        if len(np.where(self._rmin > 0)[0]) == 0:
            self._rmin = (self.rmjo - self.rmji) / 2.0
        return self._zmag

    @property
    def vloop(self):
        zeff = self.zeff
        j_phi = self.j_phi
        self.conductivity = ph.conductivity_neo(
            self.electron_density,
            self.electron_temperature,
            zeff.sum("element"),
            self.minor_radius,
            self.minor_radius.interp(rho_poloidal=1.0),
            self.R_mag,
            self.q_prof,
            approx="sauter",
        )
        for t in np.array(self.time_to_calculate, ndmin=1):
            resistivity = 1.0 / self.conductivity.sel(t=t)
            ir = np.where(np.isfinite(resistivity))
            vloop = ph.vloop(
                resistivity[ir], j_phi.sel(t=t)[ir], self.area.sel(t=t)[ir]
            )
            self._vloop.loc[dict(t=t)] = vloop.values
        return self._vloop

    def calc_impurity_density(self, t=None):
        """
        Calculate impurity density from concentration
        """
        if t is None:
            t = self.t
        if type(t) is not LabeledArray:
            t = [t]

        profile_shape = self.Nimp_prof.yspl / self.Nimp_prof.yspl.sel(rho_poloidal=0)
        for elem in self.impurities:
            conc = self.impurity_concentration.sel(element=elem)
            for _t in t:
                dens_0 = self.electron_density.sel(rho_poloidal=0, t=t) * conc
                Nimp = profile_shape * dens_0.sel(t=_t)
                self.impurity_density.loc[dict(element=elem, t=_t)] = Nimp.values

    def impose_flat_zeff(self):
        """
        Adapt impurity concentration to generate flat Zeff contribution
        """

        for elem in self.impurities:
            if np.count_nonzero(self.ion_density.sel(element=elem)) != 0:
                zeff_tmp = (
                    self.ion_density.sel(element=elem)
                    * self.meanz.sel(element=elem) ** 2
                    / self.electron_density
                )
                value = zeff_tmp.where(zeff_tmp.rho_poloidal < 0.2).mean("rho_poloidal")
                zeff_tmp = zeff_tmp / zeff_tmp * value
                ion_density_tmp = zeff_tmp / (
                    self.meanz.sel(element=elem) ** 2 / self.electron_density
                )
                self.ion_density.loc[dict(element=elem)] = ion_density_tmp.values

    def convert_in_time(self, value: DataArray, method="linear"):
        binned = convert_in_time_dt(self.tstart, self.tend, self.dt, value).interp(
            t=self.t, method=method
        )

        return binned

    def build_atomic_data(
        self,
        Te: DataArray = None,
        Ne: DataArray = None,
        Nh: DataArray = None,
        tau: DataArray = None,
        default=True,
        calc_power_loss=True,
    ):
        if default:
            xend = 1.02
            rho_end = 1.01
            rho = np.abs(np.linspace(rho_end, 0, 100) ** 1.8 - rho_end - 0.01)
            Te_prof = Profiles(
                datatype=("temperature", "electron"),
                xspl=rho,
                xend=xend,
            )
            Te_prof.y0 = 10.0e3
            Te = Te_prof()
            Ne_prof = Profiles(datatype=("density", "electron"), xspl=rho, xend=xend)
            Ne = Ne_prof()
            Nh_prof = Profiles(
                datatype=("density", "thermal_neutral"),
                xspl=rho,
                xend=xend,
            )
            Nh = Nh_prof()
            tau = None
        else:
            if Te is None or Ne is None:
                raise ValueError("Input Te and Ne if default == False")

        # print_like("Initialize fractional abundance and power loss objects")
        fract_abu, power_loss_tot, power_loss_sxr = {}, {}, {}
        for elem in self.elements:
            scd = self.ADASReader.get_adf11("scd", elem, self.adf11[elem]["scd"])
            acd = self.ADASReader.get_adf11("acd", elem, self.adf11[elem]["acd"])
            ccd = self.ADASReader.get_adf11("ccd", elem, self.adf11[elem]["ccd"])
            fract_abu[elem] = FractionalAbundance(scd, acd, CCD=ccd)
            fract_abu[elem](Ne=Ne, Te=Te, Nh=Nh, tau=tau, full_run=self.full_run)

            if calc_power_loss:
                F_z_t = fract_abu[elem].F_z_t

                plt = self.ADASReader.get_adf11("plt", elem, self.adf11[elem]["plt"])
                prb = self.ADASReader.get_adf11("prb", elem, self.adf11[elem]["prb"])
                prc = self.ADASReader.get_adf11("prc", elem, self.adf11[elem]["prc"])
                power_loss_tot[elem] = PowerLoss(plt, prb, PRC=prc)
                power_loss_tot[elem](Te, F_z_t, Ne=Ne, Nh=Nh, full_run=self.full_run)
                if (
                    "pls" in self.adf11[elem].keys()
                    and "prs" in self.adf11[elem].keys()
                ):
                    try:
                        pls = self.ADASReader.get_adf11(
                            "pls", elem, self.adf11[elem]["pls"]
                        )
                        prs = self.ADASReader.get_adf11(
                            "prs", elem, self.adf11[elem]["prs"]
                        )
                        power_loss_sxr[elem] = PowerLoss(pls, prs)
                        power_loss_sxr[elem](Te, F_z_t, Ne=Ne, full_run=self.full_run)
                    except ValueError:
                        self.adf11[elem].pop("pls")
                        self.adf11[elem].pop("prs")

        self.adf11 = self.adf11
        self.fract_abu = fract_abu
        self.power_loss_tot = power_loss_tot
        if "pls" in self.adf11[elem].keys() and "prs" in self.adf11[elem].keys():
            self.power_loss_sxr = power_loss_sxr

    def set_neutral_density(self, y0=1.0e10, y1=1.0e15, decay=12):
        self.Nh_prof.y0 = y0
        self.Nh_prof.y1 = y1
        self.Nh_prof.yend = y1
        self.Nh_prof.wped = decay
        self.Nh_prof()
        for t in np.array(self.time_to_calculate, ndmin=1):
            self.neutral_density.loc[dict(t=t)] = self.Nh_prof()

    def map_to_midplane(self):
        # TODO: streamline to avoid re-calculating quantities e.g. ion_density..
        keys = [
            "electron_density",
            "ion_density",
            "neutral_density",
            "electron_temperature",
            "ion_temperature",
            "pressure_th",
            "toroidal_rotation",
            "zeff",
            "meanz",
            "volume",
        ]

        nchan = len(self.R_midplane)
        chan = np.arange(nchan)
        R = DataArray(self.R_midplane, coords=[("channel", chan)])
        z = DataArray(self.z_midplane, coords=[("channel", chan)])

        midplane_profiles = {}
        for k in keys:
            k_hi = f"{k}_hi"
            k_lo = f"{k}_lo"

            midplane_profiles[k] = []
            if hasattr(self, k_hi):
                midplane_profiles[k_hi] = []
            if hasattr(self, k_lo):
                midplane_profiles[k_lo] = []

        for k in midplane_profiles.keys():
            prof_rho = getattr(self, k)
            for t in np.array(self.time_to_calculate, ndmin=1):
                rho = (
                    self.equilibrium.rho.sel(t=t, method="nearest")
                    .interp(R=R, z=z)
                    .drop_vars(["R", "z"])
                )
                midplane_profiles[k].append(
                    prof_rho.sel(t=t, method="nearest")
                    .interp(rho_poloidal=rho)
                    .drop_vars("rho_poloidal")
                )
            midplane_profiles[k] = xr.concat(midplane_profiles[k], "t").assign_coords(
                t=self.t
            )
            midplane_profiles[k] = xr.where(
                np.isfinite(midplane_profiles[k]), midplane_profiles[k], 0.0
            )

        self.midplane_profiles = midplane_profiles

    def calc_centrifugal_asymmetry(
        self, time=None, test_toroidal_rotation=None, plot=False
    ):
        """
        Calculate (R, z) maps of the ion densities caused by centrifugal asymmetry
        """
        if time is None:
            time = self.t

        # TODO: make this attribute creation a property and standardize?
        if not hasattr(self, "ion_density_2d"):
            self.rho_2d = self.equilibrium.rho.interp(t=self.t, method="nearest")
            tmp = deepcopy(self.rho_2d)
            ion_density_2d = []
            for elem in self.elements:
                ion_density_2d.append(tmp)

            self.ion_density_2d = xr.concat(ion_density_2d, "element").assign_coords(
                element=self.elements
            )
            assign_datatype(self.ion_density_2d, ("density", "ion"))
            self.centrifugal_asymmetry = deepcopy(self.ion_density)
            assign_datatype(self.centrifugal_asymmetry, ("asymmetry", "centrifugal"))
            self.asymmetry_multiplier = deepcopy(self.ion_density_2d)
            assign_datatype(
                self.asymmetry_multiplier, ("asymmetry_multiplier", "centrifugal")
            )

        # If toroidal rotation != 0 calculate ion density on 2D poloidal plane
        if test_toroidal_rotation is not None:
            toroidal_rotation = deepcopy(self.ion_temperature)
            assign_datatype(toroidal_rotation, ("rotation", "toroidal"), "rad/s")
            toroidal_rotation /= toroidal_rotation.max("rho_poloidal")
            toroidal_rotation *= test_toroidal_rotation  # rad/s
            self.toroidal_rotation = toroidal_rotation

        if not np.any(self.toroidal_rotation != 0):
            return

        ion_density = self.ion_density
        meanz = self.meanz
        zeff = self.zeff.sum("element")
        R_0 = self.maj_r_lfs.interp(rho_poloidal=self.rho_2d).drop_vars("rho_poloidal")
        for elem in self.elements:
            main_ion_mass = ELEMENTS[self.main_ion][1]
            mass = ELEMENTS[elem][1]
            asymm = ph.centrifugal_asymmetry(
                self.ion_temperature.sel(element=elem).drop_vars("element"),
                self.electron_temperature,
                mass,
                meanz.sel(element=elem).drop_vars("element"),
                zeff,
                main_ion_mass,
                toroidal_rotation=self.toroidal_rotation.sel(element=elem).drop_vars(
                    "element"
                ),
            )
            self.centrifugal_asymmetry.loc[dict(element=elem)] = asymm
            asymmetry_factor = asymm.interp(rho_poloidal=self.rho_2d)
            self.asymmetry_multiplier.loc[dict(element=elem)] = np.exp(
                asymmetry_factor * (self.rho_2d.R**2 - R_0**2)
            )

        self.ion_density_2d = (
            ion_density.interp(rho_poloidal=self.rho_2d).drop_vars("rho_poloidal")
            * self.asymmetry_multiplier
        )
        assign_datatype(self.ion_density_2d, ("density", "ion"), "m^-3")

        if plot:
            t = self.t[6]
            for elem in self.elements:
                plt.figure()
                z = self.z_mag.sel(t=t)
                rho = self.rho_2d.sel(t=t).sel(z=z, method="nearest")
                plt.plot(
                    rho,
                    self.ion_density_2d.sel(element=elem).sel(
                        t=t, z=z, method="nearest"
                    ),
                )
                self.ion_density.sel(element=elem).sel(t=t).plot(linestyle="dashed")
                plt.title(elem)

            elem = "ar"
            plt.figure()
            np.log(
                self.ion_density_2d.sel(element=elem).sel(t=t, method="nearest")
            ).plot()
            self.rho_2d.sel(t=t, method="nearest").plot.contour(
                levels=10, colors="white"
            )
            plt.xlabel("R (m)")
            plt.ylabel("z (m)")
            plt.title(f"log({elem} density")
            plt.axis("scaled")
            plt.xlim(0, 0.8)
            plt.ylim(-0.6, 0.6)

    def calc_rad_power_2d(self):
        """
        Calculate total and SXR filtered radiated power on a 2D poloidal plane
        including effects from poloidal asymmetries
        """
        for elem in self.elements:
            total_radiation = (
                self.lz_tot[elem].sum("ion_charges")
                * self.electron_density
                * self.ion_density.sel(element=elem)
            )
            total_radiation = xr.where(
                total_radiation >= 0,
                total_radiation,
                0.0,
            )
            self.total_radiation.loc[dict(element=elem)] = total_radiation.values

            sxr_radiation = (
                self.lz_sxr[elem].sum("ion_charges")
                * self.electron_density
                * self.ion_density.sel(element=elem)
            )
            sxr_radiation = xr.where(
                sxr_radiation >= 0,
                sxr_radiation,
                0.0,
            )
            self.sxr_radiation.loc[dict(element=elem)] = sxr_radiation.values

            if not hasattr(self, "prad_tot"):
                self.prad_tot = deepcopy(self.prad)
                self.prad_sxr = deepcopy(self.prad)
                assign_data(self.prad_sxr, ("radiation", "sxr"))

            prad_tot = self.prad_tot.sel(element=elem)
            prad_sxr = self.prad_sxr.sel(element=elem)
            for t in np.array(self.time_to_calculate, ndmin=1):
                prad_tot.loc[dict(t=t)] = np.trapz(
                    total_radiation.sel(t=t), self.volume.sel(t=t)
                )
                prad_sxr.loc[dict(t=t)] = np.trapz(
                    sxr_radiation.sel(t=t), self.volume.sel(t=t)
                )
            self.prad_tot.loc[dict(element=elem)] = prad_tot.values
            self.prad_sxr.loc[dict(element=elem)] = prad_sxr.values

    def write_to_pickle(self):
        with open(f"data_{self.pulse}.pkl", "wb") as f:
            pickle.dump(
                self,
                f,
            )


# Generalized dependency caching
class TrackDependecies:
    def __init__(
        self,
        operator: Callable,
        dependencies: list,
    ):
        """
        Call operator only if dependencies variables have changed.
        Currently using np array, can change if needed

        Parameters
        ----------
        operator
            Function to be called
        dependencies
            Tuple of variables to be tracked
        """
        self.operator = operator
        self.dependencies = dependencies

    def numpyhash(
        self,
        nparray: np.array,
    ):
        a = nparray.view(np.uint8)
        return hashlib.sha1(a).hexdigest()

    def __hash__(self):
        """
        Caching of dependencies

        DataArray and dictionaries of DataArrays currently permitted

        TODO: upgrade so other objects being tracked, e.g. Equilibrium
        """
        _dependencies = []
        for dependency in self.dependencies:
            if type(dependency) == dict:
                for data in dependency.values():
                    _dependencies.append(data.data)
            elif type(dependency) == DataArray:
                _dependencies.append(dependency.data)
            else:
                raise NotImplementedError(
                    "Hashing implemented for DataArray and Dict[DataArray] only"
                )

        hashable = tuple((self.numpyhash(dependency),) for dependency in _dependencies)
        return hash(hashable)


class CachedCalculation(TrackDependecies):
    def __init__(self, operator: Callable, dependencies: list, verbose: bool = False):
        self.verbose = verbose
        super(CachedCalculation, self).__init__(operator, dependencies)

    @lru_cache()
    def __call__(self):
        if self.verbose:
            print("Recalculating")
        return self.operator()


def example_run(
    pulse: int = None,
    tstart=0.02,
    tend=0.1,
    dt=0.01,
    main_ion="h",
    impurities=("c", "ar", "he"),
    impurity_concentration=(0.03, 0.001, 0.01),
    verbose: bool = True,
    n_rad: int = 41,
    full_run=False,
    calc_power_loss: bool = False,
    **kwargs,
):
    # TODO: swap all profiles to new version!

    plasma = Plasma(
        tstart=tstart,
        tend=tend,
        dt=dt,
        main_ion=main_ion,
        impurities=impurities,
        impurity_concentration=impurity_concentration,
        full_run=full_run,
<<<<<<< HEAD
        pulse=pulse,
=======
        verbose=verbose,
        **kwargs,
>>>>>>> 549eef30
    )
    plasma.build_atomic_data(default=True, calc_power_loss=calc_power_loss)
    # Assign profiles to time-points
    nt = len(plasma.t)
    ne_peaking = np.linspace(1, 2, nt)
    te_peaking = np.linspace(1, 2, nt)
    vrot_peaking = np.linspace(1, 2, nt)
    vrot0 = np.linspace(plasma.Vrot_prof.y0 * 1.1, plasma.Vrot_prof.y0 * 2.5, nt)
    ti0 = np.linspace(plasma.Ti_prof.y0 * 1.1, plasma.Te_prof.y0 * 2.5, nt)
    nimp_peaking = np.linspace(1, 5, nt)
    nimp_y0 = plasma.Nimp_prof.y0 * np.linspace(1, 8, nt)
    nimp_wcenter = np.linspace(0.4, 0.1, nt)
    for i, t in enumerate(plasma.t):
        plasma.Te_prof.peaking = te_peaking[i]
        plasma.assign_profiles(profile="electron_temperature", t=t)

        plasma.Ti_prof.peaking = te_peaking[i]
        plasma.Ti_prof.y0 = ti0[i]
        plasma.assign_profiles(profile="ion_temperature", t=t)

        plasma.Vrot_prof.peaking = vrot_peaking[i]
        plasma.Vrot_prof.y0 = vrot0[i]
        plasma.assign_profiles(profile="toroidal_rotation", t=t)

        plasma.Ne_prof.peaking = ne_peaking[i]
        plasma.assign_profiles(profile="electron_density", t=t)

        plasma.Nimp_prof.peaking = nimp_peaking[i]
        plasma.Nimp_prof.y0 = nimp_y0[i]
        plasma.Nimp_prof.wcenter = nimp_wcenter[i]
        for elem in plasma.impurities:
            plasma.assign_profiles(profile="impurity_density", t=t, element=elem)

        for elem in plasma.elements:
            plasma.assign_profiles(profile="toroidal_rotation", t=t, element=elem)

    if pulse is None:
        equilibrium_data = fake_equilibrium_data(
            tstart=tstart, tend=tend, dt=dt / 2, machine_dims=plasma.machine_dimensions
        )
    else:
        reader = ST40Reader(pulse, plasma.tstart - plasma.dt, plasma.tend + plasma.dt)
        equilibrium_data = reader.get("", "efit", 0)

    equilibrium = Equilibrium(equilibrium_data)
    plasma.set_equilibrium(equilibrium)

    return plasma


if __name__ == "__main__":
    example_run()<|MERGE_RESOLUTION|>--- conflicted
+++ resolved
@@ -1267,12 +1267,8 @@
         impurities=impurities,
         impurity_concentration=impurity_concentration,
         full_run=full_run,
-<<<<<<< HEAD
-        pulse=pulse,
-=======
         verbose=verbose,
         **kwargs,
->>>>>>> 549eef30
     )
     plasma.build_atomic_data(default=True, calc_power_loss=calc_power_loss)
     # Assign profiles to time-points
