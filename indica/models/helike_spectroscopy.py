--- conflicted
+++ resolved
@@ -743,20 +743,7 @@
     return pec
 
 
-<<<<<<< HEAD
-def example_run(pulse: int = None, plasma=None, plot=False, **kwargs):
-    # TODO: LOS sometimes crossing bad EFIT reconstruction
-    if plasma is None:
-        plasma = example_plasma(
-            pulse=pulse, impurities=("ar",), impurity_concentration=(0.001,), n_rad=10
-        )
-        plasma.time_to_calculate = plasma.t[5]
-        # Create new diagnostic
-    diagnostic_name = "xrcs"
-    nchannels = 3
-=======
 def helike_LOS_example(nchannels=3):
->>>>>>> b9e61c2d
     los_end = np.full((nchannels, 3), 0.0)
     los_end[:, 0] = 0.17
     los_end[:, 1] = 0.0
