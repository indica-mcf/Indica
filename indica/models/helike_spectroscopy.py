--- conflicted
+++ resolved
@@ -46,10 +46,7 @@
         element: str = "ar",
         window_len: int = 1030,
         window_lim: list = [0.394, 0.401],
-<<<<<<< HEAD
-=======
         window_masks: list = [],
->>>>>>> a70c1fb9
     ):
         """
         Read all atomic data and initialise objects
@@ -206,29 +203,6 @@
         -------
 
         """
-<<<<<<< HEAD
-        first_key = list(self.pec.keys())[
-            0
-        ]  # Optimisation hack so transition matrix doesn't get called iteratively
-        elem, charge, wavelength = (
-            self.pec[first_key]["element"],
-            self.pec[first_key]["charge"],
-            self.pec[first_key]["wavelength"],
-        )
-        mult = transition_matrix(self, element=elem, charge=charge)
-        emission = {}
-        for line, pec in self.pec.items():
-            coords = pec["emiss_coeff"].coords
-            if "type" in coords:
-                _pec = pec["emiss_coeff"].interp(
-                    electron_temperature=self.Te,
-                    method="cubic",
-                )
-                _emission = _pec * mult
-            else:
-                raise ValueError(f"No coordinate of name 'type' in PEC {line}")
-            _emission = _emission.sum("type")
-=======
         elem, charge = self.pecs["element"], self.pecs["charge"]
 
         mult = self._transition_matrix(element=elem, charge=charge)
@@ -260,7 +234,6 @@
                 * mult
             )
             _line_emission = _line_emission.sum(["type", "line_name"])
->>>>>>> a70c1fb9
             # TODO: convert PEC wavelengths to nm as per convention at TE!
             ev_wavelength = ph.nm_eV_conversion(nm=self.line_ranges[line_name].start)
             line_emission[line_name] = (
@@ -272,15 +245,9 @@
         if "n3" in line_emission.keys() and "w" in line_emission.keys():
             line_emission["n3w"] = line_emission["n345"] * line_emission["w"]
         if (
-<<<<<<< HEAD
-            "n3" in emission.keys()
-            and "n345" in emission.keys()
-            and "w" in emission.keys()
-=======
             "n3" in line_emission.keys()
             and "n345" in line_emission.keys()
             and "w" in line_emission.keys()
->>>>>>> a70c1fb9
         ):
             line_emission["tot"] = line_emission["n345"] + line_emission["w"]
             line_emission["n3tot"] = line_emission["n345"] * line_emission["w"]
@@ -295,10 +262,6 @@
             )
             self.emission_los[line] = self.los_transform.along_los
 
-<<<<<<< HEAD
-        # for line in self.emission.keys():
-        #     (_, self.pos[line], self.err_in[line], self.err_out[line],) = self._moment_analysis(line)
-=======
         for line in self.line_emission.keys():
             (
                 _,
@@ -306,7 +269,6 @@
                 self.err_in[line],
                 self.err_out[line],
             ) = self._moment_analysis(line)
->>>>>>> a70c1fb9
 
         if self.calc_spectra:
             self.measured_spectra = self.los_transform.integrate_on_los(
@@ -484,57 +446,13 @@
 
         return result, pos, err_in, err_out
 
-<<<<<<< HEAD
-    def _make_intensity(
-=======
     def _calculate_intensity(
->>>>>>> a70c1fb9
         self,
     ):
         """
         Returns DataArrays of emission type with co-ordinates of line label and
         spatial co-ordinate
         """
-<<<<<<< HEAD
-        database = self.pec_database
-        Te = self.Te
-        electron_density = self.Ne
-        fz = self.Fz["ar"]
-        argon_density = self.Nimp.sel(element="ar")
-        hydrogen_density = self.Nh
-
-        intensity = {}
-        for key, value in database.items():
-            _Te = Te
-
-            if value.type == "excit" or value.type == "diel":
-                _ion_charge = self.ion_charge
-                _density = electron_density
-            elif value.type == "recom":
-                if self.ion_charge == 16:  # TODO: do we still not have newest data?
-                    _Te = Te.where(Te < 4000, 4000)
-                _ion_charge = self.ion_charge + 1
-                _density = electron_density
-            elif value.type == "cxr":
-                _ion_charge = self.ion_charge + 1
-                _density = hydrogen_density
-                if self.ion_charge == 16:
-                    _Te = Te.where(Te < 4000, 4000)
-            elif value.type == "ise" or value.type == "isi" or value.type == "li_diel":
-                _ion_charge = self.ion_charge - 1
-                _density = electron_density
-            else:
-                print(f"Emission type {value.type} not recognised")
-
-            intensity[key] = (
-                value.interp(electron_temperature=_Te)
-                * fz.sel(ion_charges=_ion_charge)
-                * argon_density
-                * _density
-                * self.calibration
-            )
-
-=======
         elem, charge = self.pecs["element"], self.pecs["charge"]
         mult = self._transition_matrix(element=elem, charge=charge)
         _pecs = self.pecs["emiss_coeff"]
@@ -549,16 +467,10 @@
         ]
         _intensity = xr.merge(temp).to_array("type")
         intensity = (_intensity * mult * self.calibration).sum("type")
->>>>>>> a70c1fb9
         return intensity
 
     def _make_spectra(
         self,
-<<<<<<< HEAD
-        window_lim: tuple = (None, None),
-        window_len: int = None,
-=======
->>>>>>> a70c1fb9
     ):
         """
         TODO: Doppler Shift / Add convolution of broadening
@@ -649,16 +561,10 @@
         Fz: dict = None,
         Nh: DataArray = None,
         t: LabeledArray = None,
-<<<<<<< HEAD
-        calc_spectra=False,
-        calc_rho: bool = False,
-        minimum_lines: bool = False,
-=======
         calc_spectra=True,
         calc_rho: bool = False,
         minimum_lines: bool = False,
         moment_analysis: bool = False,
->>>>>>> a70c1fb9
         **kwargs,
     ):
         """
@@ -766,21 +672,11 @@
             self.intensity = self._calculate_intensity()
             self.spectra = self._make_spectra()
 
-<<<<<<< HEAD
-        # Integrate emission along the LOS
         self._calculate_los_integral(
             calc_rho=calc_rho,
         )
-        # Estimate temperatures from moment analysis
-        self._calculate_temperatures()
-        # Build back-calculated dictionary to compare with experimental data
-=======
-        self._calculate_los_integral(
-            calc_rho=calc_rho,
-        )
         if moment_analysis:
             self._calculate_temperatures()
->>>>>>> a70c1fb9
         self._build_bckc_dictionary()
 
         return self.bckc
@@ -788,108 +684,14 @@
 
 # fmt: off
 def doppler_broaden(x, integral, center, ion_mass, ion_temp):
-<<<<<<< HEAD
-    sigma = (
-        np.sqrt(
-            constants.e
-            / (ion_mass * constants.proton_mass * constants.c**2)
-            * ion_temp
-        )
-        * center
-    )
-    gaussian_broadened = gaussian(
-        x,
-        integral,
-        center,
-        sigma,
-    )
-=======
     sigma = np.sqrt(constants.e / (ion_mass * constants.proton_mass * constants.c ** 2) * ion_temp) * center
     gaussian_broadened = gaussian(x, integral, center, sigma, )
->>>>>>> a70c1fb9
     return gaussian_broadened
 
 def gaussian(x, integral, center, sigma):
-<<<<<<< HEAD
-    return (
-        integral
-        / (sigma * np.sqrt(2 * np.pi))
-        * np.exp(-((x - center) ** 2) / (2 * sigma**2))
-    )
-
-
-def transition_matrix(self, element="ar", charge=16):
-    "vectorisation of the transition matrix used to convert Helike PECs to emissivity"
-    transition_matrix = xr.concat(
-        [
-            self.Ne
-            * self.Nimp.sel(
-                element=element,
-            )
-            * self.Fz["ar"].sel(
-                ion_charges=charge,
-            ),
-            self.Ne
-            * self.Nimp.sel(
-                element=element,
-            )
-            * self.Fz["ar"].sel(
-                ion_charges=charge,
-            ),
-            self.Ne
-            * self.Nimp.sel(
-                element=element,
-            )
-            * self.Fz["ar"].sel(
-                ion_charges=charge - 1,
-            ),
-            self.Ne
-            * self.Nimp.sel(
-                element=element,
-            )
-            * self.Fz["ar"].sel(
-                ion_charges=charge - 1,
-            ),
-            self.Ne
-            * self.Nimp.sel(
-                element=element,
-            )
-            * self.Fz["ar"].sel(
-                ion_charges=charge - 1,
-            ),
-            self.Ne
-            * self.Nimp.sel(
-                element=element,
-            )
-            * self.Fz["ar"].sel(
-                ion_charges=charge + 1,
-            ),
-            self.Nh
-            * self.Nimp.sel(
-                element=element,
-            )
-            * self.Fz["ar"].sel(
-                ion_charges=charge + 1,
-            ),
-        ],
-        "type",
-    ).assign_coords(
-        type=[
-            "excit",
-            "diel",
-            "li_diel",
-            "ise",
-            "isi",
-            "recom",
-            "cxr",
-        ]
-    )
-    return transition_matrix
-=======
     return (integral / (sigma * np.sqrt(2 * np.pi))
             * np.exp(-((x - center) ** 2) / (2 * sigma ** 2)))
 # fmt: on
->>>>>>> a70c1fb9
 
 
 def select_transition(adf15_data, transition: str, wavelength: float):
@@ -931,16 +733,6 @@
     return pec
 
 
-<<<<<<< HEAD
-def example_run(pulse: int = 9229, plasma=None, plot=False, calc_spectra=False):
-    # TODO: LOS sometimes crossing bad EFIT reconstruction
-    if plasma is None:
-        plasma = example_plasma(
-            pulse=pulse, impurities=("ar",), impurity_concentration=(0.001,)
-        )
-
-    # Create new diagnostic
-=======
 def example_run(pulse: int = 9229, plasma=None, plot=False, **kwargs):
     # TODO: LOS sometimes crossing bad EFIT reconstruction
     if plasma is None:
@@ -949,7 +741,6 @@
         )
         plasma.time_to_calculate = plasma.t[5]
         # Create new diagnostic
->>>>>>> a70c1fb9
     diagnostic_name = "xrcs"
     nchannels = 3
     los_end = np.full((nchannels, 3), 0.0)
@@ -1083,10 +874,4 @@
 
 
 if __name__ == "__main__":
-<<<<<<< HEAD
-    plt.ioff()
-    example_run(plot=True)
-    plt.show()
-=======
-    example_run(plot=True, moment_analysis=True, calc_spectra=True, minimum_lines=False)
->>>>>>> a70c1fb9
+    example_run(plot=True, moment_analysis=True, calc_spectra=True, minimum_lines=False)