import matplotlib.cm as cm
import matplotlib.pylab as plt
import numpy as np
import xarray as xr
from xarray import DataArray

from indica.converters.transect import TransectCoordinates
from indica.models.abstractdiagnostic import DiagnosticModel
from indica.models.plasma import example_run as example_plasma
from indica.models.neutral_beam import NeutralBeam
from indica.numpy_typing import LabeledArray
from indica.readers.available_quantities import AVAILABLE_QUANTITIES

import sys

class ChargeExchange(DiagnosticModel):
    """
    Object representing a CXRS diagnostic
    """

    def __init__(
        self,
        name: str,
        element: str = "c",
        instrument_method="get_charge_exchange",
    ):

        self.name = name
        self.element = element
        self.instrument_method = instrument_method
        self.quantities = AVAILABLE_QUANTITIES[self.instrument_method]
        self.beam = None

    def _build_bckc_dictionary(self):
        self.bckc = {}

        for quant in self.quantities:
            datatype = self.quantities[quant]
            if quant == "vtor":
                quantity = quant
                self.bckc[quantity] = self.Vtor_at_channels
                long_name = "Toroidal rotation"
                units = "rad/s"
            elif quant == "ti":
                quantity = quant
                self.bckc[quantity] = self.Ti_at_channels
                long_name = "Ion temperature"
                units = "eV"
            else:
                print(f"{quant} not available in model for {self.instrument_method}")
                continue

            error = xr.full_like(self.bckc[quantity], 0.0)
            stdev = xr.full_like(self.bckc[quantity], 0.0)
            self.bckc[quantity].attrs = {
                "datatype": datatype,
                "transform": self.transect_transform,
                "error": error,
                "stdev": stdev,
                "provenance": str(self),
                "long_name": long_name,
                "units": units,
            }

    def __call__(
        self,
        Ti: DataArray = None,
        Vtor: DataArray = None,
        t: LabeledArray = None,
        calc_rho: bool = False,
        method: str = 'sample',
        run_fidasim: bool = False,
        **kwargs,
    ):
        """
        Calculate diagnostic measured values

        Parameters
        ----------
        Ti
            Ion temperature profile (dims = "rho", "t")
        Vtor
            Toroidal rotation profile (dims = "rho", "t")

        Returns
        -------
        Dictionary of back-calculated quantities (identical to abstractreader.py)

        """
        if self.plasma is not None:
            if t is None:
                t = self.plasma.time_to_calculate
            Ti = self.plasma.ion_temperature.interp(t=t)
            Vtor = self.plasma.toroidal_rotation.interp(t=t)
        else:
            if Ti is None or Vtor is None:
                raise ValueError("Give inputs or assign plasma class!")

        if "element" in Vtor.dims:
            Vtor = Vtor.sel(element=self.element)
        if "element" in Ti.dims:
            Ti = Ti.sel(element=self.element)

        self.t = t
        self.Vtor = Vtor
        self.Ti = Ti

<<<<<<< HEAD
        if method == 'sample':
            ti_at_channels = self.transect_transform.map_to_rho(Ti, t=t, calc_rho=calc_rho)
            vtor_at_channels = self.transect_transform.map_to_rho(
                Vtor, t=t, calc_rho=calc_rho
            )
        elif method == 'fidasim':

            if self.beam is None:
                raise ValueError("Please assign beam class!")

            # Get rho points
            rho, _ = self.transect_transform.convert_to_rho(t=self.plasma.t)

            # Run fidasim
            fidasim_results = self.run_fidasim(
                run_fidasim=run_fidasim,
            )

            # Coordinates
            channels = np.arange(len(self.transect_transform.x))
            #coords = [
            #    ("channel", channels),
            #    ("t", fidasim_results["time"]),
            #]
            coords = {
                "channel": channels,
                "t": fidasim_results["time"],
                "element": "c",
                "rho_poloidal": rho,
            }
=======
        Ti_at_channels = self.transect_transform.map_profile_to_rho(
            Ti, t=t, calc_rho=calc_rho
        )
        Vtor_at_channels = self.transect_transform.map_profile_to_rho(
            Vtor, t=t, calc_rho=calc_rho
        )
>>>>>>> 93212e75

            # Translate results to DataArray
            ti_at_channels = DataArray(
                data=fidasim_results["Ti"],
                coords=coords,
                dims=("channel", "t"),
            )
            ti_at_channels.attrs = {
                "datatype": ("temperature", "ion"),
            }
            ti_err_at_channels = DataArray(
                data=fidasim_results["Ti_err"],
                coords=coords,
                dims=("channel", "t")
            )
            ti_at_channels.attrs["error"] = ti_err_at_channels
            ti_at_channels.attrs["transform"] = self.transect_transform

            vtor_at_channels = DataArray(
                data=fidasim_results["vtor"],
                coords=coords,
                dims=("channel", "t"),
            )
            vtor_at_channels.attrs = {
                "datatype": ("linear_rotation", "ion"),
            }
            vtor_err_at_channels = DataArray(
                data=fidasim_results["vtor_err"],
                coords=coords,
                dims=("channel", "t"),
            )
            vtor_at_channels.attrs["error"] = vtor_err_at_channels
            vtor_at_channels.attrs["transform"] = self.transect_transform

        else:
            raise ValueError(f'No method available for {method}')

        self.Ti_at_channels = ti_at_channels
        self.Vtor_at_channels = vtor_at_channels

        self._build_bckc_dictionary()

        return self.bckc

    def set_beam(
        self,
        beam: NeutralBeam,
    ):

        self.beam = beam

        return

    def run_fidasim(
        self,
        run_fidasim: bool = False,
        quiet: bool = True
    ):

        # Pulse number
        pulse = self.plasma.pulse

        # Build beam configuration
        nbiconfig = {
            "name": self.beam.name,
            "einj": self.beam.energy * 1e-3,
            "pinj": self.beam.power * 1e-6,
            "current_fractions": [
                self.beam.fractions[0],
                self.beam.fractions[1],
                self.beam.fractions[2]
            ],
            "ab": self.beam.amu
        }

        # Add geom_dict and chord_IDs to specconfig
        origin = self.los_transform.origin
        direction = self.los_transform.direction
        chord_ids = [f"M{i + 1}" for i in range(np.shape(direction)[0])]
        geom_dict = dict()
        for i_chord, id in enumerate(chord_ids):
            geom_dict[id] = {}
            geom_dict[id]["origin"] = origin[i_chord, :] * 1e2
            geom_dict[id]["diruvec"] = direction[i_chord, :]
        specconfig = {
            "chord_IDs": chord_ids,
            "geom_dict": geom_dict,
            "name": self.name,
            "cross_section_corr": False,
        }

        # Atomic mass of plasma ion
        if self.plasma.main_ion == 'h':
            plasma_ion_amu = 1.00874
        elif self.plasma.main_ion == 'd':
            plasma_ion_amu = 2.014
        else:
            raise ValueError('Plasma ion must be Hydrogen "h" or Deuterium "d"')

        # Times to analyse
        times = self.plasma.t.data
        beam_on = np.ones(len(self.plasma.t.data))

        # Loop
        Ti = np.zeros((len(specconfig["chord_IDs"]), len(times))) * np.nan
        Ti_err = np.zeros((len(specconfig["chord_IDs"]), len(times))) * np.nan
        vtor = np.zeros((len(specconfig["chord_IDs"]), len(times))) * np.nan
        vtor_err = np.zeros((len(specconfig["chord_IDs"]), len(times))) * np.nan
        for i_time, time in enumerate(times):
            if beam_on[i_time]:
                # Extract data from plasma / equilibrium objects
                # profiles
                rho_1d = self.plasma.ion_temperature.coords["rho_poloidal"]
                ion_temperature = self.plasma.ion_temperature.sel(element='c', t=time).values
                electron_temperature = self.plasma.electron_temperature.sel(t=time).values
                electron_density = self.plasma.electron_density.sel(t=time).values
                neutral_density = self.plasma.neutral_density.sel(t=time).values
                toroidal_rotation = self.plasma.toroidal_rotation.sel(element='c', t=time).values
                zeffective = self.plasma.zeff.sum("element").sel(t=time).values

                # magnetic data
                # rho poloidal
                rho_2d = self.plasma.equilibrium.rho.interp(
                    t=time,
                    method="nearest"
                )

                # rho toroidal
                rho_tor, _ = self.plasma.equilibrium.convert_flux_coords(rho_2d, t=time)
                rho_tor = rho_tor.values  # NaN's is this going to be an issue?

                # radius
                R = self.plasma.equilibrium.rho.R.values

                # vertical position
                z = self.plasma.equilibrium.rho.z.values

                # meshgrid
                R_2d, z_2d = np.meshgrid(R, z)

                # Br
                br, _ = self.plasma.equilibrium.Br(
                    self.plasma.equilibrium.rho.R,
                    self.plasma.equilibrium.rho.z,
                    t=time
                )
                br = br.values

                # Bz
                bz, _ = self.plasma.equilibrium.Bz(
                    self.plasma.equilibrium.rho.R,
                    self.plasma.equilibrium.rho.z,
                    t=time
                )
                bz = bz.values

                # Bt, ToDo: returns NaNs!!
                # bt, _ = beam.plasma.equilibrium.Bt(
                #    beam.plasma.equilibrium.rho.R,
                #    beam.plasma.equilibrium.rho.z,
                #    t=time
                # )
                # bt = bt.values

                # Bypass bug -> irod = 2*pi*R * BT / mu0_fiesta;
                irod = 3.0 * 1e6
                bt = irod * (4 * np.pi * 1e-7) / (2 * np.pi * R_2d)

                # rho
                rho = rho_2d.values

                plasmaconfig = {
                    "R": R_2d,
                    "z": z_2d,
                    "rho_1d": rho_1d,
                    "rho": rho,
                    "rho_t": rho_tor,
                    "br": br,
                    "bz": bz,
                    "bt": bt,
                    "ti": ion_temperature,
                    "te": electron_temperature,
                    "nn": neutral_density,
                    "ne": electron_density,
                    "omegator": toroidal_rotation,
                    "zeff": zeffective,
                    "plasma_ion_amu": plasma_ion_amu,
                }

                if not quiet:
                    # Print statements
                    print(f'pulse = {pulse}')
                    print(f'time = {time}')
                    print(f'nbiconfig = {nbiconfig}')
                    print(f'specconfig = {specconfig}')
                    print(f'plasmaconfig = {plasmaconfig}')
                    print(f'plasma_ion_amu = {plasma_ion_amu}')
                    print(f'run_fidasim = {run_fidasim}')

                    # Plot psi map
                    plt.figure()
                    plt.contourf(R, z, rho_2d.values)

                    # Plot magnetic fields
                    plt.figure()
                    plt.subplot(131)
                    plt.contourf(
                        self.plasma.equilibrium.rho.R,
                        self.plasma.equilibrium.rho.z,
                        br,
                    )
                    plt.subplot(132)
                    plt.contourf(
                        self.plasma.equilibrium.rho.R,
                        self.plasma.equilibrium.rho.z,
                        bz,
                    )
                    plt.subplot(133)
                    plt.contourf(
                        self.plasma.equilibrium.rho.R,
                        self.plasma.equilibrium.rho.z,
                        bt,
                    )
                    plt.show(block=True)

                # Run TE-fidasim
                path_to_code = '/home/jonathan.wood/git_home/te-fidasim'
                sys.path.append(path_to_code)
                import fidasim_ST40_indica
                results = fidasim_ST40_indica.main(
                    pulse,
                    time,
                    nbiconfig,
                    specconfig,
                    plasmaconfig,
                    num_cores=3,
                    user="jonathan.wood",
                    force_run_fidasim=run_fidasim,
                    save_dir="/home/jonathan.wood/fidasim_output",
                )
                Ti[:, i_time] = results["Ti"]
                Ti_err[:, i_time] = results["Ti_err"]
                vtor[:, i_time] = results["vtor"]
                vtor_err[:, i_time] = results["vtor_err"]

        out = {
            'time': times,
            'Ti': Ti,
            'Ti_err': Ti_err,
            'vtor': vtor,
            'vtor_err': vtor_err,
        }

        return out


def example_run(
    pulse: int = None,
    diagnostic_name: str = "cxrs",
    plasma=None,
    plot=False,
):

    # TODO: LOS sometimes crossing bad EFIT reconstruction

    if plasma is None:
        plasma = example_plasma(pulse=pulse)

    # Create new interferometers diagnostics
    nchannels = 5
    x_positions = np.linspace(0.2, 0.8, nchannels)
    y_positions = np.linspace(0.0, 0.0, nchannels)
    z_positions = np.linspace(0.0, 0.0, nchannels)

    transect_transform = TransectCoordinates(
        x_positions,
        y_positions,
        z_positions,
        diagnostic_name,
        machine_dimensions=plasma.machine_dimensions,
    )
    transect_transform.set_equilibrium(plasma.equilibrium)
    model = ChargeExchange(
        diagnostic_name,
    )
    model.set_transect_transform(transect_transform)
    model.set_plasma(plasma)

    bckc = model()

    if plot:
        it = int(len(plasma.t) / 2)
        tplot = plasma.t[it]

        cols_time = cm.gnuplot2(np.linspace(0.1, 0.75, len(plasma.t), dtype=float))

        model.transect_transform.plot_los(tplot, plot_all=True)

        # Plot back-calculated profiles
        plt.figure()
        for i, t in enumerate(plasma.t.values):
            plasma.toroidal_rotation.sel(t=t, element=model.element).plot(
                color=cols_time[i],
                label=f"t={t:1.2f} s",
                alpha=0.7,
            )
            Vtor = bckc["vtor"].sel(t=t, method="nearest")
            rho = Vtor.transform.rho.sel(t=t, method="nearest")
            plt.scatter(rho, Vtor, color=cols_time[i], marker="o", alpha=0.7)
        plt.xlabel("Channel")
        plt.ylabel("Measured toroidal rotation (rad/s)")
        plt.legend()

        plt.figure()
        for i, t in enumerate(plasma.t.values):
            plasma.ion_temperature.sel(t=t, element=model.element).plot(
                color=cols_time[i],
                label=f"t={t:1.2f} s",
                alpha=0.7,
            )
            Ti = bckc["ti"].sel(t=t, method="nearest")
            rho = Ti.transform.rho.sel(t=t, method="nearest")
            plt.scatter(rho, Ti, color=cols_time[i], marker="o", alpha=0.7)
        plt.xlabel("Channel")
        plt.ylabel("Measured ion temperature (eV)")
        plt.legend()
        plt.show()

    return plasma, model, bckc


if __name__ == "__main__":
    plt.ioff()
    example_run(plot=True)
    plt.show()<|MERGE_RESOLUTION|>--- conflicted
+++ resolved
@@ -105,10 +105,10 @@
         self.Vtor = Vtor
         self.Ti = Ti
 
-<<<<<<< HEAD
         if method == 'sample':
             ti_at_channels = self.transect_transform.map_to_rho(Ti, t=t, calc_rho=calc_rho)
             vtor_at_channels = self.transect_transform.map_to_rho(
+        Vtor_at_channels = self.transect_transform.map_profile_to_rho(
                 Vtor, t=t, calc_rho=calc_rho
             )
         elif method == 'fidasim':
@@ -136,14 +136,6 @@
                 "element": "c",
                 "rho_poloidal": rho,
             }
-=======
-        Ti_at_channels = self.transect_transform.map_profile_to_rho(
-            Ti, t=t, calc_rho=calc_rho
-        )
-        Vtor_at_channels = self.transect_transform.map_profile_to_rho(
-            Vtor, t=t, calc_rho=calc_rho
-        )
->>>>>>> 93212e75
 
             # Translate results to DataArray
             ti_at_channels = DataArray(
