import matplotlib.cm as cm
import matplotlib.pylab as plt
import numpy as np
import xarray as xr
from xarray import DataArray

from indica.converters.line_of_sight_multi import LineOfSightTransform
from indica.models.abstractdiagnostic import DiagnosticModel
from indica.models.plasma import example_run as example_plasma
from indica.numpy_typing import LabeledArray
from indica.readers.available_quantities import AVAILABLE_QUANTITIES


class Interferometry(DiagnosticModel):
    """
    Object representing an interferometer diagnostics
    """

    transform: LineOfSightTransform
    Ne: DataArray
    los_integral_ne: DataArray

    def __init__(
        self, name: str, instrument_method="get_interferometry",
    ):

        self.name = name
        self.instrument_method = instrument_method
        self.quantities = AVAILABLE_QUANTITIES[self.instrument_method]

    def _build_bckc_dictionary(self):
        self.bckc = {}

        for quant in self.quantities:
            datatype = self.quantities[quant]
            if quant == "ne":
                quantity = quant
                self.bckc[quantity] = self.los_integral_ne
                error = xr.full_like(self.bckc[quantity], 0.0)
                stdev = xr.full_like(self.bckc[quantity], 0.0)
                self.bckc[quantity].attrs = {
                    "datatype": datatype,
                    "transform": self.transform,
                    "error": error,
                    "stdev": stdev,
                    "provenance": str(self),
                }
            else:
                print(f"{quant} not available in model for {self.instrument_method}")
                continue

<<<<<<< HEAD
    def __call__(self, Ne: DataArray = None, t: LabeledArray = None, **kwargs):
=======
    def __call__(self, Ne: DataArray = None, t: LabeledArray = None, calc_rho=False):
>>>>>>> 2efd60fc
        """
        Calculate diagnostic measured values

        Parameters
        ----------
        Ne
            Electron density profile
        t

        Returns
        -------

        """
        # TODO: decide whether to select nearest time-points or interpolate in time!!
        if self.plasma is not None:
            if t is None:
<<<<<<< HEAD
                t = self.plasma.time_to_calculate
            Ne = self.plasma.electron_density.sel(t=t)
=======
                t = self.plasma.t
            Ne = self.plasma.electron_density.interp(t=t)
>>>>>>> 2efd60fc
        else:
            if Ne is None:
                raise ValueError("Give inputs or assign plasma class!")
        self.Ne = Ne
<<<<<<< HEAD
        # if len(np.shape(t)) == 0:
        #     t = np.array([t])

        x1 = self.transform.x1
        x2 = self.transform.x2
        # los_integral_ne = self.transform.integrate_on_los(Ne, x1, x2, t=t,)
        R = self.transform.R
        dR = R[0][0] - R[0][-1]
        los_integral_ne = Ne.mean()*dR

=======
        self.transform.check_rho(t=t)
>>>>>>> 2efd60fc

        los_integral_ne = self.transform.integrate_on_los(Ne, t=t, calc_rho=calc_rho,)
        self.t = t
        self.los_integral_ne = los_integral_ne

        self._build_bckc_dictionary()

        return self.bckc


def example_run(plasma=None, plot=False):
    if plasma is None:
        plasma = example_plasma()

    # Create new interferometers diagnostics
    diagnostic_name = "smmh1"
    los_start = np.array([[0.8, 0, 0], [0.8, 0, -0.1], [0.8, 0, -0.2]])
    los_end = np.array([[0.17, 0, 0], [0.17, 0, -0.25], [0.17, 0, -0.2]])
    origin = los_start
    direction = los_end - los_start
    model = Interferometry(diagnostic_name,)
    transform = LineOfSightTransform(
        origin[:, 0],
        origin[:, 1],
        origin[:, 2],
        direction[:, 0],
        direction[:, 1],
        direction[:, 2],
        name=diagnostic_name,
        machine_dimensions=plasma.machine_dimensions,
        passes=1,
    )
    model.set_transform(transform)
    model.set_flux_transform(plasma.flux_transform)
    model.set_plasma(plasma)

    bckc = model()

    if plot:
        it = int(len(plasma.t) / 2)
        tplot = plasma.t[it]

        plt.figure()
        plasma.equilibrium.rho.sel(t=tplot, method="nearest").plot.contour(
            levels=[0.01, 0.1, 0.3, 0.5, 0.7, 0.9, 0.99]
        )
<<<<<<< HEAD
    plt.xlabel("rho")
    plt.ylabel("Ne (m^-3)")
    plt.legend()
    plt.show(block=True)

    return plasma, model, bckc


if __name__ == "__main__":
=======
        channels = model.transform.x1
        cols = cm.gnuplot2(np.linspace(0.1, 0.75, len(channels), dtype=float))
        for chan in channels:
            plt.plot(
                model.transform.R[chan],
                model.transform.z[chan],
                linewidth=3,
                color=cols[chan],
                alpha=0.7,
                label=f"CH{chan}",
            )

        plt.xlim(0, 1.0)
        plt.ylim(-0.6, 0.6)
        plt.axis("scaled")
        plt.legend()

        # Plot LOS mapping on equilibrium
        plt.figure()
        for chan in channels:
            model.transform.rho[chan].sel(t=tplot, method="nearest").plot(
                color=cols[chan], label=f"CH{chan}",
            )
        plt.xlabel("Path along the LOS")
        plt.ylabel("Rho-poloidal")
        plt.legend()

        # Plot back-calculated values
        plt.figure()
        for chan in channels:
            bckc["ne"].sel(channel=chan).plot(label=f"CH{chan}", color=cols[chan])
        plt.xlabel("Time (s)")
        plt.ylabel("Ne LOS-integrals (m^-2)")
        plt.legend()

        # Plot the profiles
        cols_time = cm.gnuplot2(np.linspace(0.1, 0.75, len(plasma.t), dtype=float))
        plt.figure()
        for i, t in enumerate(plasma.t.values):
            plt.plot(
                model.Ne.rho_poloidal,
                model.Ne.sel(t=t),
                color=cols_time[i],
                label=f"t={t:1.2f} s",
            )
        plt.xlabel("rho")
        plt.ylabel("Ne (m^-3)")
        plt.legend()
>>>>>>> 2efd60fc

    example_run()<|MERGE_RESOLUTION|>--- conflicted
+++ resolved
@@ -3,6 +3,7 @@
 import numpy as np
 import xarray as xr
 from xarray import DataArray
+import flatdict
 
 from indica.converters.line_of_sight_multi import LineOfSightTransform
 from indica.models.abstractdiagnostic import DiagnosticModel
@@ -21,14 +22,18 @@
     los_integral_ne: DataArray
 
     def __init__(
-        self, name: str, instrument_method="get_interferometry",
+        self,
+            name: str,
+            instrument_method="get_interferometry",
+            flat_bkcv: bool = False,
     ):
 
         self.name = name
         self.instrument_method = instrument_method
+        self.flat_bkcv = flat_bkcv
         self.quantities = AVAILABLE_QUANTITIES[self.instrument_method]
 
-    def _build_bckc_dictionary(self):
+    def _build_bckc_dictionary(self, ):
         self.bckc = {}
 
         for quant in self.quantities:
@@ -48,12 +53,11 @@
             else:
                 print(f"{quant} not available in model for {self.instrument_method}")
                 continue
+        if self.flat_bkcv:
+            self.bkcv = flatdict.FlatDict(self.bkcv, delimiter="_")
 
-<<<<<<< HEAD
-    def __call__(self, Ne: DataArray = None, t: LabeledArray = None, **kwargs):
-=======
-    def __call__(self, Ne: DataArray = None, t: LabeledArray = None, calc_rho=False):
->>>>>>> 2efd60fc
+
+    def __call__(self, Ne: DataArray = None, t: LabeledArray = None, calc_rho=False, **kwargs):
         """
         Calculate diagnostic measured values
 
@@ -70,34 +74,15 @@
         # TODO: decide whether to select nearest time-points or interpolate in time!!
         if self.plasma is not None:
             if t is None:
-<<<<<<< HEAD
                 t = self.plasma.time_to_calculate
-            Ne = self.plasma.electron_density.sel(t=t)
-=======
-                t = self.plasma.t
             Ne = self.plasma.electron_density.interp(t=t)
->>>>>>> 2efd60fc
         else:
             if Ne is None:
                 raise ValueError("Give inputs or assign plasma class!")
         self.Ne = Ne
-<<<<<<< HEAD
-        # if len(np.shape(t)) == 0:
-        #     t = np.array([t])
-
-        x1 = self.transform.x1
-        x2 = self.transform.x2
-        # los_integral_ne = self.transform.integrate_on_los(Ne, x1, x2, t=t,)
-        R = self.transform.R
-        dR = R[0][0] - R[0][-1]
-        los_integral_ne = Ne.mean()*dR
-
-=======
         self.transform.check_rho(t=t)
->>>>>>> 2efd60fc
 
         los_integral_ne = self.transform.integrate_on_los(Ne, t=t, calc_rho=calc_rho,)
-        self.t = t
         self.los_integral_ne = los_integral_ne
 
         self._build_bckc_dictionary()
@@ -141,17 +126,6 @@
         plasma.equilibrium.rho.sel(t=tplot, method="nearest").plot.contour(
             levels=[0.01, 0.1, 0.3, 0.5, 0.7, 0.9, 0.99]
         )
-<<<<<<< HEAD
-    plt.xlabel("rho")
-    plt.ylabel("Ne (m^-3)")
-    plt.legend()
-    plt.show(block=True)
-
-    return plasma, model, bckc
-
-
-if __name__ == "__main__":
-=======
         channels = model.transform.x1
         cols = cm.gnuplot2(np.linspace(0.1, 0.75, len(channels), dtype=float))
         for chan in channels:
@@ -200,6 +174,11 @@
         plt.xlabel("rho")
         plt.ylabel("Ne (m^-3)")
         plt.legend()
->>>>>>> 2efd60fc
+        plt.show(block=True)
 
-    example_run()+    return plasma, model, bckc
+
+
+if __name__ == "__main__":
+
+    example_run(plot=True)