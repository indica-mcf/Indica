--- conflicted
+++ resolved
@@ -1,9 +1,9 @@
+import flatdict
 import matplotlib.cm as cm
 import matplotlib.pylab as plt
 import numpy as np
 import xarray as xr
 from xarray import DataArray
-import flatdict
 
 from indica.converters.line_of_sight import LineOfSightTransform
 from indica.models.abstractdiagnostic import DiagnosticModel
@@ -22,14 +22,9 @@
 
     def __init__(
         self,
-<<<<<<< HEAD
         name: str,
         instrument_method="get_interferometry",
-=======
-            name: str,
-            instrument_method="get_interferometry",
-            flat_bckc: bool = False,
->>>>>>> 9e13e123
+        flat_bckc: bool = False,
     ):
 
         self.name = name
@@ -37,7 +32,7 @@
         self.flat_bckc = flat_bckc
         self.quantities = AVAILABLE_QUANTITIES[self.instrument_method]
 
-    def _build_bckc_dictionary(self, ):
+    def _build_bckc_dictionary(self):
         self.bckc = {}
 
         for quant in self.quantities:
@@ -57,13 +52,14 @@
             else:
                 print(f"{quant} not available in model for {self.instrument_method}")
                 continue
-        if self.bckc:
-            #TODO: add instrument name for general usage too...
-            self.bckc ={self.name:self.bckc}
-            self.bckc = flatdict.FlatDict(self.bckc, delimiter="_")
 
+        if self.flat_bckc:
+            _bckc = {self.name: self.bckc}
+            self.bckc = flatdict.FlatDict(_bckc, delimiter="_")
 
-    def __call__(self, Ne: DataArray = None, t: LabeledArray = None, calc_rho=False, **kwargs):
+    def __call__(
+        self, Ne: DataArray = None, t: LabeledArray = None, calc_rho=False, **kwargs
+    ):
         """
         Calculate diagnostic measured values
 
@@ -88,15 +84,11 @@
         self.t = t
         self.Ne = Ne
 
-<<<<<<< HEAD
         los_integral_ne = self.los_transform.integrate_on_los(
             Ne,
             t=self.t,
             calc_rho=calc_rho,
         )
-=======
-        los_integral_ne = self.transform.integrate_on_los(Ne, t=t, calc_rho=calc_rho,)
->>>>>>> 9e13e123
         self.los_integral_ne = los_integral_ne
 
         self._build_bckc_dictionary()
