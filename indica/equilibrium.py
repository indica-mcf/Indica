"""Contains an abstract base class for reading equilibrium data for a pulse.
"""

import datetime
from typing import cast
from typing import Dict
from typing import Optional
from typing import Tuple

import numpy as np
import prov.model as prov
import xarray as xr
from xarray import apply_ufunc
from xarray import DataArray
from xarray import where
from xarray import zeros_like

from indica.converters.time import get_tlabels_dt
from indica.utilities import check_time_present
from . import session
from .numpy_typing import LabeledArray

_FLUX_TYPES = ["poloidal", "toroidal"]


class Equilibrium:
    """Class to hold and interpolate equilibrium data.

    At instantiation it will require calibration to select an offset
    along the major radius. Electron temperature data is provided for
    this purpose. Once calibrated, the electron temperature at
    normalised flux surface rho = 1 should be about 100eV.

    Parameters
    ----------
    equilibrium_data : Dict[str, DataArray]
        A collection of equilibrium data rea in using
        :py:meth:`~indica.readers.DataReader.get_equilibrium`. TODO: List full set
        of required quantities.
    R_shift : float
        How much to shift the equilibrium inwards (or the remapped diagnostic outwards)
        on the major radius.
    z_shift : float
        How much to shift the equilibrium downwards (or the remapped diagnostic upwards)
        in the vertical coordinate.
    sess : session.Session
        An object representing the session being run. Contains information
        such as provenance data.
    offset_picker: OffsetPicker
        A callback which determines by how much to offset the equilibrium data
        along the major radius. Allows the user to select this interactively.

    """

    def __init__(
        self,
        equilibrium_data: Dict[str, DataArray],
        R_shift: float = 0.0,
        z_shift: float = 0.0,
        sess: session.Session = session.global_session,
    ):

        self._session = sess
        self.f = equilibrium_data["f"]
        self.faxs = equilibrium_data["faxs"]
        self.fbnd = equilibrium_data["fbnd"]
        self.ftor = equilibrium_data["ftor"]
        self.rhotor = np.sqrt(
            (self.ftor - self.ftor.sel(rho_poloidal=0.0))
            / (self.ftor.sel(rho_poloidal=1.0) - self.ftor.sel(rho_poloidal=0.0))
        )
        self.psi = equilibrium_data["psi"]
        self.rho = np.sqrt((self.psi - self.faxs) / (self.fbnd - self.faxs))
        self.t = self.rho.t
        if "vjac" in equilibrium_data and "ajac" in equilibrium_data:
            self.psin = equilibrium_data["psin"]
            dpsin = self.psin[1] - self.psin[0]
            self.volume = (equilibrium_data["vjac"] * dpsin).cumsum("rho_poloidal")
            self.area = (equilibrium_data["ajac"] * dpsin).cumsum("rho_poloidal")
        elif "volume" in equilibrium_data and "area" in equilibrium_data:
            self.volume = equilibrium_data["volume"]
            self.area = equilibrium_data["area"]
        else:
            raise ValueError("No volume or area information")
        if "rmji" and "rmjo" in equilibrium_data:
            self.rmji = equilibrium_data["rmji"]
            self.rmjo = equilibrium_data["rmjo"]
        self.rmag = equilibrium_data["rmag"]
        self.rbnd = equilibrium_data["rbnd"]
        self.zmag = equilibrium_data["zmag"]
        self.zbnd = equilibrium_data["zbnd"]
        self.zx = self.zbnd.min("arbitrary_index")
        self.R_offset = R_shift
        self.z_offset = z_shift

        self.Rmin = min(self.rho.coords["R"])
        self.Rmax = max(self.rho.coords["R"])
        self.zmin = min(self.rho.coords["z"])
        self.zmax = max(self.rho.coords["z"])
        self.corner_angles = [
            np.arctan2(self.zmin - self.zmag, self.Rmax - self.rmag) % (2 * np.pi),
            np.arctan2(self.zmax - self.zmag, self.Rmax - self.rmag) % (2 * np.pi),
            np.arctan2(self.zmax - self.zmag, self.Rmin - self.rmag) % (2 * np.pi),
            np.arctan2(self.zmin - self.zmag, self.Rmin - self.rmag) % (2 * np.pi),
        ]

        self.prov_id = session.hash_vals(
            **equilibrium_data, R_offset=self.R_offset, z_offset=self.z_offset
        )
        self.provenance = sess.prov.entity(
            self.prov_id,
            {
                prov.PROV_TYPE: "Equilibrium",
                "R_offset": self.R_offset,
                "z_offset": self.z_offset,
            },
        )
        sess.prov.generation(
            self.provenance, sess.session, time=datetime.datetime.now()
        )
        sess.prov.attribution(self.provenance, sess.agent)
        for val in equilibrium_data.values():
            if "provenance" in val.attrs:
                self.provenance.wasDerivedFrom(val.attrs["provenance"])

    def Bfield(
        self,
        R: LabeledArray,
        z: LabeledArray,
        t: Optional[LabeledArray] = None,
        full_Rz: bool = False,
    ) -> Tuple[LabeledArray, LabeledArray, LabeledArray, LabeledArray]:
        """Magnetic field components at this location in space.

        TODO: B_T approximated as following 1/R for any z to fill whole (R,z) space

        Parameters
        ----------
        R
            Major radius position at which to get magnetic field strength.
        z
            The vertical position at which to get the magnetic field strength.
        t
            Times at which to get the magnetic field strength. Defaults to the
            time range specified when equilibrium object was instantiated and
            frequency the equilibrium data was calculated at.

        Returns
        -------
        Br, Bz, Bt
            Magnetic field components at the given location and times.
        t
            If ``t`` was not specified as an argument, return the time the
            results are given for. Otherwise return the argument.
        """
        _R, _z = prepare_coords(
            R + np.full_like(R, self.R_offset), z + np.full_like(z, self.z_offset)
        )
        if t is not None:
            check_time_present(t, self.t)
            psi = self.psi.interp(t=t, method="nearest", assume_sorted=True)
            f = self.f.interp(t=t, method="nearest", assume_sorted=True)
            rho_, theta_, _ = self.flux_coords(_R, _z, t)
        else:
            t = self.rho.coords["t"]
            psi = self.psi
            f = self.f
            rho_, theta_, _ = self.flux_coords(_R, _z)

        dpsi_dR = psi.differentiate("R").interp(R=_R, z=_z)
        dpsi_dz = psi.differentiate("z").interp(
            R=_R,
            z=_z,
        )
        b_R = -(np.float64(1.0) / _R) * dpsi_dz  # type: ignore
        b_R.name = "Radial magnetic field"
        b_R = b_R.T
        b_z = (np.float64(1.0) / _R) * dpsi_dR  # type: ignore
        b_z.name = "Vertical Magnetic Field (T)"
        b_z = b_z.T
        rho_ = where(
            rho_ > np.float64(0.0), rho_, np.float64(-1.0) * rho_  # type: ignore
        )

        f = f.interp(rho_poloidal=rho_)
        f.name = self.f.name
        b_T = f / _R
        b_T.name = "Toroidal Magnetic Field (T)"

        if full_Rz:
            _b_T = b_T.interp(R=self.rmag, z=self.zmag) * self.rmag / self.rho.R
            _b_T = _b_T.drop(["z", "rho_poloidal"]).expand_dims(dim={"z": self.rho.z})
            b_T = _b_T.interp(R=_R, z=_z)

        return b_R, b_z, b_T, t

    def Btot(
        self,
        R: LabeledArray,
        z: LabeledArray,
        t: Optional[LabeledArray] = None,
        full_Rz: bool = False,
    ) -> Tuple[LabeledArray, LabeledArray]:
        """Total magnetic field strength at this location in space.

        Parameters
        ----------
        R
            Major radius position at which to get magnetic field strength.
        z
            The vertial position at which to get the magnetic field strength.
        t
            Times at which to get the magnetic field strength. Defaults to the
            time range specified when equilibrium object was instantiated and
            frequency the equilibrium data was calculated at.

        Returns
        -------
        Btot
            Total magnetic field strength at the given location and times.
        t
            If ``t`` was not specified as an argument, return the time the
            results are given for. Otherwise return the argument.
        """
        b_R, b_z, b_T, t = self.Bfield(R, z, t)
        b_Tot = np.sqrt(
            b_R ** np.float64(2.0) + b_z ** np.float64(2.0) + b_T ** np.float64(2.0)
        )
        b_Tot.name = "Total Magnetic Field (T)"

        return b_Tot, t

    def Br(
        self, R: LabeledArray, z: LabeledArray, t: Optional[LabeledArray] = None
    ) -> Tuple[LabeledArray, LabeledArray]:
        """Radial magnetic field strength at this location in space.
        Parameters
        ----------
        R
            Major radius position at which to get magnetic field strength.
        z
            The vertial position at which to get the magnetic field strength.
        t
            Times at which to get the magnetic field strength.
        Returns
        -------
        Br
            Radial magnetic field strength at the given location and times.
        t
            If ``t`` was not specified as an argument, return the time the
            results are given for. Otherwise return the argument.
        """
        b_R, b_z, b_T, t = self.Bfield(R, z, t)

        return b_R, t

    def Bz(
        self, R: LabeledArray, z: LabeledArray, t: Optional[LabeledArray] = None
    ) -> Tuple[LabeledArray, LabeledArray]:
        """Vertical magnetic field strength at this location in space.
        Parameters
        ----------
        R
            Major radius position at which to get magnetic field strength.
        z
            The vertical position at which to get the magnetic field strength.
        t
            Times at which to get the magnetic field strength.
        Returns
        -------
        Bz
            Vertical magnetic field strength at the given location and times.
        t
            If ``t`` was not specified as an argument, return the time the
            results are given for. Otherwise return the argument.
        """
        b_R, b_z, b_T, t = self.Bfield(R, z, t)

        return b_z, t

    def Bt(
        self, R: LabeledArray, z: LabeledArray, t: Optional[LabeledArray] = None
    ) -> Tuple[LabeledArray, LabeledArray]:
        """Toroidal magnetic field strength at this location in space.

        Parameters
        ----------
        R
            Major radius position at which to get magnetic field strength.
        z
            The vertical position at which to get the magnetic field strength.
        t
            Times at which to get the magnetic field strength. Defaults to the
            time range specified when equilibrium object was instantiated and
            frequency the equilibrium data was calculated at.

        Returns
        -------
        Bt
            Toroidal magnetic field strength at the given location and times.
        t
            If ``t`` was not specified as an argument, return the time the
            results are given for. Otherwise return the argument.
        """
        b_R, b_z, b_T, t = self.Bfield(R, z, t)

        return b_T, t

    def Bp(
        self, R: LabeledArray, z: LabeledArray, t: Optional[LabeledArray] = None
    ) -> Tuple[LabeledArray, LabeledArray]:
        """Poloidal magnetic field strength at this location in space.

        Parameters
        ----------
        R
            Major radius position at which to get magnetic field strength.
        z
            The vertical position at which to get the magnetic field strength.
        t
            Times at which to get the magnetic field strength. Defaults to the
            time range specified when equilibrium object was instantiated and
            frequency the equilibrium data was calculated at.

        Returns
        -------
        Bp
            Poloidal magnetic field strength at the given location and times.
        t
            If ``t`` was not specified as an argument, return the time the
            results are given for. Otherwise return the argument.
        """
        b_R, b_z, b_T, t = self.Bfield(R, z, t)
        b_Pol = np.sqrt(b_R ** np.float64(2.0) + b_z ** np.float64(2.0))
        b_Pol.name = "Poloidal Magnetic Field (T)"

        return b_Pol, t

    def R_lfs(
        self,
        rho: LabeledArray,
        t: Optional[LabeledArray] = None,
        kind: str = "poloidal",
    ) -> Tuple[LabeledArray, LabeledArray]:
        """Major radius position of the given flux surface on the Low Flux
         Side of the magnetic axis.

        Parameters
        ----------
        rho
            Flux values for the locations.
        t
            Times at which to get the major radius. Defaults to the
            time range specified when equilibrium object was instantiated and
            frequency the equilibrium data was calculated at.
        kind
            The type of flux surface to use. May be "toroidal", "poloidal",
            plus optional extras depending on implementation.


        Returns
        -------
        R_lfs
            Major radius on the LFS for the given flux surfaces.
        t
            If ``t`` was not specified as an argument, return the time the
            results are given for. Otherwise return the argument.
        """
        if t is None:
            rmjo = self.rmjo
            t = self.rmjo.coords["t"]
            rho, _ = self.convert_flux_coords(rho, t, kind, "poloidal")
            R = rmjo.indica.interp2d(rho_poloidal=rho, method="cubic") - self.R_offset
        else:
            check_time_present(t, self.t)
            rmjo = self.rmjo.interp(t=t, method="nearest")
            rho, _ = self.convert_flux_coords(rho, t, kind, "poloidal")
            R = rmjo.interp(rho_poloidal=rho, method="cubic") - self.R_offset

        return R, t

    def R_hfs(
        self,
        rho: LabeledArray,
        t: Optional[LabeledArray] = None,
        kind: str = "poloidal",
    ) -> Tuple[LabeledArray, LabeledArray]:
        """Major radius position of the given flux surface on the High Flux
         Side of the magnetic axis.

        Parameters
        ----------
        rho
            Flux values for the locations.
        t
            Times at which to get the major radius. Defaults to the
            time range specified when equilibrium object was instantiated and
            frequency the equilibrium data was calculated at.
        kind
            The type of flux surface to use. May be "toroidal", "poloidal",
            plus optional extras depending on implementation.


        Returns
        -------
        R_hfs
            Major radius on the HFS for the given flux surfaces.
        t
            If ``t`` was not specified as an argument, return the time the
            results are given for. Otherwise return the argument.

        """
        if t is None:
            rmji = self.rmji
            t = self.rmji.coords["t"]
        else:
            check_time_present(t, self.t)
            rmji = self.rmji.interp(t=t, method="nearest")
        rho, _ = self.convert_flux_coords(rho, t, kind, "poloidal")
        try:
            R = rmji.interp(rho_poloidal=rho, method="cubic") - self.R_offset
        except ValueError:
            R = rmji.indica.interp2d(rho_poloidal=rho, method="cubic") - self.R_offset

        return R, t

    def minor_radius(
        self,
        rho: LabeledArray,
        theta: LabeledArray,
        t: Optional[LabeledArray] = None,
        kind: str = "poloidal",
    ) -> Tuple[DataArray, LabeledArray]:
        """Minor radius at the given locations in the tokamak.

        Parameters
        ----------
        rho
            Flux surfaces on which the locations fall.
        theta
            Poloidal positions on which the locations fall.
        t
            Times at which to get the minor radius. Defaults to the
            time range specified when equilibrium object was instantiated and
            frequency the equilibrium data was calculated at.
        kind
            The type of flux surface to use. May be "toroidal", "poloidal",
            plus optional extras depending on implementation.

        Returns
        -------
        minor_radius
            Minor radius of the locations.
        t
            If ``t`` was not specified as an argument, return the time the
            results are given for. Otherwise return the argument.
        """
        ngrid = 100
        rho, _ = self.convert_flux_coords(rho, t, kind, "poloidal")
        theta = theta % (2 * np.pi)
        if t is not None:
            check_time_present(t, self.t)
            corner_angles = [
                angle.interp(t=t, method="nearest") for angle in self.corner_angles
            ]
            R0 = self.rmag.interp(t=t, method="nearest")
            z0 = self.zmag.interp(t=t, method="nearest")
            reference_rhos = self.rho.interp(t=t, method="nearest")
            reference_rhos.name = self.rho.name
        else:
            corner_angles = self.corner_angles
            R0 = self.rmag
            z0 = self.zmag
            reference_rhos = self.rho
            t = self.rho.coords["t"]
        minor_rad_max = apply_ufunc(
            lambda angle, corner1, corner2, corner3, corner4, R0, z0: (self.Rmax - R0)
            / np.cos(angle)
            if angle > corner1 or angle <= corner2
            else (self.zmax - z0) / np.sin(angle)
            if corner2 < angle <= corner3
            else (self.Rmin - R0) / np.cos(angle)
            if corner3 < angle <= corner4
            else (self.zmin - z0) / np.sin(angle),
            theta,
            corner_angles[0],
            corner_angles[1],
            corner_angles[2],
            corner_angles[3],
            R0,
            z0,
            vectorize=True,
        )
        minor_rads = DataArray(
            np.linspace(0.0, minor_rad_max, ngrid),
            dims=("r",) + minor_rad_max.dims,
            coords=minor_rad_max.coords,
        )
        R_grid = R0 + minor_rads * np.cos(theta)
        z_grid = z0 + minor_rads * np.sin(theta)
        fluxes_samples = reference_rhos.indica.interp2d(
            R=R_grid,
            z=z_grid,
            zero_coords={"R": R0, "z": z0},
            method="cubic",
            assume_sorted=True,
        ).rename("rho_" + kind)
        fluxes_samples.loc[{"r": 0}] = 0.0

        indices = fluxes_samples.indica.invert_root(rho, "r", 0.0, method="cubic")
        return (
            minor_rads.indica.interp2d(r=indices, method="cubic", assume_sorted=True),
            t,
        )

    def flux_coords(
        self,
        R: LabeledArray,
        z: LabeledArray,
        t: Optional[LabeledArray] = None,
        kind: str = "poloidal",
    ) -> Tuple[DataArray, DataArray, LabeledArray]:
        """Convert to the flux surface coordinate system.

        Parameters
        ----------
        R
            Major radius positions.
        z
            Vertical positions.
        t
            Times for conversions. Defaults to the time range specified when
            equilibrium object was instantiated and frequency the equilibrium
            data was calculated at.
        kind
            The type of flux surface to use. May be "toroidal", "poloidal",
            plus optional extras depending on implementation.

        Returns
        -------
        rho
            Flux surface for each position.
        theta
            Poloidal angle along flux surfaces.
        t
            If ``t`` was not specified as an argument, return the time the
            results are given for. Otherwise return the argument.
        """
        _R, _z = prepare_coords(
            R + np.full_like(R, self.R_offset), z + np.full_like(z, self.z_offset)
        )
        if t is not None:
            check_time_present(t, self.t)
            rho = self.rho.interp(t=t, method="nearest")
            R_ax = self.rmag.interp(t=t, method="nearest")
            z_ax = self.zmag.interp(t=t, method="nearest")
            z_x_point = self.zx.interp(t=t, method="nearest")
        else:
            rho = self.rho
            R_ax = self.rmag
            z_ax = self.zmag
            t = self.rho.coords["t"]
            z_x_point = self.zx

        # TODO: rho and theta dimensions not in the same order...
        rho = rho.interp(R=_R, z=_z)
        theta = np.arctan2(
            _z - z_ax,
            _R - R_ax,
        )

        # Correct for any interpolation errors resulting in negative fluxes
        rho = xr.where((rho < 0.0) * (rho > -1e-12), 0.0, rho)

        if kind != "poloidal":
            rho, t = self.convert_flux_coords(rho, t, "poloidal", kind)

        # Set rho to be negative in the private flux region
        rho = xr.where((rho < 1.0) * (z < z_x_point), -rho, rho)

        return rho, theta, t

    def spatial_coords(
        self,
        rho: LabeledArray,
        theta: LabeledArray,
        t: Optional[LabeledArray] = None,
        kind: str = "poloidal",
    ) -> Tuple[LabeledArray, LabeledArray, LabeledArray]:
        """Convert to the spatial coordinate system.

        Parameters
        ----------
        rho
            Flux surface coordinate.
        theta
            Angular position.
        t
            Times for conversions. Defaults to the time range specified when
            equilibrium object was instantiated and frequency the equilibrium
            data was calculated at.
        kind
            The type of flux surface to use. May be "toroidal", "poloidal",
            plus optional extras depending on implementation.

        Returns
        -------
        R
            Major radius positions.
        z
            Vertical positions.
        t
            If ``t`` was not specified as an argument, return the time the
            results are given for. Otherwise return the argument.
        """
        minor_rad, t = self.minor_radius(rho, theta, t, kind)
        R0 = self.rmag.interp(t=t, method="nearest")
        z0 = self.zmag.interp(t=t, method="nearest")
        R = R0 - self.R_offset + minor_rad * np.cos(theta)
        z = z0 - self.z_offset + minor_rad * np.sin(theta)
        return R, z, t

    def convert_flux_coords(
        self,
        rho: LabeledArray,
        t: Optional[LabeledArray] = None,
        from_kind: Optional[str] = "poloidal",
        to_kind: Optional[str] = "toroidal",
    ) -> Tuple[LabeledArray, LabeledArray]:
        """Convert between different coordinate systems.

        Parameters
        ----------
        rho
            Input flux surface coordinate.
        t
            Times for conversions. Defaults to the time range specified when
            equilibrium object was instantiated and frequency the equilibrium
            data was calculated at.
        from_kind
            The type of flux surfaces used for the input coordinates. May be
            "toroidal", "poloidal", plus optional extras depending on
            implementation.
        to_kind
            The type of flux surfaces on which to calculate the output
            coordinates. May be "toroidal", "poloidal", plus optional extras
            depending on implementation.

        Returns
        -------
        rho
            New flux surface for each position.
        t
            If ``t`` was not specified as an argument, return the time the
            results are given for. Otherwise return the argument.
        """
        if from_kind not in _FLUX_TYPES:
            raise ValueError(f"Unrecognised input flux kind, '{from_kind}'.")
        if to_kind not in _FLUX_TYPES:
            raise ValueError(f"Unrecognised output flux kind, '{to_kind}'.")
        if from_kind == to_kind:
            if t is None:
                t = self.rhotor.coords["t"]
            return rho, t
        if t is not None:
            check_time_present(t, self.t)
            conversion = self.rhotor.interp(t=t, method="nearest")
        else:
            conversion = self.rhotor
            t = self.rhotor.coords["t"]
        if to_kind == "toroidal":
            flux = conversion.indica.interp2d(
                rho_poloidal=np.abs(rho), method="cubic", assume_sorted=True
            )
        elif to_kind == "poloidal":
            flux = conversion.indica.invert_interp(
                np.abs(rho), "rho_poloidal", method="cubic"
            )
        return flux, t

    def cross_sectional_area(
        self,
        rho: LabeledArray,
        t: Optional[LabeledArray] = None,
        kind: str = "poloidal",
    ) -> Tuple[DataArray, LabeledArray]:
        """Calculates the cross-sectional area inside the flux surface rho and at
        given time t.

        Parameters
        ----------
        rho
            Values of rho at which to calculate the cross-sectional area.
        t
            Values of time at which to calculate the cross-sectional area.
        kind
            The type of flux surface to use. May be "toroidal", "poloidal",
            plus optional extras depending on implementation.

        Returns
        -------
        area
            Cross-sectional areas calculated at rho and t.
        t
            If ``t`` was not specified as an argument, return the time the
            results are given for. Otherwise return the argument.
        """

        if t is None:
            t = self.rho.coords["t"]

        check_time_present(t, self.t)
        if kind == "toroidal":
            _rho, _ = self.convert_flux_coords(
                rho, t, from_kind="toroidal", to_kind="poloidal"
            )
        elif kind == "poloidal":
            _rho = rho
        else:
            raise ValueError("kind must be either poloidal or toroidal")

        result = self.area.interp(rho_poloidal=_rho).interp(t=t)

        return (
            result,
            cast(LabeledArray, t),
        )

    def enclosed_volume(
        self,
        rho: LabeledArray,
        t: Optional[LabeledArray] = None,
        kind: str = "poloidal",
    ) -> Tuple[DataArray, LabeledArray]:
        """Returns the volume enclosed by the specified flux surface.

        Parameters
        ----------
        rho
            Flux surfaces to get the enclosed volumes for.
        t
            Times at which to get the enclosed volume. Defaults to the
            time range specified when equilibrium object was instantiated and
            frequency the equilibrium data was calculated at.
        kind
            The type of flux surface to use. May be "toroidal", "poloidal",
            plus optional extras depending on implementation.

        Returns
        -------
        vol
            Volumes of space enclosed by the flux surfaces.
        t
            If ``t`` was not specified as an argument, return the time the
            results are given for. Otherwise return the argument.
        """
        if t is None:
            t = self.rho.coords["t"]

        check_time_present(t, self.t)
        _rho: LabeledArray
        if kind == "toroidal":
            _rho, _ = self.convert_flux_coords(
                rho, t, from_kind="toroidal", to_kind="poloidal"
            )
        elif kind == "poloidal":
            _rho = rho
        else:
            raise ValueError("kind must be either poloidal or toroidal")

        result = self.volume.interp(rho_poloidal=_rho).interp(t=t)

        return (
            result,
            cast(LabeledArray, t),
        )

    def write_to_geqdsk(self):
        # TODO: Implement writing to geqdsk
        raise NotImplementedError("Method not yet implemented")


def prepare_coords(R: LabeledArray, z: LabeledArray) -> Tuple[DataArray, DataArray]:

<<<<<<< HEAD
    #if np.shape(R) != np.shape(z):
    #    raise ValueError("R and z must have the same shape.")

=======
>>>>>>> 93212e75
    if type(R) != DataArray or type(z) != DataArray:
        coords: list = []
        for idim, npts in enumerate(np.shape(R)):
            coords.append((f"dim{idim}", np.arange(npts)))
        _R = DataArray(np.array(R), coords=coords)
        _z = DataArray(np.array(z), coords=coords)
    else:
        _R = R
        _z = z

    return _R, _z


MACHINE_DIMS = ((0.15, 0.85), (-0.75, 0.75))
DEFAULT_PARAMS = {
    "poloidal_a": 0.5,
    "poloidal_b": 1.0,
    "poloidal_n": 1,
    "poloidal_alpha": 0.01,
    "toroidal_a": 0.7,
    "toroidal_b": 1.4,
    "toroidal_n": 1,
    "toroidal_alpha": -0.00005,
    "Btot_a": 1.0,
    "Btot_b": 1.0,
    "Btot_alpha": 0.001,
}


def smooth_funcs(domain=(0.0, 1.0), max_val=None):
    if not max_val:
        max_val = 0.01
    min_val = -max_val
    nterms = 6
    coeffs = np.linspace(min_val, max_val, nterms)

    def f(x):
        x = (x - domain[0]) / (domain[1] - domain[0])
        term = 1
        y = zeros_like(x) if isinstance(x, DataArray) else np.zeros_like(x)
        for coeff in coeffs:
            y += coeff * term
            term *= x
        return y

    return f


def fake_equilibrium(
    tstart: float = 0,
    tend: float = 0.1,
    dt: float = 0.01,
    machine_dims=None,
):
    equilibrium_data = fake_equilibrium_data(
        tstart=tstart,
        tend=tend,
        dt=dt,
        machine_dims=machine_dims,
    )
    return Equilibrium(equilibrium_data)


def fake_equilibrium_data(
    tstart: float = 0,
    tend: float = 0.1,
    dt: float = 0.01,
    machine_dims=None,
):
    def monotonic_series(
        start: float,
        stop: float,
        num: int = 50,
        endpoint: bool = True,
        retstep: bool = False,
        dtype: bool = None,
    ):
        return np.linspace(
            start, stop, num=num, endpoint=endpoint, retstep=retstep, dtype=dtype
        )

    if machine_dims is None:
        machine_dims = MACHINE_DIMS

    get_tlabels_dt(tstart, tend, dt)
    times = np.arange(tstart, tend + dt, dt)

    # ntime = times.size
    Btot_factor = None

    result = {}
    nspace = 100

    tfuncs = smooth_funcs((tstart, tend), 0.01)
    r_centre = (machine_dims[0][0] + machine_dims[0][1]) / 2
    z_centre = (machine_dims[1][0] + machine_dims[1][1]) / 2

    raw_result: dict = {}
    attrs: dict = {}

    result["rmag"] = DataArray(
        r_centre + tfuncs(times), coords=[("t", times)], name="rmag", attrs=attrs
    )
    result["rmag"].attrs["datatype"] = ("major_rad", "mag_axis")

    result["zmag"] = DataArray(
        z_centre + tfuncs(times), coords=[("t", times)], name="zmag", attrs=attrs
    )
    result["zmag"].attrs["datatype"] = ("z", "mag_axis")

    fmin = 0.1
    result["faxs"] = DataArray(
        fmin + np.abs(tfuncs(times)),
        {"t": times, "R": result["rmag"], "z": result["zmag"]},
        ["t"],
        name="faxs",
        attrs=attrs,
    )
    result["faxs"].attrs["datatype"] = ("magnetic_flux", "mag_axis")

    a_coeff = DataArray(
        np.vectorize(lambda x: 0.8 * x)(
            np.minimum(
                np.abs(machine_dims[0][0] - result["rmag"]),
                np.abs(machine_dims[0][1] - result["rmag"]),
            ),
        ),
        coords=[("t", times)],
    )

    if Btot_factor is None:
        b_coeff = DataArray(
            np.vectorize(lambda x: 0.8 * x)(
                np.minimum(
                    np.abs(machine_dims[1][0] - result["zmag"].data),
                    np.abs(machine_dims[1][1] - result["zmag"].data),
                ),
            ),
            coords=[("t", times)],
        )
        n_exp = 0.5
        fmax = 5.0
        result["fbnd"] = DataArray(
            fmax - np.abs(tfuncs(times)),
            coords=[("t", times)],
            name="fbnd",
            attrs=attrs,
        )
    else:
        b_coeff = a_coeff
        n_exp = 1
        fdiff_max = Btot_factor * a_coeff
        result["fbnd"] = DataArray(
            np.vectorize(lambda axs, diff: axs + 0.03 * diff)(
                result["faxs"], fdiff_max.values
            ),
            coords=[("t", times)],
            name="fbnd",
            attrs=attrs,
        )

    result["fbnd"].attrs["datatype"] = ("magnetic_flux", "separtrix")

    thetas = DataArray(
        np.linspace(0.0, 2 * np.pi, nspace, endpoint=False), dims=["arbitrary_index"]
    )

    r = np.linspace(machine_dims[0][0], machine_dims[0][1], nspace)
    z = np.linspace(machine_dims[1][0], machine_dims[1][1], nspace)
    rgrid = DataArray(r, coords=[("R", r)])
    zgrid = DataArray(z, coords=[("z", z)])
    psin = (
        (-result["zmag"] + zgrid) ** 2 / b_coeff**2
        + (-result["rmag"] + rgrid) ** 2 / a_coeff**2
    ) ** (0.5 / n_exp)

    psi = psin * (result["fbnd"] - result["faxs"]) + result["faxs"]
    psi.name = "psi"
    psi.attrs = attrs
    psi.attrs["datatype"] = ("magnetic_flux", "plasma")
    result["psi"] = psi

    psin_coords = np.linspace(0.0, 1.0, nspace)
    rho1d = np.sqrt(psin_coords)
    psin_data = DataArray(psin_coords, coords=[("rho_poloidal", rho1d)])
    result["psin"] = psin_data

    ftor_min = 0.1
    ftor_max = 5.0
    result["ftor"] = DataArray(
        np.outer(1 + tfuncs(times), monotonic_series(ftor_min, ftor_max, nspace)),
        coords=[("t", times), ("rho_poloidal", rho1d)],
        name="ftor",
        attrs=attrs,
    )
    result["ftor"].attrs["datatype"] = ("toroidal_flux", "plasma")

    # It should be noted during this calculation that the full extent of theta
    # isn't represented in the resultant rbnd and zbnd values.
    # This is because for rbnd: 1/sqrt(tan(x)^2) and for zbnd: 1/sqrt(tan(x)^-2)
    # are periodic functions which span a fixed 0 to +inf range on the y-axis
    # between 0 and 2pi, with f(x) = f(x+pi) and f(x) = f(pi-x)
    result["rbnd"] = (
        result["rmag"]
        + a_coeff * b_coeff / np.sqrt(a_coeff**2 * np.tan(thetas) ** 2 + b_coeff**2)
    ).assign_attrs(**attrs)
    result["rbnd"].name = "rbnd"
    result["rbnd"].attrs["datatype"] = ("major_rad", "separatrix")

    result["zbnd"] = (
        result["zmag"]
        + a_coeff
        * b_coeff
        / np.sqrt(a_coeff**2 + b_coeff**2 * np.tan(thetas) ** -2)
    ).assign_attrs(**attrs)
    result["zbnd"].name = "zbnd"
    result["zbnd"].attrs["datatype"] = ("z", "separatrix")

    # Indices of thetas for,
    # 90 <= thetas < 180
    # 180 <= thetas < 270
    # 270 <= thetas < 360
    arcs = {
        "90to180": np.flatnonzero((0.5 * np.pi <= thetas) & (thetas < 1.0 * np.pi)),
        "180to270": np.flatnonzero((1.0 * np.pi <= thetas) & (thetas < 1.5 * np.pi)),
        "270to360": np.flatnonzero((1.5 * np.pi <= thetas) & (thetas < 2.0 * np.pi)),
    }

    # Transforms rbnd appropriately to represent the values when
    # 90 <= theta < 180 and 180 <= theta < 270
    result["rbnd"][:, arcs["90to180"]] = (
        -result["rbnd"][:, arcs["90to180"]] + 2 * result["rmag"]
    )
    result["rbnd"][:, arcs["180to270"]] = (
        -result["rbnd"][:, arcs["180to270"]] + 2 * result["rmag"]
    )

    # Transforms zbnd appropriately to represent the values when
    # 180 <= theta < 270 and 270 <= theta < 360
    result["zbnd"][:, arcs["180to270"]] = (
        -result["zbnd"][:, arcs["180to270"]] + 2 * result["zmag"]
    )
    result["zbnd"][:, arcs["270to360"]] = (
        -result["zbnd"][:, arcs["270to360"]] + 2 * result["zmag"]
    )

    if Btot_factor is None:
        f_min = 0.1
        f_max = 5.0
        time_vals = tfuncs(times)
        space_vals = monotonic_series(f_min, f_max, nspace)
        f_raw = np.outer(abs(1 + time_vals), space_vals)
    else:
        f_raw = np.outer(
            np.sqrt(
                Btot_factor**2
                - (raw_result["fbnd"] - raw_result["faxs"]) ** 2 / a_coeff**2
            ),
            np.ones_like(rho1d),
        )
        f_raw[:, 0] = Btot_factor

    result["f"] = DataArray(
        f_raw, coords=[("t", times), ("rho_poloidal", rho1d)], name="f", attrs=attrs
    )
    result["f"].attrs["datatype"] = ("f_value", "plasma")
    result["rmjo"] = (result["rmag"] + a_coeff * psin_data**n_exp).assign_attrs(
        **attrs
    )
    result["rmjo"].name = "rmjo"
    result["rmjo"].attrs["datatype"] = ("major_rad", "lfs")
    result["rmjo"].coords["z"] = result["zmag"]
    result["rmji"] = (result["rmag"] - a_coeff * psin_data**n_exp).assign_attrs(
        **attrs
    )
    result["rmji"].name = "rmji"
    result["rmji"].attrs["datatype"] = ("major_rad", "hfs")
    result["rmji"].coords["z"] = result["zmag"]

    result["vjac"] = (
        4
        * n_exp
        * np.pi**2
        * result["rmag"]
        * a_coeff
        * b_coeff
        * psin_data ** (2 * n_exp - 1)
    ).assign_attrs(**attrs)
    result["vjac"].name = "vjac"
    result["vjac"].attrs["datatype"] = ("volume_jacobian", "plasma")

    result["ajac"] = (
        2 * n_exp * np.pi * a_coeff * b_coeff * psin_data ** (2 * n_exp - 1)
    ).assign_attrs(**attrs)
    result["ajac"].name = "ajac"
    result["ajac"].attrs["datatype"] = ("area_jacobian", "plasma")

    return result<|MERGE_RESOLUTION|>--- conflicted
+++ resolved
@@ -782,12 +782,8 @@
 
 def prepare_coords(R: LabeledArray, z: LabeledArray) -> Tuple[DataArray, DataArray]:
 
-<<<<<<< HEAD
     #if np.shape(R) != np.shape(z):
     #    raise ValueError("R and z must have the same shape.")
-
-=======
->>>>>>> 93212e75
     if type(R) != DataArray or type(z) != DataArray:
         coords: list = []
         for idim, npts in enumerate(np.shape(R)):
