--- conflicted
+++ resolved
@@ -428,15 +428,7 @@
         )
 
         return (
-<<<<<<< HEAD
-            DataArray(
-                data=area,
-                coords=[("t", t), ("rho", rho)],
-                dims=["t", "rho"],
-            ),
-=======
             result,
->>>>>>> f3c14d44
             cast(LabeledArray, t),
         )
 
@@ -484,17 +476,13 @@
 
         # Cross-sectional area calculated by integrating:
         # 0.5 * minor_radius(theta) ** 2 with respect to theta from 0 to 2 * np.pi
-        area, _ = self.cross_sectional_area(rho, t, kind=kind)
+        area_arr, _ = self.cross_sectional_area(rho, t, kind=kind)
 
         # Vol = area * toroidal circumference measure at the magnetic axis
-        vol_enclosed = area * 2 * np.pi * major_radius_axis
+        vol_enclosed = area_arr * 2 * np.pi * major_radius_axis
         vol_enclosed.name = "Enclosed volumes (m^3)"
 
-<<<<<<< HEAD
-        return vol_enclosed, area, t
-=======
         return vol_enclosed, area_arr, t
->>>>>>> f3c14d44
 
     def invert_enclosed_volume(
         self,
