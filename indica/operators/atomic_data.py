import copy
from typing import get_args
from typing import List
from typing import Tuple
from typing import Union
import warnings

import numpy as np
from numpy.core.numeric import zeros_like
import scipy
import xarray as xr
from xarray import DataArray
import xarray as xr

from indica.numpy_typing import LabeledArray
from .abstractoperator import EllipsisType
from .abstractoperator import Operator
from .. import session
from ..datatypes import DataType
from ..utilities import input_check


np.set_printoptions(edgeitems=10, linewidth=100)


def shape_check(
    data_to_check: dict,
):
    """Check to make sure all items in a given dictionary
    have the same dimensions as each other.
    Parameters
    ----------
    data_to_check
        Dictionary containing data to check.
    """
    try:
        for key1, val1 in data_to_check.items():
            for key2, val2 in data_to_check.items():
                assert val1.shape == val2.shape
    except AssertionError:
        raise ValueError(f"{key1} and {key2} are not the same shape")


class FractionalAbundance(Operator):
    """Calculate fractional abundance for all ionisation charges of a given element.

    Parameters
    ----------
    SCD
        xarray.DataArray of effective ionisation rate coefficients of all relevant
        ionisation charges of given impurity element.
    ACD
        xarray.DataArray of effective recombination rate coefficients of all relevant
        ionisation charges of given impurity element.
    CCD
        xarray.DataArray of charge exchange cross coupling coefficients of all relevant
        ionisation charges of given impurity element. (Optional)
    sess
        Object representing this session of calculations with the library.
        Holds and communicates provenance information. (Optional)

    Attributes
    ----------
    ARGUMENT_TYPES: List[DataType]
        Ordered list of the types of data expected for each argument of the
        operator.
    RESULT_TYPES: List[DataType]
        Ordered list of the types of data returned by the operator.

    Returns
    -------
    F_z_t
        xarray.DataArray of fractional abundance of all ionisation charges of given
        impurity element.

    Methods
    -------
    interpolation_bounds_check(Ne, Te)
        Checks that inputted data (Ne and Te) has values that are within the
        interpolation ranges specified inside SCD, ACD and CCD.
    interpolate_rates(Ne, Te)
        Interpolates rates based on inputted Ne and Te, also determines the number
        of ionisation charges for a given element.
    calc_ionisation_balance_matrix(Ne, Nh)
        Calculates the ionisation balance matrix that defines the differential equation
        that defines the time evolution of the fractional abundance of all of the
        ionisation charges.
    calc_F_z_tinf()
        Calculates the equilibrium fractional abundance of all ionisation charges,
        F_z(t=infinity) used for the final time evolution equation.
    calc_eigen_vals_and_vecs()
        Calculates the eigenvalues and eigenvectors of the ionisation balance matrix.
    calc_eigen_coeffs(F_z_t0)
        Calculates the coefficients from the eigenvalues and eigenvectors for the time
        evolution equation.
    calculate_abundance(tau)
        Calculates the fractional abundance of all ionisation charges at time tau.
    __call__(Ne, Te, Nh, tau, F_z_t0, full_run)
        Executes all functions in correct order to calculate the fractional abundance.
    """

    ARGUMENT_TYPES: List[Union[DataType, EllipsisType]] = [
        ("ionisation_rate", "impurity_element"),
        ("recombination_rate", "impurity_element"),
        ("charge-exchange_rate", "impurity_element"),
        ("number_density", "electrons"),
        ("temperature", "electrons"),
        ("number_density", "thermal_hydrogen"),
        ("initial_fractional_abundance", "impurity_element"),
    ]
    RESULT_TYPES: List[Union[DataType, EllipsisType]] = [
        ("fractional_abundance", "impurity_element"),
    ]

    def __init__(
        self,
        SCD: DataArray,
        ACD: DataArray,
        CCD: DataArray = None,
        sess: session.Session = session.global_session,
    ):
        """Initialises FractionalAbundance class and additionally performs error
        checking on imported data (SCD, ACD and CCD).
        """
        super().__init__(sess)
        self.Ne = None
        self.Te = None
        self.Nh = None
        self.tau = None
        self.F_z_t0 = None
        self.SCD = SCD
        self.ACD = ACD
        self.CCD = CCD

        imported_data = {}
        imported_data["SCD"] = self.SCD
        imported_data["ACD"] = self.ACD
        if self.CCD is not None:
            imported_data["CCD"] = self.CCD

        for ikey, ival in imported_data.items():
            input_check(var_name=ikey, var_to_check=ival, var_type=DataArray)

        shape_check(imported_data)

    def interpolation_bounds_check(
        self,
        Ne: DataArray,
        Te: DataArray,
    ):
        """Checks that inputted data (Ne and Te) has values that are within the
        interpolation ranges specified inside imported_data(SCD,CCD,ACD,PLT,PRC,PRB).

        Parameters
        ----------
        Ne
            xarray.DataArray of electron density as a profile of a user-chosen
            coordinate.
        Te
            xarray.DataArray of electron temperature as a profile of a user-chosen
            coordinate.
        """
        imported_data = {}
        imported_data["SCD"] = self.SCD
        imported_data["ACD"] = self.ACD
        if self.CCD is not None:
            imported_data["CCD"] = self.CCD

        inputted_data = {}

        input_check("Ne", Ne, DataArray, greater_than_or_equal_zero=True)
        inputted_data["Ne"] = Ne

        input_check("Te", Te, DataArray, greater_than_or_equal_zero=False)
        inputted_data["Te"] = Te

        shape_check(inputted_data)

        try:
            for key, val in imported_data.items():
                assert np.all(
                    inputted_data["Ne"] <= np.max(val.coords["electron_density"])
                )
        except AssertionError:
            raise ValueError(
                f"Inputted electron number density is larger than the \
                    maximum interpolation range in {key}"
            )

        try:
            for key, val in imported_data.items():
                assert np.all(
                    inputted_data["Ne"] >= np.min(val.coords["electron_density"])
                )
        except AssertionError:
            raise ValueError(
                f"Inputted electron number density is smaller than the \
                    minimum interpolation range in {key}"
            )

        try:
            for key, val in imported_data.items():
                assert np.all(
                    inputted_data["Te"] <= np.max(val.coords["electron_temperature"])
                )
        except AssertionError:
            raise ValueError(
                f"Inputted electron temperature is larger than the \
                    maximum interpolation range in {key}"
            )

        try:
            for key, val in imported_data.items():
                assert np.all(
                    inputted_data["Te"] >= np.min(val.coords["electron_temperature"])
                )
        except AssertionError:
            raise ValueError(
                f"Inputted electron temperature is smaller than the \
                    minimum interpolation range in {key}"
            )

    def return_types(self, *args: DataType) -> Tuple[DataType, ...]:
        """Indicates the datatypes of the results when calling the operator
        with arguments of the given types. It is assumed that the
        argument types are valid.

        Parameters
        ----------
        args
            The datatypes of the parameters which the operator is to be called with.

        Returns
        -------
        :
            The datatype of each result that will be returned if the operator is
            called with these arguments.

        """
        return (("fractional abundance", "impurity_element"),)

    def interpolate_rates(
        self,
        Ne: DataArray,
        Te: DataArray,
    ):
        """Interpolates rates based on inputted Ne and Te, also determines the number
        of ionisation charges for a given element.

        Parameters
        ----------
        Ne
            xarray.DataArray of electron density as a profile of a user-chosen
            coordinate.
        Te
            xarray.DataArray of electron temperature as a profile of a user-chosen
            coordinate.

        Returns
        -------
        SCD_spec
            Interpolated effective ionisation rate coefficients.
        ACD_spec
            Interpolated effective recombination rate coefficients.
        CCD_spec
            Interpolated charge exchange cross coupling coefficients.
        num_of_ion_charges
            Number of ionisation charges(stages) for the given impurity element.
        """

        self.interpolation_bounds_check(Ne, Te)

        if self.Ne is not None:
            if np.logical_not(np.all(Ne == self.Ne)):
                warnings.warn(
                    "Ne given to calc_ionisation_balance_matrix is different from \
                        the internal Ne known to FractionalAbundance object."
                )

        self.Ne, self.Te = Ne, Te  # type: ignore

        SCD_spec = self.SCD.indica.interp2d(
            electron_temperature=Te,
            electron_density=Ne,
            method="cubic",
            assume_sorted=True,
        )

        if self.CCD is not None:
            CCD_spec = self.CCD.indica.interp2d(
                electron_temperature=Te,
                electron_density=Ne,
                method="cubic",
                assume_sorted=True,
            )
        else:
            CCD_spec = None

        ACD_spec = self.ACD.indica.interp2d(
            electron_temperature=Te,
            electron_density=Ne,
            method="cubic",
            assume_sorted=True,
        )

        self.SCD_spec, self.ACD_spec, self.CCD_spec = SCD_spec, ACD_spec, CCD_spec
        self.num_of_ion_charges = self.SCD_spec.shape[0] + 1

        return SCD_spec, ACD_spec, CCD_spec, self.num_of_ion_charges

    def calc_ionisation_balance_matrix(
        self,
        Ne: DataArray,
        Nh: DataArray = None,
    ):
        """Calculates the ionisation balance matrix that defines the differential equation
        that defines the time evolution of the fractional abundance of all of the
        ionisation charges.

        Ne
            xarray.DataArray of electron density as a profile of a user-chosen
            coordinate.
        Nh
            xarray.DataArray of thermal hydrogen as a profile of a user-chosen
            coordinate. (Optional)

        Returns
        -------
        ionisation_balance_matrix
            Matrix representing coefficients of the differential equation governing
            the time evolution of the ionisation balance.
        """
        inputted_data = {}

        input_check("Ne", Ne, DataArray, greater_than_or_equal_zero=True)
        inputted_data["Ne"] = Ne

        if Nh is not None:
            if self.CCD is None:
                raise ValueError(
                    "Nh (Thermal hydrogen density) cannot be given when \
                    CCD (effective charge exchange recombination) at initialisation \
                    is None."
                )
            input_check("Nh", Nh, DataArray, greater_than_or_equal_zero=True)
            inputted_data["Nh"] = Nh
        elif self.CCD is not None:
            Nh = zeros_like(Ne)
            inputted_data["Nh"] = Nh

        shape_check(inputted_data)

        if self.Ne is not None:
            if np.logical_not(np.all(Ne == self.Ne)):
                warnings.warn(
                    "Ne given to calc_ionisation_balance_matrix is different from \
                        the internal Ne known to FractionalAbundance object."
                )

        self.Ne, self.Nh = Ne, Nh  # type: ignore

        num_of_ion_charges = self.num_of_ion_charges
        SCD, ACD, CCD = self.SCD_spec, self.ACD_spec, self.CCD_spec

        x1_coord = SCD.coords[[k for k in SCD.dims if k != "ion_charges"][0]]
        self.x1_coord = x1_coord

        dims = (
            num_of_ion_charges,
            num_of_ion_charges,
            *x1_coord.shape,
        )

        ionisation_balance_matrix = np.zeros(dims)

        icharge = 0
        ionisation_balance_matrix[icharge, icharge : icharge + 2] = np.array(
            [
                -Ne * SCD[icharge],  # type: ignore
                Ne * ACD[icharge]
                + (Nh * CCD[icharge] if Nh is not None and CCD is not None else 0.0),
            ]
        )
        for icharge in range(1, num_of_ion_charges - 1):
            ionisation_balance_matrix[icharge, icharge - 1 : icharge + 2] = np.array(
                [
                    Ne * SCD[icharge - 1],
                    -Ne * (SCD[icharge] + ACD[icharge - 1])  # type: ignore
                    - (
                        Nh * CCD[icharge - 1]
                        if Nh is not None and CCD is not None
                        else 0.0
                    ),
                    Ne * ACD[icharge]
                    + (
                        Nh * CCD[icharge] if Nh is not None and CCD is not None else 0.0
                    ),
                ]
            )
        icharge = num_of_ion_charges - 1
        ionisation_balance_matrix[icharge, icharge - 1 : icharge + 1] = np.array(
            [
                Ne * SCD[icharge - 1],
                -Ne * (ACD[icharge - 1])  # type: ignore
                - (
                    Nh * CCD[icharge - 1] if Nh is not None and CCD is not None else 0.0
                ),
            ]
        )

        ionisation_balance_matrix = np.squeeze(ionisation_balance_matrix)
        self.ionisation_balance_matrix = ionisation_balance_matrix

        return ionisation_balance_matrix

    def calc_F_z_tinf(
        self,
    ):
        """Calculates the equilibrium fractional abundance of all ionisation charges,
        F_z(t=infinity) used for the final time evolution equation.

        Returns
        -------
        F_z_tinf
            Fractional abundance at equilibrium.
        """
        x1_coord = self.x1_coord
        ionisation_balance_matrix = self.ionisation_balance_matrix

        null_space = np.zeros((self.num_of_ion_charges, x1_coord.size))
        F_z_tinf = np.zeros((self.num_of_ion_charges, x1_coord.size))

        for ix1 in range(x1_coord.size):
            null_space[:, ix1, np.newaxis] = scipy.linalg.null_space(
                ionisation_balance_matrix[:, :, ix1]
            )

        # Complex type casting for compatibility with eigen calculation results later.
        F_z_tinf = np.abs(null_space).astype(dtype=np.complex128)

        # normalization needed for high-z elements
        F_z_tinf = F_z_tinf / np.sum(F_z_tinf, axis=0)

        F_z_tinf = DataArray(
            data=F_z_tinf,
            coords=[
                (
                    "ion_charges",
                    np.linspace(
                        0, self.num_of_ion_charges - 1, self.num_of_ion_charges
                    ),
                ),
                x1_coord,
            ],
            dims=["ion_charges", x1_coord.dims[0]],
        )

        self.F_z_tinf = F_z_tinf

        return np.real(F_z_tinf)

    def calc_eigen_vals_and_vecs(
        self,
    ):
        """Calculates the eigenvalues and eigenvectors of the ionisation balance
        matrix.

        Returns
        -------
        eig_vals
            Eigenvalues of the ionisation balance matrix.
        eig_vecs
            Eigenvectors of the ionisation balance matrix.
        """
        x1_coord = self.x1_coord
        eig_vals = np.zeros(
            (self.num_of_ion_charges, x1_coord.size), dtype=np.complex128
        )
        eig_vecs = np.zeros(
            (self.num_of_ion_charges, self.num_of_ion_charges, x1_coord.size),
            dtype=np.complex128,
        )

        for ix1 in range(x1_coord.size):
            eig_vals[:, ix1], eig_vecs[:, :, ix1] = scipy.linalg.eig(
                self.ionisation_balance_matrix[:, :, ix1],
            )

        self.eig_vals = eig_vals
        self.eig_vecs = eig_vecs

        return eig_vals, eig_vecs

    def calc_eigen_coeffs(
        self,
        F_z_t0: DataArray = None,
    ):
        """Calculates the coefficients from the eigenvalues and eigenvectors for the
        time evolution equation.

        Parameters
        ----------
        F_z_t0
            Initial fractional abundance for given impurity element. (Optional)

        Returns
        -------
        eig_coeffs
            Coefficients calculated from the eigenvalues and eigenvectors needed
            for the time evolution equation.
        F_z_t0
            Initial fractional abundance, either user-provided or fully neutral
            eg. [1.0, 0.0, 0.0, 0.0, 0.0] for Beryllium.
        """
        x1_coord = self.x1_coord

        if F_z_t0 is None:
            F_z_t0 = np.zeros(self.F_z_tinf.shape, dtype=np.complex128)
            F_z_t0[0, :] = np.array([1.0 + 0.0j for i in range(x1_coord.size)])

            F_z_t0 = DataArray(
                data=F_z_t0,
                coords=[
                    (
                        "ion_charges",
                        np.linspace(
                            0, self.num_of_ion_charges - 1, self.num_of_ion_charges
                        ),
                    ),
                    x1_coord,  # type: ignore
                ],
                dims=["ion_charges", x1_coord.dims[0]],
            )
        else:
            input_check("F_z_t0", F_z_t0, DataArray, greater_than_or_equal_zero=True)

            try:
                assert F_z_t0.ndim < 3
            except AssertionError:
                raise ValueError("F_z_t0 must be at most 2-dimensional.")

            F_z_t0 = F_z_t0 / np.sum(F_z_t0, axis=0)
            F_z_t0 = F_z_t0.as_type(dtype=np.complex128)  # type: ignore

            F_z_t0 = DataArray(
                data=F_z_t0.values,  # type: ignore
                coords=[
                    (
                        "ion_charges",
                        np.linspace(
                            0, self.num_of_ion_charges - 1, self.num_of_ion_charges
                        ),
                    ),
                    x1_coord,  # type: ignore
                ],
                dims=["ion_charges", x1_coord.dims[0]],
            )

        eig_vals = self.eig_vals
        eig_vecs_inv = np.zeros(self.eig_vecs.shape, dtype=np.complex128)
        for ix1 in range(x1_coord.size):
            eig_vecs_inv[:, :, ix1] = np.linalg.pinv(
                np.transpose(self.eig_vecs[:, :, ix1])
            )

        boundary_conds = F_z_t0 - self.F_z_tinf

        eig_coeffs = np.zeros(eig_vals.shape, dtype=np.complex128)
        for ix1 in range(x1_coord.size):
            eig_coeffs[:, ix1] = np.dot(boundary_conds[:, ix1], eig_vecs_inv[:, :, ix1])

        self.eig_coeffs = eig_coeffs

        F_z_t0 = np.abs(np.real(F_z_t0))

        self.F_z_t0 = F_z_t0  # type: ignore

        return eig_coeffs, F_z_t0

    def calculate_abundance(self, tau: LabeledArray):
        """Calculates the fractional abundance of all ionisation charges at time tau.

        Parameters
        ----------
        tau
            Time after t0 (t0 is defined as the time at which F_z_t0 is taken).

        Returns
        -------
        F_z_t
            Fractional abundance at tau.
        """

        input_check(
            "tau",
            tau,
            get_args(LabeledArray),
            greater_than_or_equal_zero=True,
        )

        x1_coord = self.x1_coord
        F_z_t = copy.deepcopy(self.F_z_tinf)
        for ix1 in range(x1_coord.size):
            if isinstance(tau, (DataArray, np.ndarray)):
                itau = tau[ix1].values if isinstance(tau, DataArray) else tau[ix1]
            else:
                itau = tau

            for icharge in range(self.num_of_ion_charges):
                F_z_t[:, ix1] += (
                    self.eig_coeffs[icharge, ix1]
                    * np.exp(self.eig_vals[icharge, ix1] * itau)
                    * self.eig_vecs[:, icharge, ix1]
                )

        F_z_t = np.abs(np.real(F_z_t))

        self.F_z_t = F_z_t
        # Mypy complains about assigning a LabeledArray to an object that was type None.
        # Can't really fix incompatibility without eliminating LabeledArray since mypy
        # seems to have an issue with type aliases.
        self.tau = tau  # type: ignore

        return F_z_t

    def __call__(  # type: ignore
        self,
        Ne: DataArray,
        Te: DataArray,
        Nh: DataArray = None,
        tau: LabeledArray = 1e3,
        F_z_t0: DataArray = None,
        full_run: bool = True,
    ) -> DataArray:
        """Executes all functions in correct order to calculate the fractional
        abundance.

        Parameters
        ----------
        Ne
            xarray.DataArray of electron density as a profile of a user-chosen
            coordinate.
        Te
            xarray.DataArray of electron temperature as a profile of a user-chosen
            coordinate.
        Nh
            xarray.DataArray of thermal hydrogen as a profile of a user-chosen
            coordinate. (Optional)
        tau
            Time after t0 (t0 is defined as the time at which F_z_t0 is taken).
            (Optional)
        F_z_t0
            Initial fractional abundance for given impurity element. (Optional)
        full_run
            Boolean specifying whether to only run calculate_abundance(False) or to run
            the entire ordered workflow(True) for calculating abundance from the start.
            This is mostly only useful for unit testing and is set to True by default.
            (Optional)

        Returns
        -------
        F_z_t
            Fractional abundance at tau.
        """
        if full_run:
            self.interpolate_rates(Ne, Te)

            self.calc_ionisation_balance_matrix(Ne, Nh)

            self.calc_F_z_tinf()

            self.calc_eigen_vals_and_vecs()

            self.calc_eigen_coeffs(F_z_t0)

        F_z_t = self.calculate_abundance(tau)

        self.F_z_t = F_z_t

        return F_z_t


class PowerLoss(Operator):
    """Calculate the total power loss associated with a given impurity element

    Parameters
    ----------
    PLT
        xarray.DataArray of radiated power of line emission from excitation of all
        relevant ionisation charges of given impurity element.
    PRB
        xarray.DataArray of radiated power from recombination and bremsstrahlung of
        given impurity element.
    PRC
        xarray.DataArray of radiated power of charge exchange emission of all relevant
        ionisation charges of given impurity element. (Optional)
    sess
        Object representing this session of calculations with the library.
        Holds and communicates provenance information. (Optional)

    Attributes
    ----------
    ARGUMENT_TYPES: List[DataType]
        Ordered list of the types of data expected for each argument of the
        operator.
    RESULT_TYPES: List[DataType]
        Ordered list of the types of data returned by the operator.

    Returns
    -------
    cooling_factor
        xarray.DataArray of total radiated power loss of all ionisation charges of given
        impurity element.

    Methods
    -------
    interpolation_bounds_check(Ne, Te)
        Checks that inputted data (Ne and Te) has values that are within the
        interpolation ranges specified inside PLT, PRB and PRC).
    interpolate_power(Ne, Te)
        Interpolates the various powers based on inputted Ne and Te.
    calculate_power_loss(Ne, F_z_t, Nh)
        Calculates total radiated power of all ionisation charges of a given
        impurity element.
    __call__(Ne, Te, Nh, F_z_t, full_run)
        Executes all functions in correct order to calculate the total radiated power.
    """

    ARGUMENT_TYPES: List[Union[DataType, EllipsisType]] = [
        ("line_power_coeffecient", "impurity_element"),
        ("recombination_power_coeffecient", "impurity_element"),
        ("charge-exchange_power_coeffecient", "impurity_element"),
        ("number_density", "electrons"),
        ("temperature", "electrons"),
        ("fractional_abundance", "impurity_element"),
        ("number_density", "thermal_hydrogen"),
    ]
    RESULT_TYPES: List[Union[DataType, EllipsisType]] = [
        ("total_radiated power loss", "impurity_element"),
    ]

    def __init__(
        self,
        PLT: DataArray,
        PRB: DataArray,
        PRC: DataArray = None,
        sess: session.Session = session.global_session,
    ):
        super().__init__(sess)
        self.PLT = PLT
        self.PRC = PRC
        self.PRB = PRB
        self.Ne = None
        self.Nh = None
        self.Te = None
        self.F_z_t = None

        imported_data = {}
        imported_data["PLT"] = self.PLT
        imported_data["PRB"] = self.PRB
        if self.PRC is not None:
            imported_data["PRC"] = self.PRC

        for ikey, ival in imported_data.items():
            input_check(var_name=ikey, var_to_check=ival, var_type=DataArray)

        shape_check(imported_data)

    def interpolation_bounds_check(
        self,
        Ne: DataArray,
        Te: DataArray,
    ):
        """Checks that inputted data (Ne and Te) has values that are within the
        interpolation ranges specified inside imported_data(PLT,PRC,PRB).

        Parameters
        ----------
        Ne
            xarray.DataArray of electron density as a profile of a user-chosen
            coordinate.
        Te
            xarray.DataArray of electron temperature as a profile of a user-chosen
            coordinate.
        """

        imported_data = {}
        imported_data["PLT"] = self.PLT
        imported_data["PRB"] = self.PRB
        if self.PRC is not None:
            imported_data["PRC"] = self.PRC

        inputted_data = {}

        input_check("Ne", Ne, DataArray, greater_than_or_equal_zero=True)
        inputted_data["Ne"] = Ne

        input_check("Te", Te, DataArray, greater_than_or_equal_zero=False)
        inputted_data["Te"] = Te

        shape_check(inputted_data)

        try:
            for key, val in imported_data.items():
                assert np.all(
                    inputted_data["Ne"] <= np.max(val.coords["electron_density"])
                )
        except AssertionError:
            raise ValueError(
                f"Inputted electron number density is larger than the \
                    maximum interpolation range in {key}"
            )

        try:
            for key, val in imported_data.items():
                assert np.all(
                    inputted_data["Ne"] >= np.min(val.coords["electron_density"])
                )
        except AssertionError:
            raise ValueError(
                f"Inputted electron number density is smaller than the \
                    minimum interpolation range in {key}"
            )

        try:
            for key, val in imported_data.items():
                assert np.all(
                    inputted_data["Te"] <= np.max(val.coords["electron_temperature"])
                )
        except AssertionError:
            raise ValueError(
                f"Inputted electron temperature is larger than the \
                    maximum interpolation range in {key}"
            )

        try:
            for key, val in imported_data.items():
                assert np.all(
                    inputted_data["Te"] >= np.min(val.coords["electron_temperature"])
                )
        except AssertionError:
            raise ValueError(
                f"Inputted electron temperature is smaller than the \
                    minimum interpolation range in {key}"
            )

    def return_types(self, *args: DataType) -> Tuple[DataType, ...]:
        """Indicates the datatypes of the results when calling the operator
        with arguments of the given types. It is assumed that the
        argument types are valid.

        Parameters
        ----------
        args
            The datatypes of the parameters which the operator is to be called with.

        Returns
        -------
        :
            The datatype of each result that will be returned if the operator is
            called with these arguments.

        """
        return (("total_radiated power loss", "impurity_element"),)

    def interpolate_power(
        self,
        Ne: DataArray,
        Te: DataArray,
    ):
        """Interpolates the various powers based on inputted Ne and Te.

        Parameters
        ----------
        Ne
            xarray.DataArray of electron density as a profile of a user-chosen
            coordinate.
        Te
            xarray.DataArray of electron temperature as a profile of a user-chosen
            coordinate.

        Returns
        -------
        PLT_spec
            Interpolated radiated power of line emission from excitation of all
            relevant ionisation charges.
        PRC_spec
            Interpolated radiated power of charge exchange emission of all relevant
            ionisation charges.
        PRB_spec
            Interpolated radiated power from recombination and bremsstrahlung.
        num_of_ion_charges
            Number of ionisation charges(stages) for the given impurity element.
        """

<<<<<<< HEAD
        Ne, Te = self.Ne, self.Te
=======
        self.interpolation_bounds_check(Ne, Te)

        self.Ne, self.Te = Ne, Te  # type: ignore
>>>>>>> 47ce5316

        PLT_spec = self.PLT.indica.interp2d(
            electron_temperature=Te,
            electron_density=Ne,
            method="cubic",
            assume_sorted=True,
        )

        if self.PRC is not None:
            PRC_spec = self.PRC.indica.interp2d(
                electron_temperature=Te,
                electron_density=Ne,
                method="cubic",
                assume_sorted=True,
            )
        else:
            PRC_spec = None

        PRB_spec = self.PRB.indica.interp2d(
            electron_temperature=Te,
            electron_density=Ne,
            method="cubic",
            assume_sorted=True,
        )

        self.PLT_spec, self.PRC_spec, self.PRB_spec = PLT_spec, PRC_spec, PRB_spec
        self.num_of_ion_charges = self.PLT_spec.shape[0] + 1

        return PLT_spec, PRC_spec, PRB_spec, self.num_of_ion_charges

    def calculate_power_loss(
        self, Ne: DataArray, F_z_t: DataArray, Nh: DataArray = None
    ):
        """Calculates total radiated power of all ionisation charges of a given
        impurity element.

        Parameters
        ----------
        Ne
            xarray.DataArray of electron density as a profile of a user-chosen
            coordinate.
        F_z_t
            xarray.DataArray of fractional abundance of all ionisation charges of given
            impurity element.
        Nh
            xarray.DataArray of thermal hydrogen number density as a profile of a
            user-chosen coordinate. (Optional)

        Returns
        -------
        cooling_factor
            Total radiated power of all ionisation charges.
        """
        inputted_data = {}
        inputted_data["Ne"] = Ne

        if Nh is not None:
            if self.PRC is None:
                raise ValueError(
                    "Nh (Thermal hydrogen density) cannot be given when \
                    PRC (effective charge exchange power) at initialisation \
                    is None."
                )
            input_check("Nh", Nh, DataArray, greater_than_or_equal_zero=True)
            inputted_data["Nh"] = Nh
        elif self.PRC is not None:
            Nh = zeros_like(Ne)
            inputted_data["Nh"] = Nh

        if self.Ne is not None:
            if np.logical_not(np.all(Ne == self.Ne)):
                warnings.warn(
                    "Ne given to calc_ionisation_balance_matrix is different from \
                        the internal Ne known to FractionalAbundance object."
                )

        self.Ne, self.Nh = Ne, Nh  # type: ignore

        if len(inputted_data) > 1:
            shape_check(inputted_data)

        if F_z_t is not None:
            input_check("F_z_t", F_z_t, DataArray, greater_than_or_equal_zero=True)
            try:
                assert not np.iscomplexobj(F_z_t)
            except AssertionError:
                raise ValueError(
                    "Inputted F_z_t is a complex type or array of complex numbers, \
                        must be real"
                )
            self.F_z_t = F_z_t  # type: ignore
        elif self.F_z_t is None:
            raise ValueError("Please provide a valid F_z_t (Fractional Abundance).")

        self.x1_coord = self.PLT_spec.coords[
            [k for k in self.PLT_spec.dims if k != "ion_charges"][0]
        ]

        x1_coord = self.x1_coord

<<<<<<< HEAD
        cooling_factor = xr.zeros_like(self.F_z_t)
        for ix1 in range(x1_coord.size):
            icharge = 0
            cooling_factor[icharge, ix1] = (self.PLT[icharge, ix1]) * self.F_z_t[icharge, ix1]

            for icharge in range(1, self.num_of_ion_charges - 1):
                cooling_factor[icharge, ix1] += (
                    self.PLT[icharge, ix1]
=======
        PLT, PRB, PRC = self.PLT_spec, self.PRB_spec, self.PRC_spec

        # Mypy complaints about F_z_t not being subscriptable since it thinks
        # it's a NoneType have been suppresed. This is because F_z_t is tested
        # to be a DataArray with elements greater than zero.
        # (in the input_check() above)

        cooling_factor = xr.zeros_like(self.F_z_t)
        for ix1 in range(x1_coord.size):
            icharge = 0
            cooling_factor[icharge, ix1] = (
                PLT[icharge, ix1] * self.F_z_t[icharge, ix1]  # type: ignore
            )
            for icharge in range(1, self.num_of_ion_charges - 1):
                cooling_factor[icharge, ix1] = (
                    PLT[icharge, ix1]
>>>>>>> 47ce5316
                    + (
                        (Nh[ix1] / Ne[ix1]) * PRC[icharge - 1, ix1]
                        if (PRC is not None) and (Nh is not None)
                        else 0.0
                    )
<<<<<<< HEAD
                    + self.PRB[icharge - 1, ix1]
                ) * self.F_z_t[icharge, ix1]

            icharge = self.num_of_ion_charges - 1
            cooling_factor[icharge, ix1] += (
=======
                    + PRB[icharge - 1, ix1]
                ) * self.F_z_t[
                    icharge, ix1
                ]  # type: ignore

            icharge = self.num_of_ion_charges - 1
            cooling_factor[icharge, ix1] = (
>>>>>>> 47ce5316
                (
                    (Nh[ix1] / Ne[ix1]) * PRC[icharge - 1, ix1]
                    if (PRC is not None) and (Nh is not None)
                    else 0.0
                )
<<<<<<< HEAD
                + self.PRB[icharge - 1, ix1]
            ) * self.F_z_t[icharge, ix1]
=======
                + PRB[icharge - 1, ix1]
            ) * self.F_z_t[
                icharge, ix1
            ]  # type: ignore
>>>>>>> 47ce5316

        self.cooling_factor = cooling_factor

        return cooling_factor

    def __call__(  # type: ignore
        self,
        Ne: DataArray,
        Te: DataArray,
        F_z_t: DataArray,
        Nh: DataArray = None,
        full_run: bool = True,
    ):
        """Executes all functions in correct order to calculate the total radiated
        power.

        Parameters
        ----------
        Ne
            xarray.DataArray of electron density as a profile of a user-chosen
            coordinate.
        Te
            xarray.DataArray of electron temperature as a profile of a user-chosen
            coordinate.
        Nh
            xarray.DataArray of thermal hydrogen number density as a profile of a
            user-chosen coordinate. (Optional)
        F_z_t
            xarray.DataArray of fractional abundance of all ionisation charges of given
            impurity element. (Optional)
        full_run
            Boolean specifying whether to only run calculate_power_loss(False) or to
            run the entire ordered workflow(True) for calculating power loss from the
            start. This is mostly only useful for unit testing and is set to True by
            default. (Optional)

        Returns
        -------
        cooling_factor
            Total radiated power of all ionisation charges.
        """

        if full_run:
            self.interpolate_power(Ne, Te)

        cooling_factor = self.calculate_power_loss(Ne, F_z_t, Nh)  # type: ignore

        return cooling_factor<|MERGE_RESOLUTION|>--- conflicted
+++ resolved
@@ -10,7 +10,6 @@
 import scipy
 import xarray as xr
 from xarray import DataArray
-import xarray as xr
 
 from indica.numpy_typing import LabeledArray
 from .abstractoperator import EllipsisType
@@ -893,13 +892,9 @@
             Number of ionisation charges(stages) for the given impurity element.
         """
 
-<<<<<<< HEAD
-        Ne, Te = self.Ne, self.Te
-=======
         self.interpolation_bounds_check(Ne, Te)
 
         self.Ne, self.Te = Ne, Te  # type: ignore
->>>>>>> 47ce5316
 
         PLT_spec = self.PLT.indica.interp2d(
             electron_temperature=Te,
@@ -1000,16 +995,6 @@
 
         x1_coord = self.x1_coord
 
-<<<<<<< HEAD
-        cooling_factor = xr.zeros_like(self.F_z_t)
-        for ix1 in range(x1_coord.size):
-            icharge = 0
-            cooling_factor[icharge, ix1] = (self.PLT[icharge, ix1]) * self.F_z_t[icharge, ix1]
-
-            for icharge in range(1, self.num_of_ion_charges - 1):
-                cooling_factor[icharge, ix1] += (
-                    self.PLT[icharge, ix1]
-=======
         PLT, PRB, PRC = self.PLT_spec, self.PRB_spec, self.PRC_spec
 
         # Mypy complaints about F_z_t not being subscriptable since it thinks
@@ -1026,19 +1011,11 @@
             for icharge in range(1, self.num_of_ion_charges - 1):
                 cooling_factor[icharge, ix1] = (
                     PLT[icharge, ix1]
->>>>>>> 47ce5316
                     + (
                         (Nh[ix1] / Ne[ix1]) * PRC[icharge - 1, ix1]
                         if (PRC is not None) and (Nh is not None)
                         else 0.0
                     )
-<<<<<<< HEAD
-                    + self.PRB[icharge - 1, ix1]
-                ) * self.F_z_t[icharge, ix1]
-
-            icharge = self.num_of_ion_charges - 1
-            cooling_factor[icharge, ix1] += (
-=======
                     + PRB[icharge - 1, ix1]
                 ) * self.F_z_t[
                     icharge, ix1
@@ -1046,21 +1023,15 @@
 
             icharge = self.num_of_ion_charges - 1
             cooling_factor[icharge, ix1] = (
->>>>>>> 47ce5316
                 (
                     (Nh[ix1] / Ne[ix1]) * PRC[icharge - 1, ix1]
                     if (PRC is not None) and (Nh is not None)
                     else 0.0
                 )
-<<<<<<< HEAD
-                + self.PRB[icharge - 1, ix1]
-            ) * self.F_z_t[icharge, ix1]
-=======
                 + PRB[icharge - 1, ix1]
             ) * self.F_z_t[
                 icharge, ix1
             ]  # type: ignore
->>>>>>> 47ce5316
 
         self.cooling_factor = cooling_factor
 
