--- conflicted
+++ resolved
@@ -92,17 +92,10 @@
     calc_eigen_coeffs(F_z_t0)
         Calculates the coefficients from the eigenvalues and eigenvectors for the time
         evolution equation.
-<<<<<<< HEAD
-    __call__(tau)
-        Calculates the fractional abundance of all ionisation charges at time tau.
-    ordered_setup()
-        Sets up data for calculation in correct order.
-=======
     calculate_abundance(tau)
         Calculates the fractional abundance of all ionisation charges at time tau.
     __call__(Ne, Te, Nh, tau, F_z_t0, full_run)
         Executes all functions in correct order to calculate the fractional abundance.
->>>>>>> a4333264
     """
 
     ARGUMENT_TYPES: List[Union[DataType, EllipsisType]] = [
@@ -728,13 +721,8 @@
     calculate_power_loss(Ne, F_z_t, Nh)
         Calculates total radiated power of all ionisation charges of a given
         impurity element.
-<<<<<<< HEAD
-    ordered_setup()
-        Sets up data for calculation in correct order.
-=======
     __call__(Ne, Te, Nh, F_z_t, full_run)
         Executes all functions in correct order to calculate the total radiated power.
->>>>>>> a4333264
     """
 
     ARGUMENT_TYPES: List[Union[DataType, EllipsisType]] = [
