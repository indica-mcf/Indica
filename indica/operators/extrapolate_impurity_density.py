from typing import cast
from typing import List
from typing import Sequence
from typing import Tuple
from typing import Union

import numpy as np
from scipy.interpolate import UnivariateSpline
from scipy.optimize import least_squares
from scipy.stats import norm
from xarray import concat
from xarray import DataArray
from xarray.core.common import zeros_like

from indica.converters.flux_surfaces import FluxSurfaceCoordinates
from indica.operators.bolometry_derivation import BolometryDerivation
from .abstractoperator import EllipsisType
from .abstractoperator import Operator
from .. import session
from ..datatypes import DataType
from ..utilities import input_check


class ExtrapolateImpurityDensity(Operator):
    """Extrapolate the impurity density beyond the limits of SXR (Soft X-ray)

    Attributes
    ----------
    ARGUMENT_TYPES: List[DataType]
        Ordered list of the types of data expected for each argument of the
        operator.
    RESULT_TYPES: List[DataType]
        Ordered list of the types of data returned by the operator.

    Returns
    -------
    extrapolated_smooth_density_Rz
        Extrapolated and smoothed impurity density, with dimensions (R, z, t).
    asym_par
        Derived asymmetry parameter, with dimensions (rho, t).
    t
        If ``t`` was not specified as an argument for the __call__ function,
        return the time the results are given for.
        Otherwise return the argument.
    extrapolated_smooth_density
        Extrapolated and smoothed impurity density with dimensions (rho, theta, t).
    asymmetry_modifier
        Asymmetry modifier used to transform a low-field side only rho-profile
        of a poloidally asymmetric quantity to a full poloidal cross-sectional
        profile ie. (rho, t) -> (rho, theta, t). Also can be defined as:
        exp(asymmetry_parameter * (R ** 2 - R_lfs ** 2)), where R is the major
        radius as a function of (rho, theta, t) and R_lfs is the low-field-side
        major radius as a function of (rho, t). xarray DataArray with dimensions
        (rho, theta, t)
    R_deriv
        Variable describing value of R in every coordinate on a (rho, theta) grid.
        (from derive_and_apply_asymmetry), dimensions (rho, theta, t)

    Methods
    -------
    recover_rho(truncation_threshold, electron_temperature)
        Recover the rho value for a given electron temperature threshold, as in
        at what rho location does the electron temperature drop below the specified
        threshold.
    transform_to_rho_theta_reduced(data_R_z, flux_surfaces, rho_arr, t_arr)
        Function to transform data from an (R, z) grid to a (rho, theta) grid.
    basic_extrapolation(data_rho_theta, electron_density, threshold_rho)
        Basic extrapolation which eliminates the data_rho_theta for
        rho > threshold_rho and joins on electron density from that point
        outwards (in rho). Also multiplies electron density to prevent a
        discontinuity at rho=threshold_rho.
    extrapolation_smoothing(extrapolated_data, rho_arr)
        Function to smooth extrapolatd data. Extrapolated data may not have
        any 0th order discontinuity but 1st order discontinuities may exist.
        Smoothing is necessary to eliminate these higher order discontinuities.
    derive_and_apply_asymmetry(R_deriv, extrapolated_smooth_hfs,
        extrapolated_smooth_lfs, flux_surfaces)
        Deriving asymmetry parameter from low-field-side and
        high-field-side data and applying it to low-field-side data which
        has been extended over the poloidal extent to obtain an asymmetric
        extrapolated smoothed data on a (rho, theta) grid.
    transform_to_R_z(R_deriv, z_deriv, extrapolated_smooth_data, flux_surfaces)
        Function to transform data from an (rho, theta) grid to a (R, z) grid
    fitting_funciton(amplitude, standard_dev, position)
        Function to construct a signal that modifies the
        extrapolated smoothed impurity density. The signal is constructed
        using a Gaussian profile with the three free parameters.
    optimize_perturbation(extrapolated_smooth_data, orig_bolometry_data, bolometry_obj
        impurity_element, asymmetry_modifier, time_correlation)
        Optimizes a Gaussian-style perturbation to recover the over-density
        structure that is expected on the low-field-side of the plasma.
    __call__(
        element, ion_radiation_loss, impurity_radiation_losses, electron_density,
        mean_charge, flux_surfaces, t
    )
        Calculates the impurity concentration for the inputted element.
    """

    ARGUMENT_TYPES: List[Union[DataType, EllipsisType]] = []

    RESULT_TYPES: List[Union[DataType, EllipsisType]] = [
        ("impurity_density", "impurity_element"),
        ("time", "impurity_element"),
    ]

    def __init__(
        self,
        sess: session.Session = session.global_session,
    ):
        """Initialises ExtrapolateImpurityDensity class."""
        super().__init__(sess=sess)

        self.halfwidthhalfmax_coeff = np.sqrt(2 * np.log(2))
        self.fullwidthhalfmax_coeff = 2 * self.halfwidthhalfmax_coeff

    def return_types(self, *args: DataType) -> Tuple[DataType, ...]:
        return super().return_types(*args)

    def recover_rho(self, truncation_threshold: float, electron_temperature: DataArray):
        """Recover the rho value for a given electron temperature threshold, as in
        at what rho location does the electron temperature drop below the specified
        threshold.

        Parameters
        ----------
        truncation_threshold
            User-specified (float) temperature truncation threshold.
        electron_temperature
            xarray.DataArray of the electron temperature profile,
            with dimensions (rho, t).

        Returns
        -------
        threshold_rho
            rho value beyond which the electron temperature falls below
            the truncation_threshold.
        """

        try:
            assert set(["rho_poloidal"]).issubset(
                set(list(electron_temperature.coords.keys()))
            )
        except AssertionError:
            raise AssertionError("Electron temperature must be a profile of rho.")

        threshold_temp = electron_temperature.where(
            (electron_temperature - truncation_threshold >= 0), drop=True
        ).min("rho_poloidal")

        threshold_rho_ind = electron_temperature.where(
            electron_temperature >= threshold_temp, np.inf
        ).argmin("rho_poloidal")

        threshold_rho = electron_temperature.coords["rho_poloidal"].isel(
            rho_poloidal=threshold_rho_ind
        )

        self.threshold_rho = threshold_rho

        return threshold_rho

    def transform_to_rho_theta_reduced(
        self,
        data_R_z: DataArray,
        flux_surfaces: FluxSurfaceCoordinates,
        rho_arr: DataArray,
        t_arr: DataArray = None,
    ):
        """Function to transform data from an (R, z) grid to a (rho, theta) grid

        Parameters
        ----------
        data_R_z
            xarray.DataArray to be transformed. Dimensions (R, z, t)
        flux_surfaces
            FluxSurfaceCoordinates object representing polar coordinate systems
            using flux surfaces for the radial coordinate.
        rho_arr
            1D xarray.DataArray of rho from 0 to 1.
        t_arr
            1D xarray.DataArray of t.

        Returns
        -------
        data_rho_theta
            Transformed xarray.DataArray. Dimensions (rho, theta, t)
        R_deriv
            Variable describing value of R in every coordinate on a (rho, theta) grid.
            (Used in derive_and_apply_asymmetry hence is returned by this function.)
            xarray.DataArray with dimensions (rho, theta, t)
        derived_asymmetry_parameter
            Derived asymmetry parameter (needed for __call__ which returns it).
            xarray.DataArray with dimensions (rho, t)
        """
        if t_arr is None:
            t_arr = data_R_z.coords["t"]

        theta_arr = np.array([0.0, np.pi])
        # mypy doesn't like re-assignments which changes types.
        theta_arr = DataArray(  # type: ignore
            data=theta_arr, coords={"theta": theta_arr}, dims=["theta"]
        )

        R_deriv, z_deriv = flux_surfaces.convert_to_Rz(rho_arr, theta_arr)
        R_deriv = cast(DataArray, R_deriv).interp(t=t_arr, method="linear")
        z_deriv = cast(DataArray, z_deriv).interp(t=t_arr, method="linear")

        R_deriv = cast(DataArray, R_deriv).transpose("rho_poloidal", "theta", "t")
        z_deriv = cast(DataArray, z_deriv).transpose("rho_poloidal", "theta", "t")

        data_rho_theta = data_R_z.indica.interp2d(
            {"R": R_deriv, "z": z_deriv}, method="linear", assume_sorted=True
        )
        data_rho_theta = data_rho_theta.transpose("rho_poloidal", "theta", "t")

        derived_asymmetry_parameter = np.log(
            data_rho_theta.isel(theta=1) / data_rho_theta.isel(theta=0)
        )

        R_lfs_midplane = cast(DataArray, R_deriv).isel(theta=0)  # theta = 0.0
        R_hfs_midplane = cast(DataArray, R_deriv).isel(theta=1)  # theta = np.pi

        derived_asymmetry_parameter /= R_hfs_midplane**2 - R_lfs_midplane**2

        derived_asymmetry_parameter.loc[0, :] = 1.0
        derived_asymmetry_parameter.loc[1.0, :] = 0.0

        return data_rho_theta, R_deriv, derived_asymmetry_parameter

    def basic_extrapolation(
        self,
        data_rho_theta: DataArray,
        electron_density: DataArray,
        threshold_rho: float,
    ):
        """Basic extrapolation which eliminates the data_rho_theta for
        rho > threshold_rho and joins on electron density from that point
        outwards (in rho). Also multiplies electron density to prevent a
        discontinuity at rho=threshold_rho.

        Parameters
        ----------
        data_rho_theta
            xarray.DataArray to extrapolate. Dimensions (rho, theta, t)
        electron_density
            xarray.DataArray of Electron density (axisymmetric). Dimensions (rho, t)
        threshold_rho
            Threshold value (float) of rho beyond which SXR diagnostics cannot
            be used to accurately infer impurity density.

        Returns
        -------
        extrapolated_impurity_density
            xarray.DataArray of extrapolated impurity density.
            Dimensions (rho, theta, t)
        """

        theta_arr = np.array([0.0, np.pi])
        theta_arr = DataArray(  # type: ignore
            data=theta_arr, coords={"theta": theta_arr}, dims=["theta"]
        )

        boundary_electron_density = electron_density.sel(
            {"rho_poloidal": threshold_rho}
        ).squeeze()
        boundary_data = data_rho_theta.sel({"rho_poloidal": threshold_rho}).squeeze()

        discontinuity_scale = boundary_data / boundary_electron_density

        # Continue impurity_density_sxr following the shape of the electron density
        # profile.
        bounded_data = data_rho_theta.where(
            data_rho_theta.rho_poloidal <= threshold_rho, 0.0
        )

        bounded_electron_density = electron_density.where(
            electron_density.rho_poloidal > threshold_rho, 0.0
        )

        # bounded_data_trim = bounded_data[:-1]

        # bounded_data = bounded_data.drop_isel(rho=index_to_drop)

        # extrapolated_impurity_density = concat(
        #     (
        #         bounded_data_trim,
        #         bounded_electron_density * discontinuity_scale,
        #     ),
        #     dim="rho",
        # )

        extrapolated_impurity_density = (
            bounded_data + bounded_electron_density * discontinuity_scale
        )

        return extrapolated_impurity_density

    def extrapolation_smoothing(
        self,
        extrapolated_data: DataArray,
        rho_arr: DataArray,
    ):
        """Function to smooth extrapolatd data. Extrapolated data may not have
        any 0th order discontinuity but 1st order discontinuities may exist.
        Smoothing is necessary to eliminate these higher order discontinuities.

        Parameters
        ----------
        extrapolated_data
            xarray.DataArray extrapolated data to be smoothed.
            Dimensions (rho, theta, t)
        rho_arr
            xarray.DataArray used to construct smoothing splines. Dimensions (rho)
            (Must be higher or the same resolution as the rho dimension
            of extrapolated_data)

        Returns
        -------
        extrapolated_smooth_lfs_arr
            Extrapolated smoothed data on low-field side (fixed theta = 0)
        extrapolated_smooth_hfs_arr
            Extrapolated smoothed data on high-field side (fixed theta = pi)
        """
        t = extrapolated_data.coords["t"]

        extrapolated_smooth_lfs = []
        extrapolated_smooth_hfs = []

        for ind_t, it in enumerate(extrapolated_data.coords["t"]):
            variance_extrapolated_data_lfs = extrapolated_data.isel(
                {"t": ind_t, "theta": 0}
            ).var("rho_poloidal")

            variance_extrapolated_data_hfs = extrapolated_data.isel(
                {"t": ind_t, "theta": 1}
            ).var("rho_poloidal")

            extrapolated_spline_lfs = UnivariateSpline(
                rho_arr,
                extrapolated_data[:, 0, ind_t],
                k=5,
                s=0.001 * variance_extrapolated_data_lfs,
            )

            extrapolated_spline_hfs = UnivariateSpline(
                rho_arr,
                extrapolated_data[:, 1, ind_t],
                k=5,
                s=0.001 * variance_extrapolated_data_hfs,
            )

            extrapolated_smooth_lfs.append(extrapolated_spline_lfs(rho_arr, 0))
            extrapolated_smooth_hfs.append(extrapolated_spline_hfs(rho_arr, 0))

        extrapolated_smooth_lfs_arr = DataArray(
            data=extrapolated_smooth_lfs,
            coords={"t": t, "rho_poloidal": rho_arr},
            dims=["t", "rho_poloidal"],
        )

        extrapolated_smooth_hfs_arr = DataArray(
            data=extrapolated_smooth_hfs,
            coords={"t": t, "rho_poloidal": rho_arr},
            dims=["t", "rho_poloidal"],
        )

        extrapolated_smooth_lfs_arr = extrapolated_smooth_lfs_arr.transpose(
            "rho_poloidal", "t"
        )
        extrapolated_smooth_hfs_arr = extrapolated_smooth_hfs_arr.transpose(
            "rho_poloidal", "t"
        )

        # Following section is to ensure that near the rho=0 region, the
        # extrapolated_smooth_data is constant (ie. with a first-order derivative of 0).
        inv_extrapolated_smooth_hfs = DataArray(
            data=np.flip(extrapolated_smooth_hfs_arr.data, axis=0),
            coords={
                "rho_poloidal": -1
                * np.flip(extrapolated_smooth_hfs_arr.coords["rho_poloidal"].data),
                "t": extrapolated_smooth_hfs_arr.coords["t"].data,
            },
            dims=["rho_poloidal", "t"],
        )

        inv_rho_arr = inv_extrapolated_smooth_hfs.coords["rho_poloidal"].data
        inv_del_val = inv_rho_arr[-1]

        inv_extrapolated_smooth_hfs = inv_extrapolated_smooth_hfs.drop_sel(
            rho_poloidal=inv_del_val
        )

        extrapolated_smooth_mid_plane_arr = concat(
            (inv_extrapolated_smooth_hfs, extrapolated_smooth_lfs_arr), "rho_poloidal"
        )

        rho_zero_ind = np.where(
            np.isclose(extrapolated_smooth_mid_plane_arr.rho_poloidal.data, 0.0)
        )[0][0]

        smooth_central_region = extrapolated_smooth_mid_plane_arr.isel(
            rho_poloidal=slice(rho_zero_ind - 2, rho_zero_ind + 3)
        )

        smooth_central_region.loc[:, :] = smooth_central_region.max(dim="rho_poloidal")

        extrapolated_smooth_mid_plane_arr.loc[
            extrapolated_smooth_mid_plane_arr.rho_poloidal.data[
                rho_zero_ind - 2
            ] : extrapolated_smooth_mid_plane_arr.rho_poloidal.data[rho_zero_ind + 2],
            :,
        ] = smooth_central_region

        inv_extrapolated_smooth_hfs = extrapolated_smooth_mid_plane_arr.isel(
            rho_poloidal=slice(0, rho_zero_ind + 1)
        )

        extrapolated_smooth_hfs_arr = DataArray(
            data=np.flip(inv_extrapolated_smooth_hfs.data, axis=0),
            coords=extrapolated_smooth_hfs_arr.coords,
            dims=extrapolated_smooth_hfs_arr.dims,
        )

        # Ignoring mypy warning since it seems to be unaware that the xarray .loc
        # method uses label-based indexing and slicing instead of integer-based.
        extrapolated_smooth_lfs_arr = extrapolated_smooth_mid_plane_arr.loc[
            0:  # type: ignore
        ]

        return extrapolated_smooth_lfs_arr, extrapolated_smooth_hfs_arr

    def derive_and_apply_asymmetry(
        self,
        R_deriv: DataArray,
        extrapolated_smooth_hfs: DataArray,
        extrapolated_smooth_lfs: DataArray,
        flux_surfaces: FluxSurfaceCoordinates,
    ):
        """Deriving asymmetry parameter from low-field-side and
        high-field-side data and applying it to low-field-side data which
        has been extended over the poloidal extent to obtain an asymmetric
        extrapolated smoothed data on a (rho, theta) grid.

        Parameters
        ----------
        R_deriv
            Variable describing value of R in every coordinate on a (rho, theta) grid.
            xarray.DataArray with dimensions (rho, theta, t)
            (from transform_to_rho_theta_reduced)
        extrapolated_smooth_hfs
            Extrapolated smoothed data on high-field side (fixed theta = pi).
            xarray.DataArray with dimensions (rho, t)
        extrapolated_smooth_lfs
            Extrapolated smoothed data on low-field side (fixed theta = 0).
            xarray.DataArray with dimensions (rho, t)
        flux_surfaces
            FluxSurfaceCoordinates object representing polar coordinate systems
            using flux surfaces for the radial coordinate.

        Returns
        -------
        extrapolated_smooth_data
            Extrapolated and smoothed data on full (rho, theta) grid.
            xarray.DataArray with dimensions (rho, theta, t)
        R_deriv
            Variable describing value of R in every coordinate on a (rho, theta) grid.
            xarray.DataArray with dimensions (rho, theta, t)
            (uniquely calculated by this function used for transform_to_R_z)
        z_deriv
            Variable describing value of z in every coordinate on a (rho, theta) grid.
            xarray.DataArray with dimensions (rho, theta, t)
            (uniquely calculated by this function used for transform_to_R_z)
        derived_asymmetry_parameter
            Derived asymmetry parameter (needed for __call__ which returns it).
            xarray.DataArray with dimensions (rho, t)
        """
        rho_arr = extrapolated_smooth_hfs.coords["rho_poloidal"]
        self.rho_arr = rho_arr
        t_arr = extrapolated_smooth_hfs.coords["t"]

        R_lfs_midplane = cast(DataArray, R_deriv).isel(theta=0)  # theta = 0.0
        R_hfs_midplane = cast(DataArray, R_deriv).isel(theta=1)  # theta = np.pi

        derived_asymmetry_parameter = np.log(
            cast(DataArray, extrapolated_smooth_hfs)
            / cast(DataArray, extrapolated_smooth_lfs)
        )

        asym_denominator = R_hfs_midplane**2 - R_lfs_midplane**2

        derived_asymmetry_parameter /= asym_denominator

        # Set constant asymmetry parameter for rho<0.1
        # derived_asymmetry_parameter.loc[
        #     0:0.125, :  # type: ignore
        # ] = derived_asymmetry_parameter.loc[0.125, :]
        derived_asymmetry_parameter = derived_asymmetry_parameter.where(
            derived_asymmetry_parameter.coords["rho_poloidal"] > 0.1,
            other=derived_asymmetry_parameter.sel(
                {"rho_poloidal": 0.1}, method="nearest"
            ),
        )

        theta_arr = np.linspace(-np.pi, np.pi, 21)
        theta_arr = DataArray(
            theta_arr, {"theta": theta_arr}, ["theta"]
        )  # type: ignore
        R_deriv_, z_deriv_ = flux_surfaces.convert_to_Rz(rho_arr, theta_arr)
        R_deriv = cast(DataArray, R_deriv_).interp(t=t_arr, method="linear")
        z_deriv = cast(DataArray, z_deriv_).interp(t=t_arr, method="linear")
        R_deriv = cast(DataArray, R_deriv).transpose("rho_poloidal", "theta", "t")
        z_deriv = cast(DataArray, z_deriv).transpose("rho_poloidal", "theta", "t")

        asymmetry_modifier = np.exp(
            derived_asymmetry_parameter * (R_deriv**2 - R_lfs_midplane**2)
        )

        asymmetry_modifier = asymmetry_modifier.transpose("rho_poloidal", "theta", "t")

        extrapolated_smooth_data = extrapolated_smooth_lfs * asymmetry_modifier
        extrapolated_smooth_data = extrapolated_smooth_data.transpose(
            "rho_poloidal", "theta", "t"
        )

        return extrapolated_smooth_data, R_deriv, z_deriv, derived_asymmetry_parameter

    def transform_to_R_z(
        self,
        R_deriv: DataArray,
        z_deriv: DataArray,
        extrapolated_smooth_data: DataArray,
        flux_surfaces: FluxSurfaceCoordinates,
    ):
        """Function to transform data from an (rho, theta) grid to a (R, z) grid

        Parameters
        ----------
        R_deriv
            Variable describing value of R in every coordinate on a (rho, theta) grid.
            xarray.DataArray with dimensions (rho, theta, t)
            (from derive_and_apply_asymmetry)
        z_deriv
            Variable describing value of z in every coordinate on a (rho, theta) grid.
            xarray.DataArray with dimensions (rho, theta, t)
            (from derive_and_apply_asymmetry)
        extrapolated_smooth_data
            Extrapolated and smoothed data to transform onto (R, z) grid.
            xarray.DataArray with dimensions (rho, theta, t)
        flux_surfaces
            FluxSurfaceCoordinates object representing polar coordinate systems
            using flux surfaces for the radial coordinate.

        Returns
        -------
        extrapolated_smooth_data
            Extrapolated and smoothed data on (R, z) grid.
            xarray.DataArray with dimensions (R, z, t)
        """
        R_arr = np.linspace(np.min(R_deriv[1:]), np.max(R_deriv[1:]), 40)
        z_arr = np.linspace(np.min(z_deriv), np.max(z_deriv), 40)

        R_arr = DataArray(R_arr, {"R": R_arr}, ["R"])  # type: ignore
        z_arr = DataArray(z_arr, {"z": z_arr}, ["z"])  # type: ignore

        t_arr = extrapolated_smooth_data.coords["t"]

        rho_derived, theta_derived = flux_surfaces.convert_from_Rz(R_arr, z_arr, t_arr)
        rho_derived = cast(DataArray, rho_derived).transpose("R", "z", "t")
        theta_derived = cast(DataArray, theta_derived).transpose("R", "z", "t")
        rho_derived = abs(rho_derived)

        extrapolated_smooth_data = extrapolated_smooth_data.indica.interp2d(
            {"rho_poloidal": rho_derived, "theta": theta_derived},
            method="linear",
            assume_sorted=True,
        )

        extrapolated_smooth_data = extrapolated_smooth_data.fillna(0.0)

        return extrapolated_smooth_data

    def fitting_function(
        self,
        amplitude: float,
        standard_dev: float,
        position: float,
    ):
        """Function to construct a signal that modifies the
        extrapolated smoothed impurity density. The signal is constructed
        using a Gaussian profile with the three free parameters.

        Parameters
        ----------
        amplitude
            Amplitude of the additional signal (Gaussian amplitude)
        standard_dev
            Standard deviation associated with the Gaussian construction
            (can be defined as FWHM/2.355 where FWHM is full-width at half maximum)
        position
            Position of the Gaussian. During optimization this is constrained to
            the extrapolated region of rho (ie. outside the SXR validity region).

        Returns
        -------
        sig
            xarray.DataArray containing the Gaussian signal with dimensions (rho)
        """
        rho_arr = self.rho_arr

        gaussian_signal = norm(loc=position, scale=standard_dev)

        sig = gaussian_signal.pdf(rho_arr)

        sig = DataArray(
            data=sig, coords={"rho_poloidal": rho_arr}, dims=["rho_poloidal"]
        )

        sig /= sig.max()

        sig *= amplitude

        return sig

    def optimize_perturbation(
        self,
        extrapolated_smooth_data: DataArray,
        orig_bolometry_data: DataArray,
        bolometry_obj: BolometryDerivation,
        impurity_element: str,
        asymmetry_modifier: DataArray,
        time_correlation: bool = True,
    ):
        """Optimizes a Gaussian-style perturbation to recover the over-density
        structure that is expected on the low-field-side of the plasma.

        Parameters
        ----------
        extrapolated_smooth_data
            Extrapolated and smoothed data which continues the impurity density
            beyond the soft x-ray threshold limit by using electron density as a
            guide. xarray DataArray with dimensions (rho, theta, t).
        orig_bolometry_data
            Original bolometry data that is used in the objective function to fit
            the perturbation. xarray DataArray with dimensions (channels, t).
        bolometry_obj
            BolometryDerivation object.
        impurity_element
            String of impurity element symbol.
        asymmetry_modifier
            Asymmetry modifier used to transform a low-field side only rho-profile
            of a poloidally asymmetric quantity to a full poloidal cross-sectional
            profile ie. (rho, t) -> (rho, theta, t). Also can be defined as:
            exp(asymmetry_parameter * (R ** 2 - R_lfs ** 2)), where R is the major
            radius as a function of (rho, theta, t) and R_lfs is the low-field-side
            major radius as a function of (rho, t). xarray DataArray with dimensions
            (rho, theta, t)
        time_correlation
            Boolean to indicate whether or not to use time correlated guesses during
            the optimization (ie. the result of the optimization for the previous
            time-step is used as a guess for the next time-step.)

        Returns
        -------
        fitted_density
            New density with an optimized perturbation on the low-field-side that
            matches the original bolometry data. xarray DataArray with dimensions
            (rho, theta, t)
        """

        # bolometry_args[4] = self.bolometry_setup(*bolometry_setup_args)
<<<<<<< HEAD
        rho_arr = extrapolated_smooth_data.rho.data
        drho = np.max(np.diff(rho_arr))
=======
        if hasattr(bolometry_obj, "LoS_bolometry_data_trimmed"):
            trim = True
            orig_bolometry_trimmed = []
            for bolo_diag, bolo_los in zip(
                orig_bolometry_data.coords["bolo_kb5v_coords"],
                bolometry_obj.LoS_bolometry_data,
            ):
                if bolo_los in bolometry_obj.LoS_bolometry_data_trimmed:
                    orig_bolometry_trimmed.append(orig_bolometry_data.loc[:, bolo_diag])
            orig_bolometry = concat(
                orig_bolometry_trimmed, dim="bolo_kb5v_coords"
            ).assign_attrs(**orig_bolometry_data.attrs)
        else:
            trim = False
            orig_bolometry = orig_bolometry_data
>>>>>>> 89324d87

        def objective_func(objective_array: Sequence, time: float):
            """Objective function that is passed to scipy.optimize.least_squares

            Parameters
            ----------
            objective_array
                List of [amplitude, standard deviation and position] defining the
                Gaussian perturbation.
            time
                Float specifying the time point of interest.

            Returns
            -------
            abs_error
                Absolute error between the derived bolometry data (with a given
                Gaussian perturbation) and the original bolometry data (ground truth)
                for the selected time point.
                xarray.DataArray with dimensions (channels)
            """
            amplitude, standard_dev, position = objective_array

            perturbation_signal = self.fitting_function(
                amplitude, standard_dev, position
            )

            # trim perturbation_signal to only be valid within rho = 0.0 and rho = 1.0
            perturbation_signal = perturbation_signal.interp(
                rho=rho_arr, method="linear"
            )

            perturbation_signal = perturbation_signal * asymmetry_modifier.sel(t=time)

            modified_density = (
                extrapolated_smooth_data.sel(t=time) + perturbation_signal
            )

            bolometry_obj.impurity_densities.loc[
                impurity_element, :, :, time
            ] = modified_density

            # mypy unable to determine the length of bolometry_args so is getting
            # confused about whether t_val is included in bolometry_args or not,
            # hence ignored
            modified_bolometry_data = bolometry_obj(  # type:ignore
                deriv_only=True, trim=trim, t_val=time
            )

            comparison_orig_bolometry_data = orig_bolometry.sel(
                t=time, method="nearest"
            )

            abs_error = np.abs(
                modified_bolometry_data.data - comparison_orig_bolometry_data.data
            )  # / orig_bolometry_data.sel(t=time)

            abs_error = np.nan_to_num(abs_error)

            return abs_error

        fitted_density = zeros_like(bolometry_obj.electron_density)

<<<<<<< HEAD
        lower_width_bound = drho / self.halfwidthhalfmax_coeff
        upper_width_bound = (1.1 - self.threshold_rho[0]) / self.fullwidthhalfmax_coeff

        lower_pos_bound = drho + self.threshold_rho[0]
        upper_pos_bound = 1.1

        initial_guesses = np.array(
            [
                [
                    1.0e17,
                    np.mean([lower_width_bound, upper_width_bound])
                    / self.halfwidthhalfmax_coeff,
                    np.mean([lower_pos_bound, upper_pos_bound]),
                ]
            ]
        )

        extrapolated_smooth_data_mean = np.mean(
            extrapolated_smooth_data.loc[self.threshold_rho[0] :, :, :]
=======
        initial_guesses = np.array(
            [[1.0e17, 0.1 / 2.355, (self.threshold_rho[0] + 0.95) / 2]]
>>>>>>> 89324d87
        )

        fitting_bounds = (
            np.array(
                [
                    0.1 * extrapolated_smooth_data_mean,
                    lower_width_bound,
                    lower_pos_bound,
                ]
            ),
            np.array(
                [
                    1e2 * extrapolated_smooth_data_mean,
                    upper_width_bound,
                    upper_pos_bound,
                ]
            ),
        )

        # Initial fitting for first time-step.
        result = least_squares(
            fun=objective_func,
            x0=initial_guesses[0],
            bounds=fitting_bounds,
            max_nfev=10,
            args=(extrapolated_smooth_data.coords["t"].data[0],),
            ftol=1e-15,
            xtol=1e-60,
            gtol=1e-60,
        )

        gaussian_params = result.x

        if time_correlation:
            initial_guesses = np.append(
                initial_guesses, np.array([gaussian_params]), axis=0
            )

        perturbation_signal = self.fitting_function(*gaussian_params)
        fitted_density.loc[:, extrapolated_smooth_data.coords["t"].data[0]] = (
            extrapolated_smooth_data.sel(
                theta=0,
                t=extrapolated_smooth_data.coords["t"].data[0],
                method="nearest",
            )
            + perturbation_signal
        )

        for ind_t, it in enumerate(extrapolated_smooth_data.coords["t"].data[1:]):
            if time_correlation:
                result = least_squares(
                    fun=objective_func,
                    x0=initial_guesses[ind_t],
                    bounds=fitting_bounds,
                    max_nfev=50,
                    args=(it,),
                    ftol=1e-60,
                    xtol=5e-2,
                    gtol=1e-60,
                )

                gaussian_params = result.x

                initial_guesses = np.append(
                    initial_guesses, np.array([gaussian_params]), axis=0
                )
            else:
                result = least_squares(
                    fun=objective_func,
                    x0=initial_guesses[0],
                    bounds=fitting_bounds,
                    max_nfev=10,
                    args=(it,),
                    ftol=1e-15,
                    xtol=1e-60,
                    gtol=1e-60,
                )

                gaussian_params = result.x

            perturbation_signal = self.fitting_function(*gaussian_params)
            fitted_density.loc[:, it] = (
                extrapolated_smooth_data.sel(theta=0, t=it, method="nearest")
                + perturbation_signal
            )

        fitted_density = fitted_density * asymmetry_modifier
        fitted_density = fitted_density.transpose("rho_poloidal", "theta", "t")

        return fitted_density

    def __call__(  # type: ignore
        self,
        impurity_density_sxr: DataArray,
        electron_density: DataArray,
        electron_temperature: DataArray,
        truncation_threshold: float,
        flux_surfaces: FluxSurfaceCoordinates,
        t: DataArray = None,
    ):
        """Extrapolates the impurity density beyond the limits of SXR (Soft X-ray)

        Parameters
        ----------
        impurity_density_sxr
            xarray.DataArray of impurity density derived from soft X-ray emissivity.
            Dimensions (R, z, t)
        electron_density
            xarray.DataArray of electron density. Dimensions (rho ,t)
        electron_temperature
            xarray.DataArray of electron temperature. Dimensions (rho, t)
        truncation_threshold
            Truncation threshold (float) for the electron temperature
        flux_surfaces
            FluxSurfaceCoordinates object representing polar coordinate systems
            using flux surfaces for the radial coordinate.
        t
            Optional float, time at which the impurity concentration is to
            be calculated at.

        Returns
        -------
        extrapolated_smooth_density_Rz
            Extrapolated and smoothed impurity density ((R, z) grid).
            xarray.DataArray with dimensions (R, z, t)
        asym_par
            Derived asymmetry parameter.
            xarray.DataArray with dimensions (rho, t)
        t
            If ``t`` was not specified as an argument for the __call__ function,
            return the time the results are given for.
            Otherwise return the argument.
        extrapolated_smooth_density
            Extrapolated and smoothed impurity density ((rho, theta) grid).
            xarray.DataArray with dimensions (rho, theta, t).
        asymmetry_modifier
            Asymmetry modifier used to transform a low-field side only rho-profile
            of a poloidally asymmetric quantity to a full poloidal cross-sectional
            profile ie. (rho, t) -> (rho, theta, t). Also can be defined as:
            exp(asymmetry_parameter * (R ** 2 - R_lfs ** 2)), where R is the major
            radius as a function of (rho, theta, t) and R_lfs is the low-field-side
            major radius as a function of (rho, t). xarray DataArray with dimensions
            (rho, theta, t)
        R_deriv
            Variable describing value of R in every coordinate on a (rho, theta) grid.
            (from derive_and_apply_asymmetry).
            xarray.DataArray with dimensions (rho, theta, t)
        """

        input_check(
            "impurity_density_sxr",
            impurity_density_sxr,
            DataArray,
            ndim_to_check=3,
            greater_than_or_equal_zero=True,
        )

        input_check(
            "electron_density",
            electron_density,
            DataArray,
            ndim_to_check=2,
            greater_than_or_equal_zero=True,
        )

        input_check(
            "electron_temperature",
            electron_temperature,
            DataArray,
            greater_than_or_equal_zero=False,
        )

        input_check(
            "truncation_threshold",
            truncation_threshold,
            float,
            greater_than_or_equal_zero=False,
        )

        input_check("flux_surfaces", flux_surfaces, FluxSurfaceCoordinates)

        if t is None:
            t = electron_density.t
        else:
            input_check("t", t, DataArray, greater_than_or_equal_zero=True)

        threshold_rho = self.recover_rho(truncation_threshold, electron_temperature)

        # Transform impurity_density_sxr to (rho, theta) coordinates
        rho_arr = electron_density.coords["rho_poloidal"]
        t_arr = t

        (
            impurity_density_sxr,
            R_deriv,
            derived_asymmetry_parameter_full,
        ) = self.transform_to_rho_theta_reduced(
            impurity_density_sxr,
            flux_surfaces,
            rho_arr,
            t_arr=t_arr,
        )

        # Continue impurity_density_sxr following the shape of the electron density
        # profile and mitigate discontinuity.

        extrapolated_impurity_density = self.basic_extrapolation(
            impurity_density_sxr, electron_density, threshold_rho
        )

        assert np.all(np.logical_not(np.isnan(extrapolated_impurity_density)))

        # Smoothing extrapolated data at the discontinuity.
        # (There is still a discontinuity in the radial gradient.)

        extrapolated_smooth_lfs, extrapolated_smooth_hfs = self.extrapolation_smoothing(
            extrapolated_impurity_density, rho_arr
        )

        # Deriving and applying the asymmetry parameter to extrapolated density.
        # Also extends the data beyond the hfs and lfs to be
        # the full poloidal angle range.

        (
            extrapolated_smooth_density,
            R_deriv,
            z_deriv,
            derived_asymmetry_parameter_sxr_only,
        ) = self.derive_and_apply_asymmetry(
            R_deriv, extrapolated_smooth_hfs, extrapolated_smooth_lfs, flux_surfaces
        )

        # Transform extrapolated density back onto a (R, z) grid

        extrapolated_smooth_density_Rz = self.transform_to_R_z(
            R_deriv, z_deriv, extrapolated_smooth_density, flux_surfaces
        )

        R_lfs = R_deriv.interp(theta=0, method="linear")

        # Switch determining whether to use asymmetry parameter derived from
        # valid range of the soft x-ray derived impurity density given on input (True)
        # or to use the asymmetry parameter derived from all of the soft x-ray
        # derived impurity density (False).
        asym_sxr_switch = True
        # asym_sxr_switch = False

        if asym_sxr_switch:
            asym_par = derived_asymmetry_parameter_sxr_only
        else:
            asym_par = derived_asymmetry_parameter_full

        asymmetry_modifier = np.exp(asym_par * (R_deriv**2 - R_lfs**2))
        asymmetry_modifier = asymmetry_modifier.transpose("rho_poloidal", "theta", "t")

        return (
            extrapolated_smooth_density_Rz,
            asym_par,
            t,
            extrapolated_smooth_density,
            asymmetry_modifier,
            R_deriv,
        )<|MERGE_RESOLUTION|>--- conflicted
+++ resolved
@@ -668,10 +668,8 @@
         """
 
         # bolometry_args[4] = self.bolometry_setup(*bolometry_setup_args)
-<<<<<<< HEAD
         rho_arr = extrapolated_smooth_data.rho.data
         drho = np.max(np.diff(rho_arr))
-=======
         if hasattr(bolometry_obj, "LoS_bolometry_data_trimmed"):
             trim = True
             orig_bolometry_trimmed = []
@@ -687,7 +685,6 @@
         else:
             trim = False
             orig_bolometry = orig_bolometry_data
->>>>>>> 89324d87
 
         def objective_func(objective_array: Sequence, time: float):
             """Objective function that is passed to scipy.optimize.least_squares
@@ -750,7 +747,6 @@
 
         fitted_density = zeros_like(bolometry_obj.electron_density)
 
-<<<<<<< HEAD
         lower_width_bound = drho / self.halfwidthhalfmax_coeff
         upper_width_bound = (1.1 - self.threshold_rho[0]) / self.fullwidthhalfmax_coeff
 
@@ -770,10 +766,6 @@
 
         extrapolated_smooth_data_mean = np.mean(
             extrapolated_smooth_data.loc[self.threshold_rho[0] :, :, :]
-=======
-        initial_guesses = np.array(
-            [[1.0e17, 0.1 / 2.355, (self.threshold_rho[0] + 0.95) / 2]]
->>>>>>> 89324d87
         )
 
         fitting_bounds = (
