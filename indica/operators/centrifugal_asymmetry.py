from typing import Any
from typing import List
from typing import Tuple
from typing import Union

from xarray.core.dataarray import DataArray

from .abstractoperator import EllipsisType
from .abstractoperator import Operator
from .. import session
from ..datatypes import DataType
from ..datatypes import ELEMENTS
from ..utilities import input_check


class ToroidalRotation(Operator):
    """Calculate the toroidal rotation from asymmetry parameter.

    Parameters
    ----------

    Returns
    -------
    toroidal_rotation
        xarray.DataArray containing toroidal rotation for a given impurity element

    Attributes
    ----------
    ARGUMENT_TYPES: List[DataType]
        Ordered list of the types of data expected for each argument of the
        operator.
    RESULT_TYPES: List[DataType]
        Ordered list of the types of data returned by the operator.
    """

    ARGUMENT_TYPES: List[Union[DataType, EllipsisType]] = []

    RESULT_TYPES: List[Union[DataType, EllipsisType]] = [
        ("toroidal_rotation", "plasma"),
    ]

    def __init__(self, sess: session.Session = session.global_session):
        super().__init__(sess=sess)

    def return_types(self, *args: DataType) -> Tuple[Any, ...]:
        return super().return_types(*args)

    def __call__(  # type: ignore
        self,
        asymmetry_parameters: DataArray,
        ion_temperature: DataArray,
        main_ion: str,
        impurity: str,
        Zeff: DataArray,
        electron_temp: DataArray,
    ):
        """Calculates the toroidal rotation frequency from the asymmetry parameter.

        Parameters
        ----------
        asymmetry_parameters
            xarray.DataArray containing asymmetry parameters data. In units of m^-2.
        ion_temperature
            xarray.DataArray containing ion temperature data. In units of eV.
        main_ion
            Element symbol of main ion.
        impurity
            Element symbol of chosen impurity element.
        Zeff
            xarray.DataArray containing Z-effective data from diagnostics.
        electron_temp
            xarray.DataArray containing electron temperature data. In units of eV.

        Returns
        -------
        toroidal_rotation
            xarray.DataArray containing data for toroidal rotation frequencies
            for the given impurity element
        """
        input_check(
            "asymmetry_parameters",
            asymmetry_parameters,
            DataArray,
            ndim_to_check=3,
            positive=False,
            strictly_positive=False,
        )

        input_check(
            "ion_temperature",
            ion_temperature,
            DataArray,
            ndim_to_check=3,
            strictly_positive=True,
        )

        input_check("main_ion", main_ion, str)

        try:
            assert main_ion in list(ELEMENTS.keys())
        except AssertionError:
            raise ValueError(f"main_ion must be one of {list(ELEMENTS.keys())}")

        input_check("impurity", impurity, str)

        try:
            assert impurity in list(ELEMENTS.keys())
        except AssertionError:
            raise ValueError(f"impurity must be one of {list(ELEMENTS.keys())}")

        input_check("Zeff", Zeff, DataArray, ndim_to_check=2, strictly_positive=False)

        input_check(
            "electron_temp",
            electron_temp,
            DataArray,
            ndim_to_check=2,
            strictly_positive=True,
        )

        asymmetry_parameter = asymmetry_parameters.sel(element=impurity)

        impurity_mass_int = ELEMENTS[impurity][1]

        unified_atomic_mass_unit = 931.4941e6  # in eV/c^2
        impurity_mass = float(impurity_mass_int) * unified_atomic_mass_unit

        mean_charge = ELEMENTS[impurity][0]

        main_ion_mass_int = ELEMENTS[main_ion][1]

        main_ion_mass = float(main_ion_mass_int) * unified_atomic_mass_unit

        ion_temperature = ion_temperature.sel(element=impurity)

        # mypy on the github CI suggests that * is an Unsupported operand type
        # between float and DataArray, don't know how to fix yet so for now ignored
        toroidal_rotation = 2.0 * ion_temperature * asymmetry_parameter  # type: ignore
        toroidal_rotation /= impurity_mass * (
            1.0
            - (mean_charge * main_ion_mass * Zeff * electron_temp)  # type: ignore
            / (impurity_mass * (ion_temperature + Zeff * electron_temp))
        )

        toroidal_rotation = toroidal_rotation**0.5

        c = 3.0e8  # speed of light in vacuum
        toroidal_rotation *= c

        return toroidal_rotation


class AsymmetryParameter(Operator):
    """Calculate the asymmetry parameter from toroidal rotation.

    Parameters
    ----------

    Returns
    -------
    asymmetry_parameter
        xarray.DataArray containing asymmetry_parameter for a given impurity element

    """

    ARGUMENT_TYPES: List[Union[DataType, EllipsisType]] = []

    def __init__(self, sess: session.Session = session.global_session):
        super().__init__(sess=sess)

    def return_types(self, *args: DataType) -> Tuple[Any, ...]:
        return super().return_types(*args)

    def __call__(  # type: ignore
        self,
        toroidal_rotations: DataArray,
        ion_temperature: DataArray,
        main_ion: str,
        impurity: str,
        Zeff: DataArray,
        electron_temp: DataArray,
    ):
        """Calculates the asymmetry parameter from the toroidal rotation frequency.

        Parameters
        ----------
        toroidal_rotations
            xarray.DataArray containing toroidal rotation frequencies data.
            In units of ms^-1.
        ion_temperature
            xarray.DataArray containing ion temperature data. In units of eV.
        main_ion
            Element symbol of main ion.
        impurity
            Element symbol of chosen impurity element.
        Zeff
            xarray.DataArray containing Z-effective data from diagnostics.
        electron_temp
            xarray.DataArray containing electron temperature data. In units of eV.

        Returns
        -------
        asymmetry_parameter
            xarray.DataArray containing data for asymmetry parameters
            for the given impurity element
        """
        input_check(
            "toroidal_rotations",
            toroidal_rotations,
            DataArray,
            ndim_to_check=3,
            strictly_positive=False,
        )

        input_check(
            "ion_temperature",
            ion_temperature,
            DataArray,
            ndim_to_check=3,
            strictly_positive=True,
        )

        input_check("main_ion", main_ion, str)

        try:
            assert main_ion in list(ELEMENTS.keys())
        except AssertionError:
            raise ValueError(f"main_ion must be one of {list(ELEMENTS.keys())}")

        input_check("impurity", impurity, str)

        try:
            assert impurity in list(ELEMENTS.keys())
        except AssertionError:
            raise ValueError(f"impurity must be one of {list(ELEMENTS.keys())}")

<<<<<<< HEAD
        input_check(
            "Zeff", Zeff, DataArray, ndim_to_check=1, greater_than_or_equal_zero=True
        )
=======
        input_check("Zeff", Zeff, DataArray, ndim_to_check=2, strictly_positive=False)
>>>>>>> ab32960c

        input_check(
            "electron_temp",
            electron_temp,
            DataArray,
            ndim_to_check=2,
            strictly_positive=True,
        )

        toroidal_rotations = toroidal_rotations.sel(element=impurity)

        impurity_mass_int = ELEMENTS[impurity][1]

        unified_atomic_mass_unit = 931.4941e6  # in eV/c^2
        impurity_mass = float(impurity_mass_int) * unified_atomic_mass_unit

        mean_charge = ELEMENTS[impurity][0]

        main_ion_mass_int = ELEMENTS[main_ion][1]

        main_ion_mass = float(main_ion_mass_int) * unified_atomic_mass_unit

        ion_temperature = ion_temperature.sel(element=impurity)

        c = 3.0e8  # speed of light in m/s
        toroidal_rotations /= c

        # mypy on the github CI suggests that * is in an Unsupported operand type
        # between float and DataArray, don't know how to fix yet so for now ignored
        asymmetry_parameter = (
            impurity_mass
            * (toroidal_rotations**2)  # type: ignore
            / (2.0 * ion_temperature)  # type: ignore
        )
        asymmetry_parameter *= 1.0 - (
            mean_charge * main_ion_mass * Zeff * electron_temp  # type: ignore
        ) / (impurity_mass * (ion_temperature + Zeff * electron_temp))

        return asymmetry_parameter<|MERGE_RESOLUTION|>--- conflicted
+++ resolved
@@ -234,13 +234,7 @@
         except AssertionError:
             raise ValueError(f"impurity must be one of {list(ELEMENTS.keys())}")
 
-<<<<<<< HEAD
-        input_check(
-            "Zeff", Zeff, DataArray, ndim_to_check=1, greater_than_or_equal_zero=True
-        )
-=======
         input_check("Zeff", Zeff, DataArray, ndim_to_check=2, strictly_positive=False)
->>>>>>> ab32960c
 
         input_check(
             "electron_temp",
