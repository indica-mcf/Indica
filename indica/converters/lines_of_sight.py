--- conflicted
+++ resolved
@@ -115,34 +115,6 @@
     ) -> Coordinates:
         c = np.ceil(x1).astype(int)
         f = np.floor(x1).astype(int)
-<<<<<<< HEAD
-        Rs = (self.R_start[c] - self.R_start[f]) * (x1 - f) + self.R_start[f]
-        Re = (self.R_end[c] - self.R_end[f]) * (x1 - f) + self.R_end[f]
-        zs = (self.z_start[c] - self.z_start[f]) * (x1 - f) + self.z_start[f]
-        ze = (self.z_end[c] - self.z_end[f]) * (x1 - f) + self.z_end[f]
-        Ts = (self.T_start[c] - self.T_start[f]) * (x1 - f) + self.T_start[f]
-        Te = (self.T_end[c] - self.T_end[f]) * (x1 - f) + self.T_end[f]
-        R0 = Rs + (Re - Rs) * x2
-        T0 = Ts + (Te - Ts) * x2
-        z = zs + (ze - zs) * x2
-        return np.sqrt(R0 ** 2 + T0 ** 2), z
-
-    def convert_to_xyz(
-        self, x1: LabeledArray, x2: LabeledArray, t: LabeledArray
-    ) -> Coordinates:
-        c = np.ceil(x1).astype(int)
-        f = np.floor(x1).astype(int)
-        Rs = (self.R_start[c] - self.R_start[f]) * (x1 - f) + self.R_start[f]
-        Re = (self.R_end[c] - self.R_end[f]) * (x1 - f) + self.R_end[f]
-        zs = (self.z_start[c] - self.z_start[f]) * (x1 - f) + self.z_start[f]
-        ze = (self.z_end[c] - self.z_end[f]) * (x1 - f) + self.z_end[f]
-        Ts = (self.T_start[c] - self.T_start[f]) * (x1 - f) + self.T_start[f]
-        Te = (self.T_end[c] - self.T_end[f]) * (x1 - f) + self.T_end[f]
-        R0 = Rs + (Re - Rs) * x2
-        T0 = Ts + (Te - Ts) * x2
-        z = zs + (ze - zs) * x2
-        return R0, T0, z
-=======
         x_s = (self.x_start[c] - self.x_start[f]) * (x1 - f) + self.x_start[f]
         x_e = (self.x_end[c] - self.x_end[f]) * (x1 - f) + self.x_end[f]
         z_s = (self.z_start[c] - self.z_start[f]) * (x1 - f) + self.z_start[f]
@@ -153,7 +125,6 @@
         y_0 = y_s + (y_e - y_s) * x2
         z = z_s + (z_e - z_s) * x2
         return np.sign(x_0) * np.sqrt(x_0 ** 2 + y_0 ** 2), z
->>>>>>> abe00565
 
     def convert_from_Rz(
         self, R: LabeledArray, z: LabeledArray, t: LabeledArray
@@ -231,7 +202,11 @@
         # return x1, x2
 
     def distance(
-        self, direction: str, x1: LabeledArray, x2: LabeledArray, t: LabeledArray,
+        self,
+        direction: str,
+        x1: LabeledArray,
+        x2: LabeledArray,
+        t: LabeledArray,
     ) -> LabeledArray:
         """Implementation of calculation of physical distances between points
         in this coordinate system. This accounts for potential toroidal skew of
@@ -321,17 +296,12 @@
     x2_trial = (-b + factor * np.sqrt(b ** 2 - 4 * a * c)) / (2 * a)
     z_trial = z_start + x2_trial * (z_end - z_start)
 
-    # Distinguish if LOS is exactly at midplane
-    x2_opposite = np.zeros_like(x2_trial)
-    if not np.array_equal(z_start, z_end):
-        x2_opposite = (opposite_z - z_start) / (z_end - z_start)
-
     x2 = np.where(
         np.logical_and(
             machine_dimensions[1][0] <= z_trial, z_trial <= machine_dimensions[1][1]
         ),
         x2_trial,
-        x2_opposite,
+        (opposite_z - z_start) / (z_end - z_start),
     )
     return x2 * np.sqrt(
         (x_start - x_end) ** 2 + (z_start - z_end) ** 2 + (y_start - y_end) ** 2
