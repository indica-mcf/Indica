"""Routines for averaging or interpolate along the time axis given start and end times
and a desired time resolution"""

import numpy as np
from xarray import DataArray


def convert_in_time(
    tstart: float,
    tend: float,
    frequency: float,
    data: DataArray,
    method: str = "linear",
) -> DataArray:
    """Interpolate or bin (as appropriate) the given data along the time
    axis, discarding data before or after the limits.

    Parameters
    ----------
    tstart
        The lower limit in time for determining which data to retain.
    tend
        The upper limit in time for determining which data to retain.
    frequency
        Frequency of sampling on the time axis.
    data
        Data to be interpolated/binned.
    method
        Interpolation method to use. Must be a value accepted by
        :py:class:`scipy.interpolate.interp1d`.

    Returns
    -------
    :
        Array like the input, but interpolated or binned along the time axis.

    """
    # TODO: Generate PROV information
    original_freq = 1 / (data.coords["t"][1] - data.coords["t"][0])
    if frequency / original_freq <= 0.2:
        return bin_in_time(tstart, tend, frequency, data)
    else:
        return interpolate_in_time(tstart, tend, frequency, data, method)


def convert_in_time_dt(
    tstart: float,
    tend: float,
    dt: float,
    data: DataArray,
    method="linear",
) -> DataArray:
    """Bin given data along the time axis, discarding data before or after
    the limits.

    Parameters
    ----------
    tstart
        The lower limit in time for determining which data to retain.
    tend
        The upper limit in time for determining which data to retain.
    dt
        Time resolution of new time axis.
    data
        Data to be binned.

    Returns
    -------
    :
        Array like the input, but binned along the time axis.

    """

    tcoords = data.coords["t"]
    data_dt = tcoords[1] - tcoords[0]
    if data_dt <= dt / 2:
        return bin_in_time_dt(tstart, tend, dt, data)
    else:
        return interpolate_in_time_dt(tstart, tend, dt, data, method=method)


def interpolate_to_time_labels(
    tlabels: np.ndarray, data: DataArray, method: str = "linear"
) -> DataArray:
    """Bin data to sit on the specified time labels.

    Parameters
    ----------
    tlabels
        The times at which the data should be binned.
    data
        Data to be binned.

    Returns
    -------
    :
        Array like the input, but binned onto the time labels.

    """
    if data.coords["t"].shape == tlabels.shape and np.all(data.coords["t"] == tlabels):
        return data

    interpolated = data.interp(t=tlabels, method=method)
    if "error" in data.attrs:
        interpolated.attrs["error"] = interpolated.attrs["error"].interp(
            t=tlabels, method=method
        )
    if "dropped" in data.attrs:
        dropped = interpolated.attrs["dropped"].interp(t=tlabels, method=method)
        if "error" in dropped.attrs:
            dropped.attrs["error"] = dropped.attrs["error"].interp(
                t=tlabels, method=method
            )
        interpolated.attrs["dropped"] = dropped
    if "provenance" in data.attrs:
        del interpolated.attrs["partial_provenance"]
        del interpolated.attrs["provenance"]

    return interpolated


def bin_to_time_labels(tlabels: np.ndarray, data: DataArray) -> DataArray:
    """Bin data to sit on the specified time labels.

    Parameters
    ----------
    tlabels
        The times at which the data should be binned.
    data
        Data to be binned.

    Returns
    -------
    :
        Array like the input, but binned onto the time labels.

    """
    if data.coords["t"].shape == tlabels.shape and np.all(data.coords["t"] == tlabels):
        return data
    npoints = len(tlabels)
    half_interval = 0.5 * (tlabels[1] - tlabels[0])
    tbins = np.empty(npoints + 1)
    tbins[0] = tlabels[0] - half_interval
    tbins[1:] = tlabels + half_interval
    grouped = data.sel(t=slice(tbins[0], tbins[-1])).groupby_bins(
        "t", tbins, labels=tlabels
    )
    averaged = grouped.mean("t", keep_attrs=True)
    stdev = grouped.std("t", keep_attrs=True)

    if "error" in data.attrs:
        grouped = (
            data.attrs["error"]
            .sel(t=slice(tbins[0], tbins[-1]))
            .groupby_bins("t", tbins, labels=tlabels)
        )
        uncertainty = np.sqrt(
            grouped.reduce(
                lambda x, axis: np.sum(x**2, axis) / np.size(x, axis) ** 2, "t"
            )
        )
        error = np.sqrt(uncertainty**2 + stdev**2)
        averaged.attrs["error"] = error.rename(t_bins="t")
    if "dropped" in data.attrs:
        grouped = (
            data.attrs["dropped"]
            .sel(t=slice(tbins[0], tbins[-1]))
            .groupby_bins("t", tbins, labels=tlabels)
        )
        dropped = grouped.mean("t")
        stdev = grouped.std("t")
        averaged.attrs["dropped"] = dropped.rename(t_bins="t")
        if "error" in data.attrs["dropped"].attrs:
            grouped = (
                data.attrs["dropped"]
                .attrs["error"]
                .sel(t=slice(tbins[0], tbins[-1]))
                .groupby_bins("t", tbins, labels=tlabels)
            )
            uncertainty = np.sqrt(
                grouped.reduce(
                    lambda x, axis: np.sum(x**2, axis) / np.size(x, axis) ** 2, "t"
                )
            )
            error = np.sqrt(uncertainty**2 + stdev**2)
            averaged.attrs["dropped"].attrs["error"] = error.rename(t_bins="t")
    if "provenance" in data.attrs:
        del averaged.attrs["partial_provenance"]
        del averaged.attrs["provenance"]

    return averaged.rename(t_bins="t")


def interpolate_in_time(
    tstart: float,
    tend: float,
    frequency: float,
    data: DataArray,
    method: str = "linear",
) -> DataArray:
    """Interpolate the given data along the time axis, discarding data
    before or after the limits.

    Parameters
    ----------
    tstart
        The lower limit in time for determining which data to retain.
    tend
        The upper limit in time for determining which data to retain.
    frequency
        Frequency of sampling on the time axis.
    data
        Data to be interpolated.
    method
        Interpolation method to use. Must be a value accepted by
        :py:class:`scipy.interpolate.interp1d`.

    Returns
    -------
    :
        Array like the input, but interpolated along the time axis.

    """
    check_bounds_interp(tstart, tend, data)

<<<<<<< HEAD
    npoints = round((tend - tstart) * frequency) + 1
    tlabels = np.linspace(tstart, tend, npoints)

    return interpolate_to_time_labels(tlabels, data, method=method)

=======
    tlabels = get_tlabels(tstart, tend, frequency)

    return interpolate_to_time_labels(tlabels, data, method=method)


>>>>>>> 17a4f1a5
def interpolate_in_time_dt(
    tstart: float,
    tend: float,
    dt: float,
    data: DataArray,
    method: str = "linear",
) -> DataArray:
    """Interpolate the given data along the time axis, discarding data
    before or after the limits.

    Parameters
    ----------
    tstart
        The lower limit in time for determining which data to retain.
    tend
        The upper limit in time for determining which data to retain.
    dt
        Time resolution of new time axis.
    data
        Data to be interpolated.
    method
        Interpolation method to use. Must be a value accepted by
        :py:class:`scipy.interpolate.interp1d`.

    Returns
    -------
    :
        Array like the input, but interpolated along the time axis.

    """

    check_bounds_interp(tstart, tend, data)
<<<<<<< HEAD
    tlabels = np.arange(tstart, tend, dt)
    return interpolate_to_time_labels(tlabels, data, method=method)

=======
    tlabels = get_tlabels_dt(tstart, tend, dt)

    return interpolate_to_time_labels(tlabels, data, method=method)


>>>>>>> 17a4f1a5
def bin_in_time(
    tstart: float, tend: float, frequency: float, data: DataArray
) -> DataArray:
    """Bin given data along the time axis, discarding data before or after
    the limits.

    Parameters
    ----------
    tstart
        The lower limit in time for determining which data to retain.
    tend
        The upper limit in time for determining which data to retain.
    frequency
        Frequency of sampling on the time axis.
    data
        Data to be binned.

    Returns
    -------
    :
        Array like the input, but binned along the time axis.

    """
<<<<<<< HEAD
    check_bounds_bin(tstart, tend, 1./frequency, data)
    npoints = round((tend - tstart) * frequency) + 1
    tlabels = np.linspace(tstart, tend, npoints)
    return bin_to_time_labels(tlabels, data)

=======
    check_bounds_bin(tstart, tend, 1.0 / frequency, data)
    tlabels = get_tlabels(tstart, tend, frequency)

    return bin_to_time_labels(tlabels, data)


>>>>>>> 17a4f1a5
def bin_in_time_dt(tstart: float, tend: float, dt: float, data: DataArray) -> DataArray:
    """Bin given data along the time axis, discarding data before or after
    the limits.

    Parameters
    ----------
    tstart
        The lower limit in time for determining which data to retain.
    tend
        The upper limit in time for determining which data to retain.
    dt
        Time resolution of new time axis.
    data
        Data to be binned.

    Returns
    -------
    :
        Array like the input, but binned along the time axis.

    """
    check_bounds_bin(tstart, tend, dt, data)
<<<<<<< HEAD
    tlabels = np.arange(tstart, tend, dt)
    return bin_to_time_labels(tlabels, data)

=======
    tlabels = get_tlabels_dt(tstart, tend, dt)
    return bin_to_time_labels(tlabels, data)


def get_tlabels(tstart: float, tend: float, frequency: float):
    """
    Build time array given start, end and frequency

    Parameters
    ----------
    tstart
        The lower limit in time for determining which data to retain.
    tend
        The upper limit in time for determining which data to retain.
    frequency
        Frequency of sampling on the time axis.

    Returns
    -------
    tlabels
        Time array

    """
    npoints = round((tend - tstart) * frequency) + 1
    return np.linspace(tstart, tend, npoints)


def get_tlabels_dt(tstart: float, tend: float, dt: float):
    """
    Build time array given start, end and frequency

    Parameters
    ----------
    tstart
        The lower limit in time for determining which data to retain.
    tend
        The upper limit in time for determining which data to retain.
    dt
        Time resolution of new time axis.

    Returns
    -------
    tlabels
        Time array

    """
    tlabels = np.arange(tstart, tend + dt, dt)
    return tlabels


>>>>>>> 17a4f1a5
def check_bounds_bin(tstart: float, tend: float, dt: float, data: DataArray):
    """
    Check necessary bounds for binning data in time

    Parameters
    ----------
    tstart
        The lower limit in time for determining which data to retain.
    tend
        The upper limit in time for determining which data to retain.
    dt
        Time resolution of new time axis.
    data
        Data to be binned.
    """
    tcoords = data.coords["t"]
    half_interval = dt / 2
    if tcoords[0] > tstart + half_interval:
        return ValueError(
            "No data falls within first bin {}.".format(
                (tstart - half_interval, tstart + half_interval)
            )
        )
    if tcoords[-1] < tend - half_interval:
        return ValueError(
            "No data falls within last bin {}.".format(
                (tend - half_interval, tend + half_interval)
            )
        )

<<<<<<< HEAD
    return

=======
>>>>>>> 17a4f1a5

def check_bounds_interp(tstart: float, tend: float, data: DataArray):
    """
    Check necessary bounds for interpolating in time

    Parameters
    ----------
    tstart
        The lower limit in time for determining which data to retain.
    tend
        The upper limit in time for determining which data to retain.
    dt
        Time resolution of new time axis.
    data
        Data to be binned.
    """
    tcoords = data.coords["t"]
    start = np.argmax((tcoords > tstart).data) - 1
    if start < 0:
        raise ValueError("Start time {} not in range of provided data.".format(tstart))
    end = np.argmax((tcoords >= tend).data)
    if end < 1:
        raise ValueError("End time {} not in range of provided data.".format(tend))

<<<<<<< HEAD

    return

def test_time():
    import matplotlib.pylab as plt

    nt = 50
    values = np.sin(np.linspace(0, np.pi*3, nt)) + np.random.random(nt) - 0.5
    time = np.linspace(0, 0.1, nt)
    data = DataArray(values, coords=[("t", time)])

    dt = time[1] - time[0]
    dt_binned = dt * 4
    dt_interp = dt / 4

    tstart = time[0] + 5*dt
    tend = time[-1] - 10*dt
    data_interp = convert_in_time_dt(tstart, tend, dt_interp, data)
    data_binned = convert_in_time_dt(tstart, tend, dt_binned, data)

    plt.figure()
    data_interp.plot(marker="x", label="Interpolated")
    data.plot(marker="o", label="Original data")
    data_binned.plot(marker="x", label="Binned")
    plt.legend()
=======
    return


#
# def run_example(nt=50, plot=False):
#     values = np.sin(np.linspace(0, np.pi * 3, nt)) + np.random.random(nt) - 0.5
#     time = np.linspace(0, 0.1, nt)
#     data = DataArray(values, coords=[("t", time)])
#
#     dt = time[1] - time[0]
#     dt_binned = dt * 4
#     dt_interp = dt / 4
#
#     tstart = time[0] + 5 * dt
#     tend = time[-1] - 10 * dt
#     data_interp = convert_in_time_dt(tstart, tend, dt_interp, data)
#     data_binned = convert_in_time_dt(tstart, tend, dt_binned, data)
#
#     if plot:
#         import matplotlib.pylab as plt
#
#         plt.figure()
#         data_interp.plot(marker="x", label="Interpolated")
#         data.plot(marker="o", label="Original data")
#         data_binned.plot(marker="x", label="Binned")
#         plt.legend()
#         plt.show()
>>>>>>> 17a4f1a5
<|MERGE_RESOLUTION|>--- conflicted
+++ resolved
@@ -48,7 +48,7 @@
     tend: float,
     dt: float,
     data: DataArray,
-    method="linear",
+    method: str = "linear",
 ) -> DataArray:
     """Bin given data along the time axis, discarding data before or after
     the limits.
@@ -223,19 +223,11 @@
     """
     check_bounds_interp(tstart, tend, data)
 
-<<<<<<< HEAD
-    npoints = round((tend - tstart) * frequency) + 1
-    tlabels = np.linspace(tstart, tend, npoints)
+    tlabels = get_tlabels(tstart, tend, frequency)
 
     return interpolate_to_time_labels(tlabels, data, method=method)
 
-=======
-    tlabels = get_tlabels(tstart, tend, frequency)
-
-    return interpolate_to_time_labels(tlabels, data, method=method)
-
-
->>>>>>> 17a4f1a5
+
 def interpolate_in_time_dt(
     tstart: float,
     tend: float,
@@ -268,17 +260,11 @@
     """
 
     check_bounds_interp(tstart, tend, data)
-<<<<<<< HEAD
-    tlabels = np.arange(tstart, tend, dt)
+    tlabels = get_tlabels_dt(tstart, tend, dt)
+
     return interpolate_to_time_labels(tlabels, data, method=method)
 
-=======
-    tlabels = get_tlabels_dt(tstart, tend, dt)
-
-    return interpolate_to_time_labels(tlabels, data, method=method)
-
-
->>>>>>> 17a4f1a5
+
 def bin_in_time(
     tstart: float, tend: float, frequency: float, data: DataArray
 ) -> DataArray:
@@ -302,20 +288,12 @@
         Array like the input, but binned along the time axis.
 
     """
-<<<<<<< HEAD
-    check_bounds_bin(tstart, tend, 1./frequency, data)
-    npoints = round((tend - tstart) * frequency) + 1
-    tlabels = np.linspace(tstart, tend, npoints)
-    return bin_to_time_labels(tlabels, data)
-
-=======
     check_bounds_bin(tstart, tend, 1.0 / frequency, data)
     tlabels = get_tlabels(tstart, tend, frequency)
 
     return bin_to_time_labels(tlabels, data)
 
 
->>>>>>> 17a4f1a5
 def bin_in_time_dt(tstart: float, tend: float, dt: float, data: DataArray) -> DataArray:
     """Bin given data along the time axis, discarding data before or after
     the limits.
@@ -338,11 +316,6 @@
 
     """
     check_bounds_bin(tstart, tend, dt, data)
-<<<<<<< HEAD
-    tlabels = np.arange(tstart, tend, dt)
-    return bin_to_time_labels(tlabels, data)
-
-=======
     tlabels = get_tlabels_dt(tstart, tend, dt)
     return bin_to_time_labels(tlabels, data)
 
@@ -393,7 +366,6 @@
     return tlabels
 
 
->>>>>>> 17a4f1a5
 def check_bounds_bin(tstart: float, tend: float, dt: float, data: DataArray):
     """
     Check necessary bounds for binning data in time
@@ -412,23 +384,18 @@
     tcoords = data.coords["t"]
     half_interval = dt / 2
     if tcoords[0] > tstart + half_interval:
-        return ValueError(
+        raise ValueError(
             "No data falls within first bin {}.".format(
                 (tstart - half_interval, tstart + half_interval)
             )
         )
     if tcoords[-1] < tend - half_interval:
-        return ValueError(
+        raise ValueError(
             "No data falls within last bin {}.".format(
                 (tend - half_interval, tend + half_interval)
             )
         )
 
-<<<<<<< HEAD
-    return
-
-=======
->>>>>>> 17a4f1a5
 
 def check_bounds_interp(tstart: float, tend: float, data: DataArray):
     """
@@ -453,33 +420,6 @@
     if end < 1:
         raise ValueError("End time {} not in range of provided data.".format(tend))
 
-<<<<<<< HEAD
-
-    return
-
-def test_time():
-    import matplotlib.pylab as plt
-
-    nt = 50
-    values = np.sin(np.linspace(0, np.pi*3, nt)) + np.random.random(nt) - 0.5
-    time = np.linspace(0, 0.1, nt)
-    data = DataArray(values, coords=[("t", time)])
-
-    dt = time[1] - time[0]
-    dt_binned = dt * 4
-    dt_interp = dt / 4
-
-    tstart = time[0] + 5*dt
-    tend = time[-1] - 10*dt
-    data_interp = convert_in_time_dt(tstart, tend, dt_interp, data)
-    data_binned = convert_in_time_dt(tstart, tend, dt_binned, data)
-
-    plt.figure()
-    data_interp.plot(marker="x", label="Interpolated")
-    data.plot(marker="o", label="Original data")
-    data_binned.plot(marker="x", label="Binned")
-    plt.legend()
-=======
     return
 
 
@@ -506,5 +446,4 @@
 #         data.plot(marker="o", label="Original data")
 #         data_binned.plot(marker="x", label="Binned")
 #         plt.legend()
-#         plt.show()
->>>>>>> 17a4f1a5
+#         plt.show()