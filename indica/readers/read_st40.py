<<<<<<< HEAD
=======
import xarray as xr
from xarray import DataArray
import numpy as np
import matplotlib.pylab as plt
>>>>>>> a70c1fb9
from copy import deepcopy

from matplotlib import cm
import matplotlib.pylab as plt
import numpy as np
import xarray as xr

from indica.converters.time import convert_in_time_dt
from indica.equilibrium import Equilibrium
from indica.numpy_typing import RevisionLike
from indica.readers import ST40Reader
from indica.utilities import print_like

REVISIONS = {
    "efit": 0,
    "brems": -1,
    "halpha": -1,
    "nirh1": 0,
    "smmh1": 0,
    "cxff_pi": 0,
    "cxff_tws_c": 0,
    "cxqf_tws_c": 0,
    "sxr_camera_4": 0,
    "sxr_diode_1": 0,
    "xrcs": 0,
    "ts": 0,
}

FILTER_LIMITS = {
    "cxff_pi": (0, np.inf),
    "cxff_tws_c": (0, np.inf),
    "cxqf_tws_c": (0, np.inf),
    "xrcs": (0, np.inf),
    "brems": (0, np.inf),
    "halpha": (0, np.inf),
    "sxr_diode_1": (0, np.inf),
    "sxr_camera_4": (0, np.inf),
    "ts": (0, np.inf),
}

LINESTYLES = {
    "ts": "solid",
    "cxff_pi": "solid",
    "cxff_tws_c": "dashed",
    "cxqf_tws_c": "dotted",
}
MARKERS = {"ts": "o", "cxff_pi": "s", "cxff_tws_c": "*", "cxqf_tws_c": "x"}
YLABELS = {
    "te": "Te (eV)",
    "ne": "Ne (m$^{-3}$)",
    "ti": "Ti (eV)",
    "vtor": "Vtor (m/s)",
    "chi2": "$\chi^2$",
}
XLABELS = {"rho": "Rho-poloidal", "R": "R (m)"}


class ReadST40:
    def __init__(self, pulse: int, tstart: float = 0.0, tend: float = 0.2, tree="ST40"):
        self.pulse = pulse
        self.tstart = tstart
        self.tend = tend

        self.reader = ST40Reader(pulse, tstart, tend, tree=tree)

        self.equilibrium: Equilibrium
        self.raw_data: dict = {}
        self.binned_data: dict = {}

    def reset_data(self):
        self.raw_data = {}
        self.binned_data = {}

    def get_equilibrium(
        self,
        instrument: str = "efit",
        revision: RevisionLike = 0,
        R_shift: float = 0.0,
        z_shift: float = 0.0,
    ):
        if instrument not in self.raw_data:
            equilibrium_data = self.get_raw_data("", instrument, revision)
            equilibrium = Equilibrium(
                equilibrium_data, R_shift=R_shift, z_shift=z_shift
            )
            self.equilibrium = equilibrium

    def get_raw_data(self, uid: str, instrument: str, revision: RevisionLike = 0):
        data = {}
        try:
            data = self.reader.get(uid, instrument, revision)
            if hasattr(self, "equilibrium"):
                for quant in data.keys():
                    transform = data[quant].transform
                    if hasattr(transform, "set_equilibrium"):
                        transform.set_equilibrium(self.equilibrium)
            self.raw_data[instrument] = data
        except Exception as e:
            print(f"Error reading {instrument}: {e}")

        return data

    def bin_data_in_time(
        self,
        instruments: list = [],
        tstart: float = 0.02,
        tend: float = 0.1,
        dt: float = 0.01,
    ):
        if len(instruments) == 0:
            instruments = list(self.raw_data)

        for instr in instruments:
            binned_quantities = {}
            for quant in self.raw_data[instr].keys():
                data_quant = deepcopy(self.raw_data[instr][quant])

                if "t" in data_quant.coords:
                    if tstart < data_quant.t.min():
                        tstart = data_quant.t.min()
                    if tend > data_quant.t.max():
                        tend = data_quant.t.max()
                    data_quant = convert_in_time_dt(tstart, tend, dt, data_quant)
                binned_quantities[quant] = data_quant
            self.binned_data[instr] = binned_quantities

    def map_diagnostics(self, instruments: list = [], map_raw: bool = False):
        if len(self.binned_data) == 0:
            raise ValueError("Bin data in time before remapping!")

        attr_to_map = ["binned_data"]
        if map_raw:
            attr_to_map.append("raw_data")

        if len(instruments) == 0:
            instruments = list(self.raw_data)

        for attr in attr_to_map:
            data_to_map = getattr(self, attr)
            for instr in instruments:
                for quant in data_to_map[instr]:
                    data = data_to_map[instr][quant]
                    transform = data.transform
                    if hasattr(data.transform, "convert_to_rho"):
                        transform.convert_to_rho(t=data.t)
                    else:
                        break

    def filter_data(self, instruments: list = None):

        if not hasattr(self, "binned_data"):
            raise ValueError(
                "Bin data before filtering. No action permitted on raw data structure!"
            )

        if instruments is None:
            instruments = list(self.binned_data)

        for instr in instruments:
            if instr not in FILTER_LIMITS.keys():
                continue

            quantities = list(self.binned_data[instr])
            filter_general(
                self.binned_data[instr], quantities, lim=FILTER_LIMITS[instr],
            )

    def filter_ts(self, chi2_limit: float = 2.0):
        if "ts" not in self.binned_data.keys():
            print("No TS data to filter")
            return

        # Filter out any radial point where the chi2 is above limit
        condition = self.binned_data["ts"]["chi2"] < chi2_limit
        for quantity in self.binned_data["ts"].keys():
            attrs = self.binned_data["ts"][quantity].attrs
            filtered = xr.where(condition, self.binned_data["ts"][quantity], np.nan)
            filtered.attrs = attrs
            self.binned_data["ts"][quantity] = filtered

    def plot_profile(
        self,
        instrument: str,
        quantity: str,
        tplot: list = [],
        plot_raw: bool = False,
        xcoord: str = "rho",
        figure: bool = True,
        xlim: tuple = (0, 1.1),
        ylim: tuple = (0,),
        linestyle: str = None,
        plot_error: bool = True,
    ):
        if len(ylim) == 1:
            ylim = ylim[0]

        R_offset = ""
        if np.abs(self.equilibrium.R_offset) > 0.01:
            R_offset = " ($R_{shift}$=" + f"{self.equilibrium.R_offset:1.2f})"
        if plot_raw:
            data_to_plot = self.raw_data[instrument][quantity]
            data_type = "Raw"
        else:
            data_to_plot = self.binned_data[instrument][quantity]
            data_type = "Binned"

        if figure:
            plt.figure()

        ymax = 0
        rho = data_to_plot.transform.rho
        R = data_to_plot.transform.R
        value = data_to_plot
        error = data_to_plot.error
        if len(tplot) == 0:
            tplot = np.array([t for t in value.t if any(np.isfinite(value.sel(t=t)))])

        tplot = np.array(tplot, ndmin=1)
        cols_time = cm.gnuplot2(np.linspace(0.1, 0.75, len(tplot), dtype=float))
        for it, t in enumerate(tplot):
            _t = value.t.sel(t=t, method="nearest").values
            if xcoord == "rho":
                x = rho.sel(t=_t, method="nearest")
            elif xcoord == "R":
                x = R
            y = value.sel(t=_t, method="nearest")
            yerr = error.sel(t=_t, method="nearest")
            if linestyle is None:
                linestyle = LINESTYLES[instrument]
            if any(np.isfinite(y)):
                label = f"{data_type} {instrument.upper()} {quantity} @ t={_t:1.3f} s"
                plt.plot(
                    x,
                    y,
                    label=label,
                    color=cols_time[it],
                    marker=MARKERS[instrument],
                    linestyle=linestyle,
                )
                if plot_error:
                    plt.fill_between(
                        x, y - yerr, y + yerr, color=cols_time[it], alpha=0.5
                    )
                ymax = np.max([ymax, np.max(y + yerr)])

        plt.title(f"Pulse {self.pulse}{R_offset}")
        plt.xlabel(XLABELS[xcoord])
        plt.ylabel(YLABELS[quantity])
        plt.xlim(xlim)
        plt.ylim(ylim)
        plt.legend()

    def __call__(
        self,
        instruments: list = None,
        revisions: dict = None,
        map_raw: bool = False,
        tstart: float = 0.0,
        tend: float = 0.2,
        dt: float = 0.01,
        R_shift: float = 0.0,
        chi2_limit: float = 2.0,
    ):

        if instruments is None:
            instruments = list(REVISIONS)

        if revisions is None:
            revisions = REVISIONS

        self.reset_data()
        self.get_equilibrium(R_shift=R_shift)
        for instrument in instruments:
            print(f"Reading {instrument}")
            self.get_raw_data("", instrument, revisions[instrument])

        instruments = list(self.raw_data)

        print_like("Binning in time")
        self.bin_data_in_time(instruments=instruments, tstart=tstart, tend=tend, dt=dt)
        print_like("Filtering")
        self.filter_data(instruments=instruments)
        self.filter_ts(chi2_limit=chi2_limit)
        print_like("Mapping to equilibrium")
        self.map_diagnostics(instruments=instruments, map_raw=map_raw)


<<<<<<< HEAD
def example_run():
    pulse = 10605
    tstart = 0
    tend = 0.2
    instruments = ["xrcs", "smmh1", "cxff_pi", "ts"]
    ST40 = ReadST40(pulse, tstart, tend)
    ST40(instruments=instruments)
    plt.ioff()
    ST40.plot_profile("ts", "te", tplot=[0.04], plot_raw=True)
    ST40.plot_profile("ts", "ne", tplot=[0.04], plot_raw=True)
    plt.show()
=======
def filter_general(data: DataArray, quantities: list, lim: tuple = (-np.inf, np.inf)):
    for quantity in quantities:
        attrs = data[quantity].attrs
        condition = (data[quantity] >= lim[0]) * (data[quantity] < lim[1])
        filtered = xr.where(condition, data[quantity], np.nan)
        filtered.attrs = attrs
        data[quantity] = filtered

def astra_equilibrium(pulse: int, revision: RevisionLike):
    """Assign ASTRA to equilibrium class"""
>>>>>>> a70c1fb9
<|MERGE_RESOLUTION|>--- conflicted
+++ resolved
@@ -1,21 +1,13 @@
-<<<<<<< HEAD
-=======
 import xarray as xr
 from xarray import DataArray
 import numpy as np
 import matplotlib.pylab as plt
->>>>>>> a70c1fb9
 from copy import deepcopy
-
 from matplotlib import cm
-import matplotlib.pylab as plt
-import numpy as np
-import xarray as xr
-
+from indica.equilibrium import Equilibrium
+from indica.readers import ST40Reader
+from indica.numpy_typing import RevisionLike
 from indica.converters.time import convert_in_time_dt
-from indica.equilibrium import Equilibrium
-from indica.numpy_typing import RevisionLike
-from indica.readers import ST40Reader
 from indica.utilities import print_like
 
 REVISIONS = {
@@ -109,13 +101,13 @@
 
     def bin_data_in_time(
         self,
-        instruments: list = [],
+        instruments: list = None,
         tstart: float = 0.02,
         tend: float = 0.1,
         dt: float = 0.01,
     ):
-        if len(instruments) == 0:
-            instruments = list(self.raw_data)
+        if instruments is None:
+            instruments = self.raw_data.keys()
 
         for instr in instruments:
             binned_quantities = {}
@@ -131,7 +123,7 @@
                 binned_quantities[quant] = data_quant
             self.binned_data[instr] = binned_quantities
 
-    def map_diagnostics(self, instruments: list = [], map_raw: bool = False):
+    def map_diagnostics(self, instruments: list = None, map_raw: bool = False):
         if len(self.binned_data) == 0:
             raise ValueError("Bin data in time before remapping!")
 
@@ -139,8 +131,8 @@
         if map_raw:
             attr_to_map.append("raw_data")
 
-        if len(instruments) == 0:
-            instruments = list(self.raw_data)
+        if instruments is None:
+            instruments = self.raw_data.keys()
 
         for attr in attr_to_map:
             data_to_map = getattr(self, attr)
@@ -161,7 +153,7 @@
             )
 
         if instruments is None:
-            instruments = list(self.binned_data)
+            instruments = self.binned_data.keys()
 
         for instr in instruments:
             if instr not in FILTER_LIMITS.keys():
@@ -189,18 +181,15 @@
         self,
         instrument: str,
         quantity: str,
-        tplot: list = [],
+        tplot: list = None,
         plot_raw: bool = False,
         xcoord: str = "rho",
         figure: bool = True,
         xlim: tuple = (0, 1.1),
-        ylim: tuple = (0,),
+        ylim: tuple = (0),
         linestyle: str = None,
         plot_error: bool = True,
     ):
-        if len(ylim) == 1:
-            ylim = ylim[0]
-
         R_offset = ""
         if np.abs(self.equilibrium.R_offset) > 0.01:
             R_offset = " ($R_{shift}$=" + f"{self.equilibrium.R_offset:1.2f})"
@@ -219,7 +208,7 @@
         R = data_to_plot.transform.R
         value = data_to_plot
         error = data_to_plot.error
-        if len(tplot) == 0:
+        if tplot is None:
             tplot = np.array([t for t in value.t if any(np.isfinite(value.sel(t=t)))])
 
         tplot = np.array(tplot, ndmin=1)
@@ -235,11 +224,10 @@
             if linestyle is None:
                 linestyle = LINESTYLES[instrument]
             if any(np.isfinite(y)):
-                label = f"{data_type} {instrument.upper()} {quantity} @ t={_t:1.3f} s"
                 plt.plot(
                     x,
                     y,
-                    label=label,
+                    label=f"{data_type} {instrument.upper()} {quantity} @ t={_t:1.3f} s",
                     color=cols_time[it],
                     marker=MARKERS[instrument],
                     linestyle=linestyle,
@@ -270,7 +258,7 @@
     ):
 
         if instruments is None:
-            instruments = list(REVISIONS)
+            instruments = REVISIONS.keys()
 
         if revisions is None:
             revisions = REVISIONS
@@ -292,19 +280,6 @@
         self.map_diagnostics(instruments=instruments, map_raw=map_raw)
 
 
-<<<<<<< HEAD
-def example_run():
-    pulse = 10605
-    tstart = 0
-    tend = 0.2
-    instruments = ["xrcs", "smmh1", "cxff_pi", "ts"]
-    ST40 = ReadST40(pulse, tstart, tend)
-    ST40(instruments=instruments)
-    plt.ioff()
-    ST40.plot_profile("ts", "te", tplot=[0.04], plot_raw=True)
-    ST40.plot_profile("ts", "ne", tplot=[0.04], plot_raw=True)
-    plt.show()
-=======
 def filter_general(data: DataArray, quantities: list, lim: tuple = (-np.inf, np.inf)):
     for quantity in quantities:
         attrs = data[quantity].attrs
@@ -314,5 +289,4 @@
         data[quantity] = filtered
 
 def astra_equilibrium(pulse: int, revision: RevisionLike):
-    """Assign ASTRA to equilibrium class"""
->>>>>>> a70c1fb9
+    """Assign ASTRA to equilibrium class"""