from copy import deepcopy

from matplotlib import cm
import matplotlib.pylab as plt
import numpy as np
import xarray as xr
from xarray import DataArray

from indica.converters.time import convert_in_time_dt
from indica.equilibrium import Equilibrium
from indica.numpy_typing import RevisionLike
from indica.readers import ST40Reader
from indica.utilities import print_like

REVISIONS = {
    "efit": 0,
    "brems": -1,
    "halpha": -1,
    "nirh1": 0,
    "smmh1": 0,
    "cxff_pi": 0,
    "cxff_tws_c": 0,
    "cxqf_tws_c": 0,
    "sxr_camera_4": 0,
    "sxr_diode_1": 0,
    "xrcs": 0,
    "ts": 0,
}

FILTER_LIMITS = {
    "cxff_pi": (0, np.inf),
    "cxff_tws_c": (0, np.inf),
    "cxqf_tws_c": (0, np.inf),
    "xrcs": (0, np.inf),
    "brems": (0, np.inf),
    "halpha": (0, np.inf),
    "sxr_diode_1": (0, np.inf),
    "sxr_camera_4": (0, np.inf),
    "ts": (0, np.inf),
}

LINESTYLES = {
    "ts": "solid",
    "cxff_pi": "solid",
    "cxff_tws_c": "dashed",
    "cxqf_tws_c": "dotted",
}
MARKERS = {"ts": "o", "cxff_pi": "s", "cxff_tws_c": "*", "cxqf_tws_c": "x"}
YLABELS = {
    "te": "Te (eV)",
    "ne": "Ne (m$^{-3}$)",
    "ti": "Ti (eV)",
    "vtor": "Vtor (m/s)",
    "chi2": r"$\chi^2$",
}
XLABELS = {"rho": "Rho-poloidal", "R": "R (m)"}


class ReadST40:
    def __init__(
        self,
        pulse: int,
        tstart: float = 0.02,
        tend: float = 0.2,
        dt: float = 0.01,
        tree="ST40",
    ):
        self.pulse = pulse
        self.tstart = tstart
        self.tend = tend
        self.dt = dt

        self.reader = ST40Reader(pulse, tstart - 0.02, tend + 0.02, tree=tree)

        self.equilibrium: Equilibrium
        self.raw_data: dict = {}
        self.binned_data: dict = {}

    def reset_data(self):
        self.raw_data = {}
        self.binned_data = {}

    def get_equilibrium(
        self,
        instrument: str = "efit",
        revision: RevisionLike = 0,
        R_shift: float = 0.0,
        z_shift: float = 0.0,
    ):
        if instrument not in self.raw_data:
            equilibrium_data = self.get_raw_data("", instrument, revision)
            equilibrium = Equilibrium(
                equilibrium_data, R_shift=R_shift, z_shift=z_shift
            )
            self.equilibrium = equilibrium

    def get_raw_data(self, uid: str, instrument: str, revision: RevisionLike = 0):
        data = self.reader.get(uid, instrument, revision)
        if hasattr(self, "equilibrium"):
            for quant in data.keys():
<<<<<<< HEAD
                if "transform" not in data[quant].attrs:
                    continue

=======
>>>>>>> 496fd804
                transform = data[quant].transform
                if hasattr(transform, "set_equilibrium"):
                    transform.set_equilibrium(self.equilibrium)
        self.raw_data[instrument] = data

        return data

    def bin_data_in_time(
        self,
        instruments: list,
        tstart: float = 0.02,
        tend: float = 0.1,
        dt: float = 0.01,
    ):
        for instr in instruments:
            binned_quantities = {}
            for quant in self.raw_data[instr].keys():
                data_quant = deepcopy(self.raw_data[instr][quant])

                if "t" in data_quant.coords:
                    if tstart < data_quant.t.min():
                        tstart = data_quant.t.min()
                    if tend > data_quant.t.max():
                        tend = data_quant.t.max()
                    data_quant = convert_in_time_dt(tstart, tend, dt, data_quant)
                binned_quantities[quant] = data_quant
            self.binned_data[instr] = binned_quantities

    def map_diagnostics(self, instruments: list, map_raw: bool = False):
        if len(self.binned_data) == 0:
            raise ValueError("Bin data in time before remapping!")

        attr_to_map = ["binned_data"]
        if map_raw:
            attr_to_map.append("raw_data")

        for attr in attr_to_map:
            data_to_map = getattr(self, attr)
            for instr in instruments:
                if instr == "efit":
                    continue
                for quant in data_to_map[instr]:
                    data = data_to_map[instr][quant]
                    transform = data.transform
                    if hasattr(data.transform, "convert_to_rho"):
                        transform.convert_to_rho(t=data.t)
                    else:
                        break

    def filter_data(self, instruments: list):

        if not hasattr(self, "binned_data"):
            raise ValueError(
                "Bin data before filtering. No action permitted on raw data structure!"
            )

        for instr in instruments:
            if instr not in FILTER_LIMITS.keys():
                continue

            quantities = list(self.binned_data[instr])
            filter_general(
                self.binned_data[instr],
                quantities,
                lim=FILTER_LIMITS[instr],
            )

    def filter_ts(self, chi2_limit: float = 2.0):
        if "ts" not in self.binned_data.keys():
            print("No TS data to filter")
            return

        # Filter out any radial point where the chi2 is above limit
        condition = self.binned_data["ts"]["chi2"] < chi2_limit
        for quantity in self.binned_data["ts"].keys():
            attrs = self.binned_data["ts"][quantity].attrs
            filtered = xr.where(condition, self.binned_data["ts"][quantity], np.nan)
            filtered.attrs = attrs
            self.binned_data["ts"][quantity] = filtered

    def plot_profile(
        self,
        instrument: str,
        quantity: str,
        tplot: list = None,
        plot_raw: bool = False,
        xcoord: str = "rho",
        figure: bool = True,
        xlim: tuple = (0, 1.1),
        linestyle: str = None,
        plot_error: bool = True,
        **kwargs,
    ):
        R_offset = ""
        if np.abs(self.equilibrium.R_offset) > 0.01:
            R_offset = " ($R_{shift}$=" + f"{self.equilibrium.R_offset:1.2f})"
        if plot_raw:
            data_to_plot = self.raw_data[instrument][quantity]
            data_type = "Raw"
        else:
            data_to_plot = self.binned_data[instrument][quantity]
            data_type = "Binned"

        if figure:
            plt.figure()

        ymax = 0
        rho = data_to_plot.transform.rho
        R = data_to_plot.transform.R
        value = data_to_plot
        error = data_to_plot.error
        if tplot is None:
            tplot = np.array([t for t in value.t if any(np.isfinite(value.sel(t=t)))])

        tplot = list(np.array(tplot, ndmin=1))
        cols_time = cm.gnuplot2(np.linspace(0.1, 0.75, len(tplot), dtype=float))
        for it in range(len(tplot)):
            t = tplot[it]
            _t = value.t.sel(t=t, method="nearest").values
            if xcoord == "rho":
                x = rho.sel(t=_t, method="nearest")
            elif xcoord == "R":
                x = R
            y = value.sel(t=_t, method="nearest")
            yerr = error.sel(t=_t, method="nearest")
            if linestyle is None:
                linestyle = LINESTYLES[instrument]
            if any(np.isfinite(y)):
                plt.plot(
                    x,
                    y,
                    label=f"{data_type} {instrument.upper()} "
                    f"{quantity} @ t={_t:1.3f} s",
                    color=cols_time[it],
                    marker=MARKERS[instrument],
                    linestyle=linestyle,
                )
                if plot_error:
                    plt.fill_between(
                        x, y - yerr, y + yerr, color=cols_time[it], alpha=0.5
                    )
                ymax = np.max([ymax, np.max(y + yerr)])

        plt.title(f"Pulse {self.pulse}{R_offset}")
        plt.xlabel(XLABELS[xcoord])
        plt.ylabel(YLABELS[quantity])
        plt.xlim(xlim)
        if "ylim" in kwargs:
            plt.ylim(kwargs["ylim"])
        plt.legend()

    def __call__(
        self,
        instruments: list = None,
        revisions: dict = None,
        map_raw: bool = False,
        tstart: float = None,
        tend: float = None,
        dt: float = None,
        R_shift: float = 0.0,
        chi2_limit: float = 2.0,
        map_diagnostics: bool = False,
<<<<<<< HEAD
        debug: bool = False,
=======
        debug:bool=False,
>>>>>>> 496fd804
    ):

        if instruments is None:
            instruments = list(REVISIONS.keys())
        if revisions is None:
            revisions = REVISIONS
        if tstart is None:
            tstart = self.tstart
        if tend is None:
            tend = self.tend
        if dt is None:
            dt = self.dt

        self.reset_data()
        self.get_equilibrium(R_shift=R_shift)
        for instrument in instruments:
            print(f"Reading {instrument}")
            if debug:
                self.get_raw_data("", instrument, revisions[instrument])
            else:
                try:
                    self.get_raw_data("", instrument, revisions[instrument])
                except Exception as e:
                    print(f"Error reading {instrument}: {e}")

        instruments = list(self.raw_data)

        print_like("Binning in time")
        self.bin_data_in_time(instruments, tstart=tstart, tend=tend, dt=dt)
        print_like("Filtering")
        self.filter_data(instruments)
        self.filter_ts(chi2_limit=chi2_limit)
        if map_diagnostics:
            print_like("Mapping to equilibrium")
            self.map_diagnostics(instruments, map_raw=map_raw)


def filter_general(data: DataArray, quantities: list, lim: tuple = (-np.inf, np.inf)):
    for quantity in quantities:
        attrs = data[quantity].attrs
        condition = (data[quantity] >= lim[0]) * (data[quantity] < lim[1])
        filtered = xr.where(condition, data[quantity], np.nan)
        filtered.attrs = attrs
        data[quantity] = filtered


def astra_equilibrium(pulse: int, revision: RevisionLike):
    """Assign ASTRA to equilibrium class"""<|MERGE_RESOLUTION|>--- conflicted
+++ resolved
@@ -98,12 +98,9 @@
         data = self.reader.get(uid, instrument, revision)
         if hasattr(self, "equilibrium"):
             for quant in data.keys():
-<<<<<<< HEAD
                 if "transform" not in data[quant].attrs:
                     continue
-
-=======
->>>>>>> 496fd804
+                    
                 transform = data[quant].transform
                 if hasattr(transform, "set_equilibrium"):
                     transform.set_equilibrium(self.equilibrium)
@@ -266,11 +263,7 @@
         R_shift: float = 0.0,
         chi2_limit: float = 2.0,
         map_diagnostics: bool = False,
-<<<<<<< HEAD
         debug: bool = False,
-=======
-        debug:bool=False,
->>>>>>> 496fd804
     ):
 
         if instruments is None:
