--- conflicted
+++ resolved
@@ -301,11 +301,7 @@
     def __call__(
         self,
         instruments: list = [],
-<<<<<<< HEAD
         revisions: dict = None,
-=======
-        revisions: list = None,
->>>>>>> 677dcd18
         map_raw: bool = False,
         tstart: float = None,
         tend: float = None,
@@ -321,11 +317,7 @@
         if len(instruments) == 0:
             instruments = INSTRUMENTS
         if revisions is None:
-<<<<<<< HEAD
             revisions = {instrument:0 for instrument in instruments}
-=======
-            revisions = [0] * len(instruments)
->>>>>>> 677dcd18
         if tstart is None:
             tstart = self.tstart
         if tend is None:
