from copy import deepcopy

from matplotlib import cm
import matplotlib.pylab as plt
import numpy as np
import xarray as xr
from xarray import DataArray

from indica.converters.time import convert_in_time_dt
from indica.equilibrium import Equilibrium
from indica.numpy_typing import RevisionLike
from indica.readers import ST40Reader
from indica.utilities import print_like

<<<<<<< HEAD
INSTRUMENTS: list = [
    "efit",
    "lines",
    "nirh1",
    "smmh1",
    "smmh",
    "cxff_pi",
    "cxff_tws_c",
    "cxqf_tws_c",
    "sxr_spd",
    "sxr_camera_4",
    "sxrc_xy1",
    "sxrc_xy2",
    "sxr_diode_1",
    "xrcs",
    "ts",
    "pi",
    "tws_c",
]
=======
REVISIONS = {
    "efit": 0,
    "brems": -1,
    "halpha": -1,
    "nirh1": 0,
    "smmh1": 0,
    "cxff_pi": 0,
    "cxff_tws_c": 0,
    "cxqf_tws_c": 0,
    "sxr_camera_4": 0,
    "sxrc_xy1": 0,
    "sxrc_xy2": 0,
    "blom_xy1": 0,
    "sxr_diode_1": 0,
    "xrcs": 0,
    "ts": 0,
    "pi": 0,
    "tws_c": 0,
}
>>>>>>> dd13acdd

FILTER_LIMITS = {
    "cxff_pi": {"ti": (0, np.inf), "vtor": (0, np.inf)},
    "cxff_tws_c": {"ti": (0, np.inf), "vtor": (0, np.inf)},
    "cxqf_tws_c": {"ti": (0, np.inf), "vtor": (0, np.inf)},
    "xrcs": {"ti_w": (0, np.inf), "te_kw": (0, np.inf), "te_n3w": (0, np.inf)},
    "brems": {"brightness": (0, np.inf)},
    "halpha": {"brightness": (0, np.inf)},
    "sxr_spd": {"brightness": (0, np.inf)},
    "sxr_diode_1": {"brightness": (0, np.inf)},
    "sxr_camera_4": {"brightness": (0, np.inf)},
    "sxrc_xy1": {"brightness": (0, np.inf)},
    "sxrc_xy2": {"brightness": (0, np.inf)},
    "blom_xy1": {"brightness": (0, np.inf)},
    "ts": {"te": (0, 10.0e3), "ne": (0, 1.0e21)},
    "pi": {"spectra": (0, np.inf)},
    "tws_c": {"spectra": (0, np.inf)},
}

LINESTYLES = {
    "ts": "solid",
    "cxff_pi": "solid",
    "cxff_tws_c": "dashed",
    "cxqf_tws_c": "dotted",
    "pi": "solid",
    "tws_c": "dashed",
}
MARKERS = {
    "ts": "o",
    "cxff_pi": "s",
    "cxff_tws_c": "*",
    "cxqf_tws_c": "x",
    "pi": "s",
    "tws_c": "*",
}
YLABELS = {
    "te": "Te (eV)",
    "ne": "Ne (m$^{-3}$)",
    "ti": "Ti (eV)",
    "vtor": "Vtor (m/s)",
    "chi2": r"$\chi^2$",
}
XLABELS = {"rho": "Rho-poloidal", "R": "R (m)"}


class ReadST40:
    def __init__(
        self,
        pulse: int,
        tstart: float = 0.02,
        tend: float = 0.1,
        dt: float = 0.01,
        tree="ST40",
    ):
        self.debug = False
        self.pulse = pulse
        self.tstart = tstart
        self.tend = tend
        self.dt = dt

        self.reader = ST40Reader(pulse, tstart - 0.05, tend + 0.05, tree=tree)
        self.reader_equil = ST40Reader(pulse, tstart - 0.1, tend + 0.1, tree=tree)

        self.equilibrium: Equilibrium
        self.raw_data: dict = {}
        self.binned_data: dict = {}
        self.transforms: dict = {}

    def reset_data(self):
        self.raw_data = {}
        self.binned_data = {}

    def get_equilibrium(
        self,
        instrument: str = "efit",
        revision: RevisionLike = 0,
        R_shift: float = 0.0,
        z_shift: float = 0.0,
    ):

        equilibrium_data = self.reader_equil.get("", instrument, revision)
        equilibrium = Equilibrium(equilibrium_data, R_shift=R_shift, z_shift=z_shift)
        self.equilibrium = equilibrium

    def get_raw_data(self, uid: str, instrument: str, revision: RevisionLike = 0):
        data = self.reader.get(uid, instrument, revision)
        if hasattr(self, "equilibrium"):
            for quant in data.keys():
                if "transform" not in data[quant].attrs:
                    continue

                transform = data[quant].transform
                if hasattr(transform, "set_equilibrium"):
                    transform.set_equilibrium(self.equilibrium)
                self.transforms[instrument] = transform
        self.raw_data[instrument] = data

        return data

    def bin_data_in_time(
        self,
        instruments: list,
        tstart: float = 0.02,
        tend: float = 0.1,
        dt: float = 0.01,
    ):
        for instr in instruments:
            if self.debug:
                print(instr)
            binned_quantities = {}
            for quant in self.raw_data[instr].keys():
                if self.debug:
                    print(f"   {quant}")
                data_quant = deepcopy(self.raw_data[instr][quant])

                if "t" in data_quant.coords:
                    data_quant = convert_in_time_dt(tstart, tend, dt, data_quant)

                binned_quantities[quant] = data_quant
            self.binned_data[instr] = binned_quantities

    def map_diagnostics(self, instruments: list, map_raw: bool = False):
        if len(self.binned_data) == 0:
            raise ValueError("Bin data in time before remapping!")

        attr_to_map = ["binned_data"]
        if map_raw:
            attr_to_map = ["raw_data"]

        for attr in attr_to_map:
            data_to_map = getattr(self, attr)
            for instr in instruments:
                if instr == "efit":
                    continue
                if self.debug:
                    print(instr)
                for quant in data_to_map[instr]:
                    if self.debug:
                        print(f"   {quant}")
                    data = data_to_map[instr][quant]
                    transform = data.transform
                    if hasattr(data.transform, "convert_to_rho_theta"):
                        transform.convert_to_rho_theta(t=data.t)
                    else:
                        break

    def filter_data(self, instruments: list):

        if not hasattr(self, "binned_data"):
            raise ValueError(
                "Bin data before filtering. No action permitted on raw data structure!"
            )

        for instr in instruments:
            if instr not in FILTER_LIMITS.keys():
                continue

            quantities = list(self.binned_data[instr])
            filter_general(
                self.binned_data[instr],
                quantities,
                limits=FILTER_LIMITS[instr],
            )

    def filter_ts(self, chi2_limit: float = 3.0):
        if "ts" not in self.binned_data.keys():
            print("No TS data to filter")
            return

        # Filter out any radial point where the chi2 is above limit
        condition = self.binned_data["ts"]["chi2"] < chi2_limit
        for quantity in self.binned_data["ts"].keys():
            attrs = self.binned_data["ts"][quantity].attrs
            filtered = xr.where(condition, self.binned_data["ts"][quantity], np.nan)
            filtered.attrs = attrs
            self.binned_data["ts"][quantity] = filtered

    def add_mhd(self):
        t_slice = slice(self.tstart, self.tend)
        rev = 0

        even, even_dims = self.reader._get_data(
            "", "mhd_tor_mode", ".output.spectrogram:ampl_even", rev
        )
        odd, odd_dims = self.reader._get_data(
            "", "mhd_tor_mode", ".output.spectrogram:ampl_odd", rev
        )
        try:
            even = DataArray(even, coords=[("t", even_dims[0])]).sel(t=t_slice)
            odd = DataArray(odd, coords=[("t", odd_dims[0])]).sel(t=t_slice)
            self.raw_data["mhd"] = {}
            self.raw_data["mhd"]["ampl_even_n"] = even
            self.raw_data["mhd"]["ampl_odd_n"] = odd
        except IndexError:
            return

    def plot_profile(
        self,
        instrument: str,
        quantity: str,
        tplot: list = None,
        plot_raw: bool = False,
        xcoord: str = "rho",
        figure: bool = True,
        xlim: tuple = (0, 1.1),
        linestyle: str = None,
        plot_error: bool = True,
        **kwargs,
    ):
        R_offset = ""
        if np.abs(self.equilibrium.R_offset) > 0.01:
            R_offset = " ($R_{shift}$=" + f"{self.equilibrium.R_offset:1.2f})"
        if plot_raw:
            data_to_plot = self.raw_data[instrument][quantity]
            data_type = "Raw"
        else:
            data_to_plot = self.binned_data[instrument][quantity]
            data_type = "Binned"

        if figure:
            plt.figure()

        ymax = 0
        rho = data_to_plot.transform.rho
        R = data_to_plot.transform.R
        value = data_to_plot
        error = data_to_plot.error
        if tplot is None:
            tplot = np.array([t for t in value.t if any(np.isfinite(value.sel(t=t)))])

        tplot = list(np.array(tplot, ndmin=1))
        cols_time = cm.gnuplot2(np.linspace(0.1, 0.75, len(tplot), dtype=float))
        for it in range(len(tplot)):
            t = tplot[it]
            _t = value.t.sel(t=t, method="nearest").values
            if xcoord == "rho":
                x = rho.sel(t=_t, method="nearest")
            elif xcoord == "R":
                x = R
            y = value.sel(t=_t, method="nearest")
            yerr = error.sel(t=_t, method="nearest")
            if linestyle is None:
                linestyle = LINESTYLES[instrument]
            if any(np.isfinite(y)):
                plt.plot(
                    x,
                    y,
                    label=f"{data_type} {instrument.upper()} "
                    f"{quantity} @ t={_t:1.3f} s",
                    color=cols_time[it],
                    marker=MARKERS[instrument],
                    linestyle=linestyle,
                )
                if plot_error:
                    plt.fill_between(
                        x, y - yerr, y + yerr, color=cols_time[it], alpha=0.5
                    )
                ymax = np.max([ymax, np.max(y + yerr)])

        plt.title(f"Pulse {self.pulse}{R_offset}")
        plt.xlabel(XLABELS[xcoord])
        plt.ylabel(YLABELS[quantity])
        plt.xlim(xlim)
        if "ylim" in kwargs:
            plt.ylim(kwargs["ylim"])
        plt.legend()

    def __call__(
        self,
        instruments: list = [],
        revisions: list = None,
        map_raw: bool = False,
        tstart: float = None,
        tend: float = None,
        dt: float = None,
        R_shift: float = 0.0,
        chi2_limit: float = 3.0,
        map_diagnostics: bool = False,
        raw_only: bool = False,
        debug: bool = False,
    ):
        self.debug = debug

        if len(instruments) == 0:
            instruments = INSTRUMENTS
        if revisions is None:
            revisions = [0] * len(instruments)
        if tstart is None:
            tstart = self.tstart
        if tend is None:
            tend = self.tend
        if dt is None:
            dt = self.dt

        self.reset_data()
        self.get_equilibrium(R_shift=R_shift)
        for i, instrument in enumerate(instruments):
            print(f"Reading {instrument}")
            if debug:
                self.get_raw_data("", instrument, revisions[i])
            else:
                try:
                    self.get_raw_data("", instrument, revisions[i])
                except Exception as e:
                    print(f"Error reading {instrument}: {e}")

        if raw_only:
            return
        instruments = list(self.raw_data)

        print_like("Binning in time")
        self.bin_data_in_time(instruments, tstart=tstart, tend=tend, dt=dt)
        print_like("Filtering")
        self.filter_data(instruments)
        self.filter_ts(chi2_limit=chi2_limit)
        if map_diagnostics or map_raw:
            print_like("Mapping to equilibrium")
            self.map_diagnostics(instruments, map_raw=map_raw)


def filter_general(data: DataArray, quantities: list, limits: dict):
    for quantity in quantities:
        if quantity in limits.keys():
            lim = limits[quantity]
            attrs = data[quantity].attrs
            condition = (data[quantity] >= lim[0]) * (data[quantity] < lim[1])
            filtered = xr.where(condition, data[quantity], np.nan)
            filtered.attrs = attrs
            data[quantity] = filtered


def astra_equilibrium(pulse: int, revision: RevisionLike):
    """Assign ASTRA to equilibrium class"""


def sxr_spd():
    import indica.readers.read_st40 as read_st40
    from indica.utilities import set_axis_sci

    st40 = read_st40.ReadST40(11215)
    st40(["sxr_spd"])

    st40.raw_data["sxr_spd"]["brightness"].transform.plot()

    plt.figure()
    st40.raw_data["sxr_spd"]["brightness"].sel(channel=0).plot()
    set_axis_sci()

    return st40.raw_data["sxr_spd"]["brightness"]<|MERGE_RESOLUTION|>--- conflicted
+++ resolved
@@ -12,7 +12,6 @@
 from indica.readers import ST40Reader
 from indica.utilities import print_like
 
-<<<<<<< HEAD
 INSTRUMENTS: list = [
     "efit",
     "lines",
@@ -32,27 +31,6 @@
     "pi",
     "tws_c",
 ]
-=======
-REVISIONS = {
-    "efit": 0,
-    "brems": -1,
-    "halpha": -1,
-    "nirh1": 0,
-    "smmh1": 0,
-    "cxff_pi": 0,
-    "cxff_tws_c": 0,
-    "cxqf_tws_c": 0,
-    "sxr_camera_4": 0,
-    "sxrc_xy1": 0,
-    "sxrc_xy2": 0,
-    "blom_xy1": 0,
-    "sxr_diode_1": 0,
-    "xrcs": 0,
-    "ts": 0,
-    "pi": 0,
-    "tws_c": 0,
-}
->>>>>>> dd13acdd
 
 FILTER_LIMITS = {
     "cxff_pi": {"ti": (0, np.inf), "vtor": (0, np.inf)},
