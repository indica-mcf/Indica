"""Provides implementation of :py:class:`readers.DataReader` for
reading PPF data produced by JET.

"""

from numbers import Number
from pathlib import Path
import pickle
import stat
from typing import Any
from typing import cast
from typing import Dict
from typing import List
from typing import Optional
from typing import Set
from typing import Tuple
from typing import Union
import warnings

import numpy as np
from sal.client import SALClient
from sal.core.exception import AuthenticationFailed
from sal.core.exception import NodeNotFound
from sal.dataclass import Signal
import scipy.constants as sc

import indica.readers.surf_los as surf_los
from .abstractreader import CACHE_DIR
from .abstractreader import DataReader
from .abstractreader import DataSelector
from .selectors import choose_on_plot
from .. import session
from ..datatypes import ELEMENTS
from ..numpy_typing import RevisionLike
from ..utilities import to_filename


SURF_PATH = Path(surf_los.__file__).parent / "surf_los.dat"


class PPFError(Exception):
    """An exception which occurs when trying to read PPF data which would
    not be caught by the lower-level SAL library. An example would be
    failing to find any valid channels for an instrument when each channel
    is a separate DTYPE.

    """


class PPFWarning(UserWarning):
    """A warning that occurs while trying to read PPF data. Typically
    related to caching in some way.

    """


class PPFReader(DataReader):
    """Class to read JET PPF data using SAL.

    Parameters
    ----------
    times : np.ndarray
        An ordered array of times to which data will be
        downsampled/interpolated.
    pulse : int
        The ID number for the pulse from which to get data.
    uid : str
        The UID for the particular data to be read.
    server : str
        The URL for the SAL server to read data from.
    default_error : float
        Relative uncertainty to use for diagnostics which do not provide a
        value themselves.
    sess : session.Session
        An object representing the session being run. Contains information
        such as provenance data.

    Attributes
    ----------
    DIAGNOSTIC_QUANTITIES: Dict[str, Dict[str, Dict[str, Dict[str, ArrayType]]]]
        Hierarchical information on the quantities which are available for
        reading. These are indexed by (in order) diagnostic name, UID,
        instrument name, and quantity name. The values of the innermost
        dictionary describe the physical type of the data to be read.
    NAMESPACE: Tuple[str, str]
        The abbreviation and full URL for the PROV namespace of the reader
        class.

    """

    INSTRUMENT_METHODS = {
        "hrts": "get_thomson_scattering",
        "lidr": "get_thomson_scattering",
        "efit": "get_equilibrium",
        "eftp": "get_equilibrium",
        "kk3": "get_cyclotron_emissions",
        "ks3": "get_bremsstrahlung_spectroscopy",
        "sxr": "get_radiation",
        "bolo": "get_radiation",
        "kg10": "get_thomson_scattering",
        **{
            "cx{}m".format(val): "get_charge_exchange"
            for val in ("s", "d", "f", "g", "h")
        },
        **{"cx{}6".format(val): "get_charge_exchange" for val in ("s", "d", "f", "g")},
        **{"cx{}4".format(val): "get_charge_exchange" for val in ("s", "d", "f", "h")},
    }
    _IMPLEMENTATION_QUANTITIES = {
        "kg10": {"ne": ("number_density", "electron")},
        "sxr": {
            "h": ("luminous_flux", "sxr"),
            "t": ("luminous_flux", "sxr"),
            "v": ("luminous_flux", "sxr"),
        },
        "bolo": {
            "kb5h": ("luminous_flux", "bolometric"),
            "kb5v": ("luminous_flux", "bolometric"),
        },
        "ks3": {
            "zefh": ("effective_charge", "plasma"),
            "zefv": ("effective_charge", "plasma"),
        },
        **{
            "cx{}m".format(val): {
                "angf": ("angular_freq", "ions"),
                "ti": ("temperature", "ions"),
                "conc": ("concentration", "ions"),
            }
            for val in ("s", "d", "f", "g", "h")
        },
        **{
            "cx{}6".format(val): {
                "angf": ("angular_freq", "ions"),
                "ti": ("temperature", "ions"),
                "conc": ("concentration", "ions"),
            }
            for val in ("s", "d", "f", "g")
        },
        **{
            "cx{}4".format(val): {
                "angf": ("angular_freq", "ions"),
                "ti": ("temperature", "ions"),
                "conc": ("concentration", "ions"),
            }
            for val in ("s", "d", "f", "h")
        },
    }
    _BREMSSTRAHLUNG_LOS = {
        "ks3": "edg7",
    }

    _RADIATION_RANGES = {
        "sxr/h": 17,
        "sxr/t": 35,
        "sxr/v": 35,
        "bolo/kb5h": 24,
        "bolo/kb5v": 32,
    }
    _KK3_RANGE = (1, 96)
    MACHINE_DIMS = ((1.83, 3.9), (-1.75, 2.0))

    def __init__(
        self,
        pulse: int,
        tstart: float,
        tend: float,
        server: str = "https://sal.jet.uk",
        default_error: float = 0.05,
        max_freq: float = 1e6,
        selector: DataSelector = choose_on_plot,
        session: session.Session = session.global_session,
    ):
        self._reader_cache_id = f"ppf:{server.replace('-', '_')}:{pulse}"
        self.NAMESPACE: Tuple[str, str] = ("jet", server)
        super().__init__(
            tstart,
            tend,
            max_freq,
            session,
            selector,
            pulse=pulse,
            server=server,
            default_error=default_error,
        )
        self.pulse = pulse
        self._client = SALClient(server)
        self._client.prompt_for_password = False
        self._default_error = default_error

    def get_sal_path(
        self, uid: str, instrument: str, quantity: str, revision: RevisionLike
    ) -> str:
        """Return the path in the PPF database to for the given INSTRUMENT
        (DDA in JET)."""
        return (
            f"/pulse/{self.pulse:d}/ppf/signal/{uid}/{instrument}/"
            f"{quantity}:{revision:d}"
        )

    def _get_signal(
        self, uid: str, instrument: str, quantity: str, revision: RevisionLike
    ) -> Tuple[Signal, str]:
        """Gets the signal for the given INSTRUMENT (DDA in JET), at the
        given revision."""
        path = self.get_sal_path(uid, instrument, quantity, revision)
        info = self._client.list(path)
        path = self.get_sal_path(
            uid,
            instrument,
            quantity,
            info.revision_current,
        )
        cache_path = self._sal_path_to_file(path)
        data = self._read_cached_ppf(cache_path)
        if data is None:
            data = self._client.get(path)
            self._write_cached_ppf(cache_path, data)
        return data, path

    def _get_revision(
        self, uid: str, instrument: str, revision: RevisionLike
    ) -> RevisionLike:
        """
        Get actual revision that's being read from database, converts relative revision
        (e.g. 0, latest) to absolute
        """
        info = self._client.list(
            f"/pulse/{self.pulse:d}/ppf/signal/{uid}/{instrument}:{revision:d}"
        )
        return info.revision_current

    def _read_cached_ppf(self, path: Path) -> Optional[Signal]:
        """Check if the PPF data specified by `sal_path` has been cached and,
        if so, load it.

        """
        if not path.exists():
            return None
        permissions = stat.filemode(path.stat().st_mode)
        if permissions[5] == "w" or permissions[8] == "w":
            warnings.warn(
                "Can not open cache file which is writeable by anyone other than "
                "the user. (Security risk.)",
                PPFWarning,
            )
            return None
        with path.open("rb") as f:
            try:
                return pickle.load(f)
            except pickle.UnpicklingError:
                warnings.warn(
                    f"Error unpickling cache file {path}. (Possible data corruption.)",
                    PPFWarning,
                )
                return None

    def _write_cached_ppf(self, path: Path, data: Signal):
        """Write the given signal, fetched from `sal_path`, to the disk for
        later reuse.

        """
        path.parent.mkdir(parents=True, exist_ok=True)
        with path.open("wb") as f:
            pickle.dump(data, f)
        path.chmod(0o644)

    def _sal_path_to_file(self, sal_path: str) -> Path:
        """Get the file path which would be used to cache data from the given
        `sal_path`.

        """
        return (
            Path.home()
            / CACHE_DIR
            / self.__class__.__name__
            / to_filename(self._reader_cache_id + sal_path + ".pkl")
        )

    def _get_charge_exchange(
        self,
        uid: str,
        instrument: str,
        revision: RevisionLike,
        quantities: Set[str],
        dl: float = 0.005,
    ) -> Dict[str, Any]:
        """Return temperature, angular frequency, or concentration data for an
        ion, measured using charge exchange recombination
        spectroscopy.

        """
        results = {}
        R, R_path = self._get_signal(uid, instrument, "rpos", revision)
        z, z_path = self._get_signal(uid, instrument, "pos", revision)
        mass, m_path = self._get_signal(uid, instrument, "mass", revision)
        texp, t_path = self._get_signal(uid, instrument, "texp", revision)
        atomic_num, atomic_num_path = self._get_signal(
            uid, instrument, "zqnn", revision
        )

        mass_int = round(mass.data[0])
        atomic_num_int = round(atomic_num.data[0])

        # We approximate that the positions do not change much in time
        results["R"] = R.data[0, :]
        results["z"] = z.data[0, :]
        results["length"] = R.data.shape[1]
        results["element"] = [
            value[2]
            for value in ELEMENTS.values()
            if (value[0] == atomic_num_int and value[1] == mass_int)
        ][0]
        results["texp"] = texp.data
        results["times"] = None
        paths = [R_path, z_path, m_path, t_path]
        if "angf" in quantities:
            angf, a_path = self._get_signal(uid, instrument, "angf", revision)
            afhi, e_path = self._get_signal(uid, instrument, "afhi", revision)
            if results["times"] is None:
                results["times"] = angf.dimensions[0].data
            results["angf"] = angf.data
            results["angf_error"] = afhi.data - angf.data
            results["angf_records"] = paths + [a_path, e_path]
        if "conc" in quantities:
            conc, c_path = self._get_signal(uid, instrument, "conc", revision)
            cohi, e_path = self._get_signal(uid, instrument, "cohi", revision)
            if results["times"] is None:
                results["times"] = conc.dimensions[0].data
            results["conc"] = conc.data
            results["conc_error"] = cohi.data - conc.data
            results["conc_records"] = paths + [c_path, e_path]
        if "ti" in quantities:
            ti, t_path = self._get_signal(uid, instrument, "ti", revision)
            tihi, e_path = self._get_signal(uid, instrument, "tihi", revision)
            if results["times"] is None:
                results["times"] = ti.dimensions[0].data
            results["ti"] = ti.data
            results["ti_error"] = tihi.data - ti.data
            results["ti_records"] = paths + [t_path, e_path]

<<<<<<< HEAD
        results["revision"] = revision
=======
        results["revision"] = self._get_revision(uid, instrument, revision)
>>>>>>> fba25e62
        return results

    def _get_thomson_scattering(
        self,
        uid: str,
        instrument: str,
        revision: RevisionLike,
        quantities: Set[str],
        dl: float = 0.005,
    ) -> Dict[str, Any]:
        """Fetch raw data for electron temperature or number density
        calculated from Thomson scattering.

        """
        results = {}
        z, z_path = self._get_signal(uid, instrument, "z", revision)
        results["z"] = z.data
        results["R"] = z.dimensions[0].data
        results["length"] = len(z.data)
        if "te" in quantities:
            te, t_path = self._get_signal(uid, instrument, "te", revision)
            self._set_times_item(results, te.dimensions[0].data)
            results["te"] = te.data
            if instrument == "lidr":
                tehi, e_path = self._get_signal(uid, instrument, "teu", revision)
                results["te_error"] = tehi.data - results["te"]
            else:
                dte, e_path = self._get_signal(uid, instrument, "dte", revision)
                results["te_error"] = dte.data
            results["te_records"] = [z_path, t_path, e_path]
        if "ne" in quantities:
            ne, d_path = self._get_signal(uid, instrument, "ne", revision)
            self._set_times_item(results, ne.dimensions[0].data)
            results["ne"] = ne.data
            if instrument == "lidr":
                nehi, e_path = self._get_signal(uid, instrument, "neu", revision)
                results["ne_error"] = nehi.data - results["ne"]
            elif instrument == "kg10":
                results["ne_error"] = 0.0 * results["ne"]
            else:
                dne, e_path = self._get_signal(uid, instrument, "dne", revision)
                results["ne_error"] = dne.data
            results["ne_records"] = [z_path, d_path]
            if instrument != "kg10":
                results["ne_records"].append(e_path)

<<<<<<< HEAD
        results["revision"] = revision
=======
        results["revision"] = self._get_revision(uid, instrument, revision)
>>>>>>> fba25e62
        return results

    def _get_equilibrium(
        self,
        uid: str,
<<<<<<< HEAD
        calculation: str,
=======
        instrument: str,
>>>>>>> fba25e62
        revision: RevisionLike,
        quantities: Set[str],
        dl: float = 0.005,
    ) -> Dict[str, Any]:
        """Fetch raw data for plasma equilibrium."""
        results: Dict[str, Any] = {}
        for q in quantities:
            qval, q_path = self._get_signal(uid, instrument, q, revision)
            self._set_times_item(results, qval.dimensions[0].data)
            if (
                len(qval.dimensions) > 1
                and q not in {"psi", "rbnd", "zbnd"}
                and "psin" not in results
            ):
                results["psin"] = qval.dimensions[1].data
            if q == "psi":
                r, r_path = self._get_signal(uid, instrument, "psir", revision)
                z, z_path = self._get_signal(uid, instrument, "psiz", revision)
                results["psi_r"] = r.data
                results["psi_z"] = z.data
                results["psi"] = qval.data.reshape(
                    (len(results["times"]), len(z.data), len(r.data))
                )
                results["psi_records"] = [q_path, r_path, z_path]
            else:
                results[q] = qval.data
                results[q + "_records"] = [q_path]

<<<<<<< HEAD
        results["revision"] = revision
=======
        results["revision"] = self._get_revision(uid, instrument, revision)
>>>>>>> fba25e62
        return results

    def _get_cyclotron_emissions(
        self,
        uid: str,
        instrument: str,
        revision: RevisionLike,
        quantities: Set[str],
        dl: float = 0.005,
    ) -> Dict[str, Any]:
        """Fetch raw data for electron cyclotron emissin diagnostics."""
        _, _, zstart, zend, _, _ = surf_los.read_surf_los(
            SURF_PATH, self.pulse, instrument.lower()
        )
        assert zstart[0] == zend[0]

        # gen contains accquisition parameters
        # e.g. which channels are valid (gen[0,:] > 0)
        gen, gen_path = self._get_signal(uid, instrument, "gen", revision)
        channels = np.argwhere(gen.data[0, :] > 0)[:, 0]
        freq = gen.data[15, channels] * 1e9
        nharm = gen.data[11, channels]
        results: Dict[str, Any] = {
            "machine_dims": self.MACHINE_DIMS,
            "z": zstart[0],
            "length": len(channels),
            "Btot": 2 * np.pi * freq * sc.m_e / (sc.e * nharm),
        }
        bad_channels = np.argwhere(
            np.logical_or(gen.data[18, channels] == 0.0, gen.data[19, channels] == 0.0)
        )
        results["bad_channels"] = results["Btot"][bad_channels]
        for q in quantities:
            records = [SURF_PATH.name, gen_path]
            data = []
            for i in channels:
                qval, q_path = self._get_signal(
                    uid, instrument, f"{q}{i + 1:02d}", revision
                )
                records.append(q_path)
                data.append(qval.data)
                if "times" not in results:
                    results["times"] = qval.dimensions[0].data
            results[q] = np.array(data).T
            results[q + "_error"] = self._default_error * results[q]
            results[q + "_records"] = records

<<<<<<< HEAD
        results["revision"] = revision
=======
        results["revision"] = self._get_revision(uid, instrument, revision)
>>>>>>> fba25e62
        return results

    def _get_radiation(
        self,
        uid: str,
        instrument: str,
        revision: RevisionLike,
        quantities: Set[str],
        dl: float = 0.005,
    ) -> Dict[str, Any]:
        """Fetch raw data for radiation quantities such as SXR and bolometric
        fluxes..

        """
        results: Dict[str, Any] = {
            "length": {},
            "machine_dims": self.MACHINE_DIMS,
        }
        for q in quantities:
            qtime = q + "_times"
            records = [SURF_PATH.name]
            if instrument == "bolo":
                qval, qpath = self._get_signal(uid, instrument, q, revision)
                records.append(qpath)
                results["length"][q] = qval.dimensions[1].length
                results[qtime] = qval.dimensions[0].data
                results[q] = qval.data
                channels: Union[List[int], slice] = slice(None, None)
            else:
                luminosities = []
                channels = []
                for i in range(1, self._RADIATION_RANGES[instrument + "/" + q] + 1):
                    try:
                        qval, q_path = self._get_signal(
                            uid, instrument, f"{q}{i:02d}", revision
                        )
                    except NodeNotFound:
                        continue
                    records.append(q_path)
                    luminosities.append(qval.data)
                    channels.append(i - 1)
                    if qtime not in results:
                        results[qtime] = qval.dimensions[0].data
                if len(channels) == 0:
                    # TODO: Try getting information on the INSTRUMENT (DDA in JET),
                    #  to determine if the failure is actually due to requesting
                    #  an invalid INSTRUMENT (DDA in JET) or revision
                    self._client.list(
                        f"/pulse/{self.pulse:d}/ppf/signal/{uid}/{instrument}:"
                        f"{revision:d}"
                    )
                    raise PPFError(f"No channels available for {instrument}/{q}.")
                results["length"][q] = len(channels)
                results[q] = np.array(luminosities).T
            results[q + "_error"] = self._default_error * results[q]
            results[q + "_records"] = records
            xstart, xend, zstart, zend, ystart, yend = surf_los.read_surf_los(
                SURF_PATH, self.pulse, instrument.lower() + "/" + q.lower()
            )
            results[q + "_xstart"] = xstart[channels]
            results[q + "_xstop"] = xend[channels]
            results[q + "_zstart"] = zstart[channels]
            results[q + "_zstop"] = zend[channels]
            results[q + "_ystart"] = ystart[channels]
            results[q + "_ystop"] = yend[channels]

<<<<<<< HEAD
        results["revision"] = revision
=======
        results["revision"] = self._get_revision(uid, instrument, revision)
>>>>>>> fba25e62
        return results

    def _get_bremsstrahlung_spectroscopy(
        self,
        uid: str,
        instrument: str,
        revision: RevisionLike,
        quantities: Set[str],
        dl: float = 0.005,
    ) -> Dict[str, Any]:
        results: Dict[str, Any] = {
            "length": {},
            "machine_dims": self.MACHINE_DIMS,
        }
        los_instrument = self._BREMSSTRAHLUNG_LOS[instrument]
        for q in quantities:
            qval, q_path = self._get_signal(uid, instrument, q, revision)
            los, l_path = self._get_signal(uid, los_instrument, "los" + q[-1], revision)
            if "times" not in results:
                results["times"] = qval.dimensions[0].data
            results["length"][q] = 1
            results[q] = qval.data
            results[q + "_error"] = 0.0 * results[q]
            results[q + "_xstart"] = np.array([los.data[1] / 1000])
            results[q + "_xstop"] = np.array([los.data[4] / 1000])
            results[q + "_zstart"] = np.array([los.data[2] / 1000])
            results[q + "_zstop"] = np.array([los.data[5] / 1000])
            results[q + "_ystart"] = np.zeros_like(results[q + "_xstart"])
            results[q + "_ystop"] = np.zeros_like(results[q + "_xstop"])
            results[q + "_records"] = [q_path, l_path]

<<<<<<< HEAD
        results["revision"] = revision
=======
        results["revision"] = self._get_revision(uid, instrument, revision)
>>>>>>> fba25e62
        return results

    # def _handle_kk3(self, key: str, revision: RevisionLike) -> DataArray:
    #     """Produce :py:class:`xarray.DataArray` for electron temperature."""
    #     uid, general_dat = self._get_signal("kk3_gen", revision)
    #     channel_index = np.argwhere(general_dat.data[0, :] > 0)
    #     f_chan = general_dat.data[15, channel_index]
    #     nharm_chan = general_dat.data[11, channel_index]
    #     uids = [uid]
    #     temperatures = []
    #     Btot = []

    #     for i, f, nharm in zip(channel_index, f_chan, nharm_chan):
    #         uid, signal = self._get_signal("{}{:02d}".format(key, i),
    #                                        revision)
    #         uids.append(uid)
    #         temperatures.append(signal.data)
    #         Btot.append(2 * np.pi, f * sc.m_e / (nharm * sc.e))

    #     uncalibrated = Btot[general_dat.data[18, channel_index] != 0.0]
    #     temps_array = np.array(temperatures)
    #     coords = [("Btot", np.array(Btot)), ("t", signal.dimensions[0].data)]
    #     meta = {"datatype": self.AVALABLE_DATA[key],
    #             "error": DataArray(0.1*temps_array, coords)}
    #     # TODO: Select correct time range
    #     data = DataArray(temps_array, coords, name=key,
    #                      attrs=meta)
    #     drop = self._select_channels(uid, data, "Btot", uncalibrated)
    #     data.attrs["provenance"] = self.create_provenance(key, revision,
    #                                                       uids, drop)
    #     return data.drop_sel({"Btot": drop})

    def _get_bad_channels(
        self, uid: str, instrument: str, quantity: str
    ) -> List[Number]:
        """Returns a list of channels which are known to be bad for all pulses
        on this instrument. Typically this would be for reasons of
        geometriy (e.g., lines of sight facing the diverter). This
        should be overridden with machine-specific information.

        Parameters
        ----------
        uid
            User ID (i.e., which user created this data).
        instrument
            Name of the instrument which measured this data.
        quantities
            Which physical quantity this data represents.

        Returns
        -------
        :
            A list of channels known to be problematic. These will be ignored
            by default.

        """
        if instrument == "bolo":
            if quantity == "kb5h":
                return cast(List[Number], [*range(0, 8), *range(19, 24)])
            elif quantity == "kb5v":
                return cast(List[Number], [*range(0, 1), *range(5, 16), *range(22, 32)])
            else:
                return []
        else:
            return []

    def close(self):
        """Ends connection to the SAL server from which PPF data is being
        read."""
        del self._client

    @property
    def requires_authentication(self):
        """Indicates whether authentication is required to read data.

        Returns
        -------
        :
            True if authentication is needed, otherwise false.
        """
        return self._client.auth_required

    def authenticate(self, name: str, password: str):
        """Log onto the JET/SAL system to access data.

        Parameters
        ----------
        name:
            Your username when logging onto Heimdall.
        password:
            Your single sign-on password.

        Returns
        -------
        :
            Indicates whether authentication was succesful.
        """
        try:
            self._client.authenticate(name, password)
            return True
        except AuthenticationFailed:
            return False<|MERGE_RESOLUTION|>--- conflicted
+++ resolved
@@ -338,11 +338,7 @@
             results["ti_error"] = tihi.data - ti.data
             results["ti_records"] = paths + [t_path, e_path]
 
-<<<<<<< HEAD
-        results["revision"] = revision
-=======
         results["revision"] = self._get_revision(uid, instrument, revision)
->>>>>>> fba25e62
         return results
 
     def _get_thomson_scattering(
@@ -389,21 +385,13 @@
             if instrument != "kg10":
                 results["ne_records"].append(e_path)
 
-<<<<<<< HEAD
-        results["revision"] = revision
-=======
         results["revision"] = self._get_revision(uid, instrument, revision)
->>>>>>> fba25e62
         return results
 
     def _get_equilibrium(
         self,
         uid: str,
-<<<<<<< HEAD
-        calculation: str,
-=======
         instrument: str,
->>>>>>> fba25e62
         revision: RevisionLike,
         quantities: Set[str],
         dl: float = 0.005,
@@ -432,11 +420,7 @@
                 results[q] = qval.data
                 results[q + "_records"] = [q_path]
 
-<<<<<<< HEAD
-        results["revision"] = revision
-=======
         results["revision"] = self._get_revision(uid, instrument, revision)
->>>>>>> fba25e62
         return results
 
     def _get_cyclotron_emissions(
@@ -484,11 +468,7 @@
             results[q + "_error"] = self._default_error * results[q]
             results[q + "_records"] = records
 
-<<<<<<< HEAD
-        results["revision"] = revision
-=======
         results["revision"] = self._get_revision(uid, instrument, revision)
->>>>>>> fba25e62
         return results
 
     def _get_radiation(
@@ -555,11 +535,7 @@
             results[q + "_ystart"] = ystart[channels]
             results[q + "_ystop"] = yend[channels]
 
-<<<<<<< HEAD
-        results["revision"] = revision
-=======
         results["revision"] = self._get_revision(uid, instrument, revision)
->>>>>>> fba25e62
         return results
 
     def _get_bremsstrahlung_spectroscopy(
@@ -591,11 +567,7 @@
             results[q + "_ystop"] = np.zeros_like(results[q + "_xstop"])
             results[q + "_records"] = [q_path, l_path]
 
-<<<<<<< HEAD
-        results["revision"] = revision
-=======
         results["revision"] = self._get_revision(uid, instrument, revision)
->>>>>>> fba25e62
         return results
 
     # def _handle_kk3(self, key: str, revision: RevisionLike) -> DataArray:
