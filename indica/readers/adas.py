--- conflicted
+++ resolved
@@ -184,7 +184,6 @@
             different charge state.
 
         """
-<<<<<<< HEAD
 
         def build_file_component(year, element):
             if year == "transport":
@@ -350,9 +349,6 @@
         pecs = pecs.assign_coords(type=("index", ttype))  # (excit, recomb, cx)
 
         return pecs
-=======
-        return DataArray()
->>>>>>> 99e56c7c
 
     def create_provenance(
         self, filename: Path, start_time: datetime.datetime
