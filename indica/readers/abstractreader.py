--- conflicted
+++ resolved
@@ -1352,8 +1352,6 @@
             Representations (e.g., paths) for the records in the database used
             to access data needed for this data.
         <quantity>_Rstart : ndarray
-<<<<<<< HEAD
-=======
             Major radius of start positions for lines of sight for this data.
         <quantity>_Rstop : ndarray
             Major radius of stop positions for lines of sight for this data.
@@ -1515,7 +1513,6 @@
             Representations (e.g., paths) for the records in the database used
             to access data needed for this data.
         <quantity>_Rstart : ndarray
->>>>>>> fb7e5abf
             Major radius of start positions for lines of sight for this data.
         <quantity>_Rstop : ndarray
             Major radius of stop positions for lines of sight for this data.
@@ -1526,8 +1523,6 @@
         <quantity>_Tstart : ndarray
             Toroidal offset of start positions for lines of sight for this data.
         <quantity>_Tstop : ndarray
-<<<<<<< HEAD
-=======
             Toroidal offset of stop positions for lines of sight for this data.
 
         """
@@ -1695,500 +1690,7 @@
         <quantity>_Tstart : ndarray
             Toroidal offset of start positions for lines of sight for this data.
         <quantity>_Tstop : ndarray
->>>>>>> fb7e5abf
             Toroidal offset of stop positions for lines of sight for this data.
-
-        """
-        raise NotImplementedError(
-            "{} does not implement a '_get_helike_spectroscopy' "
-            "method.".format(self.__class__.__name__)
-        )
-
-    def get_filters(
-        self,
-        uid: str,
-        instrument: str,
-        revision: RevisionLike,
-        quantities: Set[str],
-    ) -> Dict[str, DataArray]:
-        """Reads filtered radiation diodes
-
-        Parameters
-        ----------
-        uid
-            User ID (i.e., which user created this data)
-        instrument
-            Name of the instrument which measured this data
-        revision
-            An object (of implementation-dependent type) specifying what
-            version of data to get. Default is the most recent.
-        quantities
-            Which physical quantitie(s) to read from the database.
-
-        Returns
-        -------
-        :
-            A dictionary containing the requested data.
-
-        """
-        available_quantities = self.available_quantities(instrument)
-        database_results = self._get_filters(uid, instrument, revision, quantities)
-        if len(database_results) == 0:
-            print(f"No data from {uid}.{instrument}:{revision}")
-            return database_results
-        revision = database_results["revision"]
-
-        times = database_results["times"]
-        transform = LinesOfSightTransform(
-            database_results["xstart"],
-            database_results["ystart"],
-            database_results["zstart"],
-            database_results["xstop"],
-            database_results["ystop"],
-            database_results["zstop"],
-            f"{instrument}",
-            database_results["machine_dims"],
-        )
-        downsample_ratio = int(
-            np.ceil((len(times) - 1) / (times[-1] - times[0]) / self._max_freq)
-        )
-        coords: Dict[Hashable, Any] = {"t": times}
-        dims = ["t"]
-        if database_results["length"] > 1:
-            dims.append(transform.x1_name)
-            coords[transform.x1_name] = np.arange(database_results["length"])
-        else:
-            coords[transform.x1_name] = 0
-
-        data: dict = {}
-        drop: list = []
-        for quantity in quantities:
-            if quantity not in available_quantities:
-                raise ValueError(
-                    "{} can not read filtered diode data for quantity {}".format(
-                        self.__class__.__name__, quantity
-                    )
-                )
-            meta = {
-                "datatype": available_quantities[quantity],
-                "error": DataArray(
-                    database_results[quantity + "_error"], coords, dims
-                ).sel(t=slice(self._tstart, self._tend)),
-                "transform": transform,
-            }
-            quant_data = DataArray(
-                database_results[quantity],
-                coords,
-                dims,
-                attrs=meta,
-            ).sel(t=slice(self._tstart, self._tend))
-            if downsample_ratio > 1:
-                quant_data = quant_data.coarsen(
-                    t=downsample_ratio, boundary="trim", keep_attrs=True
-                ).mean()
-                quant_data.attrs["error"] = np.sqrt(
-                    (quant_data.attrs["error"] ** 2)
-                    .coarsen(t=downsample_ratio, boundary="trim", keep_attrs=True)
-                    .mean()
-                    / downsample_ratio
-                )
-            quant_data.name = instrument + "_" + quantity
-            quant_data.attrs["partial_provenance"] = self.create_provenance(
-                "filters",
-                uid,
-                instrument,
-                revision,
-                quantity,
-                database_results[quantity + "_records"],
-                drop,
-            )
-            quant_data.attrs["provenance"] = quant_data.attrs["partial_provenance"]
-            data[quantity] = quant_data.indica.ignore_data(drop, transform.x1_name)
-        return data
-
-    def _get_filters(
-        self,
-        uid: str,
-        instrument: str,
-        revision: RevisionLike,
-        quantities: Set[str],
-    ) -> Dict[str, Any]:
-        """Reads filtered radiation diodes
-
-        Parameters
-        ----------
-        uid
-            User ID (i.e., which user created this data)
-        instrument
-            Name of the instrument which measured this data
-        revision
-            An object (of implementation-dependent type) specifying what
-            version of data to get. Default is the most recent.
-        quantities
-            Which physical quantitie(s) to read from the database.
-
-        Returns
-        -------
-        A dictionary containing the following items:
-
-        times : ndarray
-            The times at which measurements were taken
-        machine_dims
-            A tuple describing the size of the Tokamak domain. It should have
-            the form ``((Rmin, Rmax), (zmin, zmax))``.
-
-        For each requested quantity, the following items will also be present:
-
-        <quantity> : ndarray
-            The data itself (first axis is time, second channel)
-        <quantity>_error : ndarray
-            Uncertainty in the data
-        <quantity>_records : List[str]
-            Representations (e.g., paths) for the records in the database used
-            to access data needed for this data.
-        <quantity>_Rstart : ndarray
-            Major radius of start positions for lines of sight for this data.
-        <quantity>_Rstop : ndarray
-            Major radius of stop positions for lines of sight for this data.
-        <quantity>_zstart : ndarray
-            Vertical location of start positions for lines of sight for this data.
-        <quantity>_zstop : ndarray
-            Vertical location of stop positions for lines of sight for this data.
-        <quantity>_Tstart : ndarray
-            Toroidal offset of start positions for lines of sight for this data.
-        <quantity>_Tstop : ndarray
-            Toroidal offset of stop positions for lines of sight for this data.
-
-        """
-        raise NotImplementedError(
-            "{} does not implement a '_get_filters' "
-            "method.".format(self.__class__.__name__)
-        )
-
-    def get_interferometry(
-        self,
-        uid: str,
-        instrument: str,
-        revision: RevisionLike,
-        quantities: Set[str],
-    ) -> Dict[str, DataArray]:
-        """Reads interferometer electron density.
-
-        Parameters
-        ----------
-        uid
-            User ID (i.e., which user created this data)
-        instrument
-            Name of the instrument which measured this data
-        revision
-            An object (of implementation-dependent type) specifying what
-            version of data to get. Default is the most recent.
-        quantities
-            Which physical quantitie(s) to read from the database.
-
-        Returns
-        -------
-        :
-            A dictionary containing the requested data.
-
-        """
-        available_quantities = self.available_quantities(instrument)
-        database_results = self._get_interferometry(
-            uid, instrument, revision, quantities
-        )
-        if len(database_results) == 0:
-            print(f"No data from {uid}.{instrument}:{revision}")
-            return database_results
-        revision = database_results["revision"]
-
-        if len(database_results) == 0:
-            return database_results
-
-        times = database_results["times"]
-        transform = LinesOfSightTransform(
-            database_results["xstart"],
-            database_results["ystart"],
-            database_results["zstart"],
-            database_results["xstop"],
-            database_results["ystop"],
-            database_results["zstop"],
-            f"{instrument}",
-            database_results["machine_dims"],
-        )
-        downsample_ratio = int(
-            np.ceil((len(times) - 1) / (times[-1] - times[0]) / self._max_freq)
-        )
-        coords: Dict[Hashable, Any] = {"t": times}
-        dims = ["t"]
-        if database_results["length"] > 1:
-            dims.append(transform.x1_name)
-            coords[transform.x1_name] = np.arange(database_results["length"])
-        else:
-            coords[transform.x1_name] = 0
-
-        data: dict = {}
-        drop: list = []
-        for quantity in quantities:
-            if quantity not in available_quantities:
-                raise ValueError(
-                    "{} can not read interferometry data for quantity {}".format(
-                        self.__class__.__name__, quantity
-                    )
-                )
-            meta = {
-                "datatype": available_quantities[quantity],
-                "error": DataArray(
-                    database_results[quantity + "_error"], coords, dims
-                ).sel(t=slice(self._tstart, self._tend)),
-                "transform": transform,
-            }
-
-            quant_data = DataArray(
-                database_results[quantity],
-                coords,
-                dims,
-                attrs=meta,
-            ).sel(t=slice(self._tstart, self._tend))
-            if downsample_ratio > 1:
-                quant_data = quant_data.coarsen(
-                    t=downsample_ratio, boundary="trim", keep_attrs=True
-                ).mean()
-                quant_data.attrs["error"] = np.sqrt(
-                    (quant_data.attrs["error"] ** 2)
-                    .coarsen(t=downsample_ratio, boundary="trim", keep_attrs=True)
-                    .mean()
-                    / downsample_ratio
-                )
-            quant_data.name = instrument + "_" + quantity
-            quant_data.attrs["partial_provenance"] = self.create_provenance(
-                "interferometry",
-                uid,
-                instrument,
-                revision,
-                quantity,
-                database_results[quantity + "_records"],
-                drop,
-            )
-            quant_data.attrs["provenance"] = quant_data.attrs["partial_provenance"]
-            data[quantity] = quant_data.indica.ignore_data(drop, transform.x1_name)
-        return data
-
-    def _get_interferometry(
-        self,
-        uid: str,
-        instrument: str,
-        revision: RevisionLike,
-        quantities: Set[str],
-    ) -> Dict[str, Any]:
-        """Reads interferometer electron density
-
-        Parameters
-        ----------
-        uid
-            User ID (i.e., which user created this data)
-        instrument
-            Name of the instrument which measured this data
-        revision
-            An object (of implementation-dependent type) specifying what
-            version of data to get. Default is the most recent.
-        quantities
-            Which physical quantitie(s) to read from the database.
-
-        Returns
-        -------
-        A dictionary containing the following items:
-
-        times : ndarray
-            The times at which measurements were taken
-        machine_dims
-            A tuple describing the size of the Tokamak domain. It should have
-            the form ``((Rmin, Rmax), (zmin, zmax))``.
-
-        For each requested quantity, the following items will also be present:
-
-        <quantity> : ndarray
-            The data itself (first axis is time, second channel)
-        <quantity>_error : ndarray
-            Uncertainty in the data
-        <quantity>_records : List[str]
-            Representations (e.g., paths) for the records in the database used
-            to access data needed for this data.
-        <quantity>_Rstart : ndarray
-            Major radius of start positions for lines of sight for this data.
-        <quantity>_Rstop : ndarray
-            Major radius of stop positions for lines of sight for this data.
-        <quantity>_zstart : ndarray
-            Vertical location of start positions for lines of sight for this data.
-        <quantity>_zstop : ndarray
-            Vertical location of stop positions for lines of sight for this data.
-        <quantity>_Tstart : ndarray
-            Toroidal offset of start positions for lines of sight for this data.
-        <quantity>_Tstop : ndarray
-            Toroidal offset of stop positions for lines of sight for this data.
-
-        """
-        raise NotImplementedError(
-            "{} does not implement a '_get_spectroscopy' "
-            "method.".format(self.__class__.__name__)
-        )
-
-    def get_astra(
-        self, uid: str, instrument: str, revision: RevisionLike, quantities: Set[str]
-    ) -> Dict[str, DataArray]:
-        """Reads ASTRA data.
-
-        Parameters
-        ----------
-        uid
-            User ID (i.e., which user created this data)
-        instrument
-            Name of the code used to calculate this data
-        revision
-            An object (of implementation-dependent type) specifying what
-            version of data to get. Default is the most recent.
-        quantities
-            Which physical quantitie(s) to read from the database.
-
-        Returns
-        -------
-        :
-            A dictionary containing the requested physical quantities.
-
-        """
-        available_quantities = self.available_quantities(instrument)
-        database_results = self._get_astra(uid, instrument, revision, quantities)
-        if len(database_results) == 0:
-            print(f"No data from {uid}.{instrument}:{revision}")
-            return database_results
-        revision = database_results["revision"]
-
-        data: Dict[str, DataArray] = {}
-
-        # Reorganise coordinate system to match Indica default rho-poloidal
-        rhop_psin = np.sqrt(database_results["psin"])
-        rhop_interp = np.linspace(0, 1.0, 65)
-        rhot_astra = database_results["rho"] / np.max(database_results["rho"])
-        rhot_rhop = []
-        for it in range(len(database_results["times"])):
-            ftor_tmp = database_results["ftor"][it, :]
-            psi_tmp = database_results["psi"][it, :]
-            rhot_tmp = np.sqrt(ftor_tmp / ftor_tmp[-1])
-            rhop_tmp = np.sqrt((psi_tmp - psi_tmp[0]) / (psi_tmp[-1] - psi_tmp[0]))
-            rhot_xpsn = np.interp(rhop_interp, rhop_tmp, rhot_tmp)
-            rhot_rhop.append(rhot_xpsn)
-
-        rhot_rhop = DataArray(
-            np.array(rhot_rhop),
-            {"t": database_results["times"], "rho_poloidal": rhop_interp},
-            dims=["t", "rho_poloidal"],
-        ).sel(t=slice(self._tstart, self._tend))
-
-        radial_coords = {"rho_toroidal": rhot_astra, "rho_poloidal": rhop_psin}
-
-        sorted_quantities = sorted(quantities)
-        for quantity in sorted_quantities:
-            if quantity not in available_quantities:
-                raise ValueError(
-                    "{} can not read astra data for "
-                    "quantity {}".format(self.__class__.__name__, quantity)
-                )
-
-            if "PROFILES.ASTRA" in database_results[f"{quantity}_records"][0]:
-                name_coord = "rho_toroidal"
-            elif "PROFILES.PSI_NORM" in database_results[f"{quantity}_records"][0]:
-                name_coord = "rho_poloidal"
-            else:
-                name_coord = ""
-
-            coords = {"t": database_results["times"]}
-            dims = ["t"]
-            if len(name_coord) > 0:
-                coords[name_coord] = radial_coords[name_coord]
-                dims.append(name_coord)
-
-            trivial_transform = TrivialTransform()
-            meta = {
-                "datatype": available_quantities[quantity],
-                "transform": trivial_transform,
-            }
-
-            quant_data = DataArray(
-                database_results[quantity],
-                coords,
-                dims,
-                attrs=meta,
-            ).sel(t=slice(self._tstart, self._tend))
-
-            # TODO: careful with interpolation on new rho_poloidal array...
-            # Interpolate ASTRA profiles on new rhop_interp array
-            # Interpolate PSI_NORM profiles on same coordinate system
-            if name_coord == "rho_toroidal":
-                rho_toroidal_0 = quant_data.rho_toroidal.min()
-                quant_interp = quant_data.interp(rho_toroidal=rhot_rhop).drop(
-                    "rho_toroidal"
-                )
-                quant_interp.loc[dict(rho_poloidal=0)] = quant_data.sel(
-                    rho_toroidal=rho_toroidal_0
-                )
-                quant_data = quant_interp.interpolate_na("rho_poloidal")
-            elif name_coord == "rho_poloidal":
-                quant_data = quant_data.interp(rho_poloidal=rhop_interp)
-
-            quant_data.name = instrument + "_" + quantity
-            quant_data.attrs["partial_provenance"] = self.create_provenance(
-                "astra",
-                uid,
-                instrument,
-                revision,
-                quantity,
-                database_results[quantity + "_records"],
-                [],
-            )
-
-            quant_data.attrs["provenance"] = quant_data.attrs["partial_provenance"]
-
-            data[quantity] = quant_data
-
-        return data
-
-    def _get_astra(
-        self,
-        uid: str,
-        instrument: str,
-        revision: RevisionLike,
-        quantities: Set[str],
-    ) -> Dict[str, Any]:
-        """Reads ASTRA data
-
-        Parameters
-        ----------
-        uid
-            User ID (i.e., which user created this data)
-        instrument
-            Name of the instrument which measured this data
-        revision
-            An object (of implementation-dependent type) specifying what
-            version of data to get. Default is the most recent.
-        quantities
-            Which physical quantitie(s) to read from the database.
-
-        Returns
-        -------
-        A dictionary containing the following items:
-
-        times : ndarray
-            The times at which measurements were taken
-        machine_dims
-            A tuple describing the size of the Tokamak domain. It should have
-            the form ``((Rmin, Rmax), (zmin, zmax))``.
-
-        For each requested quantity, the following items will also be present:
-
-        <quantity> : ndarray
-            The data itself (first axis is time, second channel)
-        <quantity>_records : List[str]
-            Representations (e.g., paths) for the records in the database used
-            to access data needed for this data.
 
         """
         raise NotImplementedError(
