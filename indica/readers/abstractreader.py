"""Experimental design for reading data from disk/database.
"""

from copy import deepcopy
import datetime
from numbers import Number
import os
from typing import Any
from typing import Collection
from typing import Dict
from typing import Hashable
from typing import Iterable
from typing import List
from typing import Set
from typing import Tuple

import numpy as np
import prov.model as prov
import xarray as xr
from xarray import DataArray

from indica.converters.line_of_sight import LineOfSightTransform
from indica.converters.transect import TransectCoordinates
from .available_quantities import AVAILABLE_QUANTITIES
from .selectors import choose_on_plot
from .selectors import DataSelector
from ..abstractio import BaseIO
from ..converters import TrivialTransform
from ..datatypes import ArrayType
from ..numpy_typing import ArrayLike
from ..numpy_typing import RevisionLike
from ..session import hash_vals
from ..session import Session
from ..utilities import to_filename

# TODO: Place this in some global location?
CACHE_DIR = ".indica"


class DataReader(BaseIO):
    """Abstract base class to read data in from a database.

    This defines the interface used by all concrete objects which read
    data from the disc, a database, etc. It is a `context manager
    <https://protect-eu.mimecast.com/s/f7vJCpzxoFzjOpcPXjtX?domain=docs.python.org>`_
    and can be used in a `with statement
    <https://protect-eu.mimecast.com/s/ITLqCq2ypIOpkJuX7qUj?domain=docs.python.org>`_.

    Attributes
    ----------
    agent: prov.model.ProvAgent
        An agent representing this object in provenance documents.
        DataArray objects can be attributed to it.
    INSTRUMENT_METHODS: Dict[str, str]
        Mapping between instrument (DDA in JET) names and method to use to assemble that
        data. Implementation-specific.
    entity: prov.model.ProvEntity
        An entity representing this object in provenance documents. It is used
        to provide information on the object's own provenance.
    NAMESPACE: Classvar[Tuple[str, str]]
        The abbreviation and full URL for the PROV namespace of the database
        the class reads from.
    prov_id: str
        The hash used to identify this object in provenance documents.

    """

    INSTRUMENT_METHODS: Dict[str, str] = {}
    _AVAILABLE_QUANTITIES = AVAILABLE_QUANTITIES
    _IMPLEMENTATION_QUANTITIES: Dict[str, Dict[str, ArrayType]] = {}

    _RECORD_TEMPLATE = "{}-{}-{}-{}-{}"
    NAMESPACE: Tuple[str, str] = ("impurities", "https://ccfe.ukaea.uk")

    def __init__(
        self,
        tstart: float,
        tend: float,
        max_freq: float,
        sess: Session,
        selector: DataSelector = choose_on_plot,
        **kwargs: Any,
    ):
        """Creates a provenance entity/agent for the reader object. Also
        checks valid datatypes have been specified for the available
        data. This should be called by constructors on subtypes.

        Parameters
        ----------
        tstart
            Start of time range for which to get data.
        tend
            End of time range for which to get data.
        max_freq
            Maximum frequency of data-sampling, above which some sort of
            averaging or compression may be performed.
        sess
            An object representing the session being run. Contains information
            such as provenance data.
        selector
            A callback which can be used to interactively determine the which
            channels of data can be dropped.
        kwargs
            Any other arguments which should be recorded in the PROV entity for
            the reader.

        """
        self._reader_cache_id: str
        self._tstart = tstart
        self._tend = tend
        self._max_freq = max_freq
        self._start_time = None
        self.session = sess
        self._selector = selector
        self.session.prov.add_namespace(self.NAMESPACE[0], self.NAMESPACE[1])
        # TODO: also include library version and, ideally, version of
        # relevent dependency in the hash
        prov_attrs: Dict[str, Any] = dict(
            tstart=tstart, tend=tend, max_freq=max_freq, **kwargs
        )
        self.prov_id = hash_vals(reader_type=self.__class__.__name__, **prov_attrs)
        self.agent = self.session.prov.agent(self.prov_id)
        self.session.prov.actedOnBehalfOf(self.agent, self.session.agent)
        # TODO: Properly namespace the attributes on this entity.
        self.entity = self.session.prov.entity(self.prov_id, prov_attrs)
        self.session.prov.generation(
            self.entity, self.session.session, time=datetime.datetime.now()
        )
        self.session.prov.attribution(self.entity, self.session.agent)

    def get(
        self,
        uid: str,
        instrument: str,
        revision: RevisionLike = 0,
        quantities: Set[str] = set(),
    ) -> Dict[str, DataArray]:
        """Reads data for the requested instrument. In general this will be
        the method you want to use when reading.

        Parameters
        ----------
        uid
            User ID (i.e., which user created this data)
        instrument
            The instrument which measured this data (DDA at JET)
        revision
            An object (of implementation-dependent type) specifying what
            version of data to get. Default is the most recent.
        quantities
            Which physical quantitie(s) to read from the database. Defaults to
            all available quantities for that instrument.
        dl
            spatial precision for line-of-sight coordinate transform
        passes
            number of passes for integration along the LOS

        Returns
        -------
        :
            A dictionary containing the requested physical quantities.
        """
        if instrument not in self.INSTRUMENT_METHODS:
            raise ValueError(
                "{} does not support reading for instrument {}".format(
                    self.__class__.__name__, instrument
                )
            )
        method = getattr(self, self.INSTRUMENT_METHODS[instrument])
        if not quantities:
            quantities = set(self.available_quantities(instrument))
        return method(uid, instrument, revision, quantities)

    def get_thomson_scattering(
        self,
        uid: str,
        instrument: str,
        revision: RevisionLike,
        quantities: Set[str],
        dl: float = 0.005,
        passes: int = 1,
    ) -> Dict[str, DataArray]:
        """
        Reads data based on Thomson Scattering.
        """
        available_quantities = self.available_quantities(instrument)
        database_results = self._get_thomson_scattering(
            uid, instrument, revision, quantities
        )
        if len(database_results) == 0:
            print(f"No data from {uid}.{instrument}:{revision}")
            return database_results
        _revision = database_results["revision"]

        ticks = np.arange(database_results["length"])
        # diagnostic_coord = instrument + "_coord"
        diagnostic_coord = "channel"
        times = database_results["times"]
        x = database_results["x"]
        y = database_results["y"]
        z = database_results["z"]
        R = database_results["R"]  # np.sqrt(x**2 + y**2)
        x_coord = DataArray(x, coords=[(diagnostic_coord, ticks)])
        y_coord = DataArray(y, coords=[(diagnostic_coord, ticks)])
        z_coord = DataArray(z, coords=[(diagnostic_coord, ticks)])
        R_coord = DataArray(R, coords=[(diagnostic_coord, ticks)])
        null_array = xr.full_like(x_coord, 0.0)
        if all(x_coord == null_array) and all(y_coord == null_array):
            x_coord = R_coord
        transform = TransectCoordinates(
            x_coord,
            y_coord,
            z_coord,
            f"{instrument}",
        )
        coords: Dict[Hashable, ArrayLike] = {
            "t": times,
            diagnostic_coord: ticks,
            transform.x2_name: 0,
            "x": x_coord,
            "y": y_coord,
            "z": z_coord,
            "R": R_coord,
        }
        dims = ["t", diagnostic_coord]
        data = {}
        downsample_ratio = int(
            np.ceil((len(times) - 1) / (times[-1] - times[0]) / self._max_freq)
        )
        for quantity in quantities:
            if quantity not in available_quantities:
                raise ValueError(
                    "{} can not read Thomson scattering data for "
                    "quantity {}".format(self.__class__.__name__, quantity)
                )

            quant_data = DataArray(
                database_results[quantity],
                coords,
                dims,
            ).sel(t=slice(self._tstart, self._tend))
            quant_error = DataArray(
                database_results[quantity + "_error"], coords, dims
            ).sel(t=slice(self._tstart, self._tend))
            quant_data.attrs = {
                "datatype": available_quantities[quantity],
                "error": quant_error,
                "transform": transform,
            }
            if downsample_ratio > 1:
                quant_data = quant_data.coarsen(
                    t=downsample_ratio, boundary="trim", keep_attrs=True
                ).mean()
                quant_data.attrs["error"] = np.sqrt(
                    (quant_data.attrs["error"] ** 2)
                    .coarsen(t=downsample_ratio, boundary="trim", keep_attrs=True)
                    .mean()
                    / downsample_ratio
                )
            quant_data.name = instrument + "_" + quantity
            drop: list = []
            quant_data.attrs["partial_provenance"] = self.create_provenance(
                "thomson_scattering",
                uid,
                instrument,
                _revision,
                quantity,
                database_results[quantity + "_records"],
                drop,
            )
            quant_data.attrs["provenance"] = quant_data.attrs["partial_provenance"]
            data[quantity] = quant_data.indica.ignore_data(drop, transform.x1_name)
        return data

    def _get_thomson_scattering(
        self,
        uid: str,
        instrument: str,
        revision: RevisionLike,
        quantities: Set[str],
    ) -> Dict[str, Any]:
        """
        Gets raw data for Thomson scattering from the database
        """
        raise NotImplementedError(
            "{} does not implement a '_get_thomson_scattering' "
            "method.".format(self.__class__.__name__)
        )

    def get_charge_exchange(
        self,
        uid: str,
        instrument: str,
        revision: RevisionLike,
        quantities: Set[str],
        dl: float = 0.005,
        passes: int = 1,
    ) -> Dict[str, DataArray]:
        """
        Reads Charge-exchange-spectroscopy data
        """
        available_quantities = self.available_quantities(instrument)
        database_results = self._get_charge_exchange(
<<<<<<< HEAD
            uid,
            instrument,
            revision,
            quantities,
=======
            uid, instrument, revision, quantities,
>>>>>>> 7c540e6b
        )
        # return database_results
        if len(database_results) == 0:
            print(f"No data from {uid}.{instrument}:{revision}")
            return database_results
        _revision = database_results["revision"]

        ticks = np.arange(database_results["length"])
        # diagnostic_coord = instrument + "_coord"
        diagnostic_coord = "channel"
        data = {}
        # needs change (see GET_RADIATION) - but must still work for other readers
        x_coord = DataArray(database_results["x"], coords=[(diagnostic_coord, ticks)])
        y_coord = DataArray(database_results["y"], coords=[(diagnostic_coord, ticks)])
        z_coord = DataArray(database_results["z"], coords=[(diagnostic_coord, ticks)])
        R_coord = DataArray(database_results["R"], coords=[(diagnostic_coord, ticks)])
        # R_coord = np.sqrt(x_coord**2 + y_coord**2)
        transform = TransectCoordinates(
            x_coord,
            y_coord,
            z_coord,
            f"{instrument}",
        )
        times = database_results["times"]
        coords: Dict[Hashable, Any] = {
            "t": times,
            diagnostic_coord: ticks,
            transform.x2_name: 0,
            "x": x_coord,
            "y": y_coord,
            "z": z_coord,
            "R": R_coord,
        }
        dims = ["t", diagnostic_coord]
        downsample_ratio = int(
            np.ceil((len(times) - 1) / (times[-1] - times[0]) / self._max_freq)
        )
        # TODO: why use ffill as method??? Temporarily removed...
        texp = DataArray(database_results["texp"], coords=[("t", times)]).sel(
            t=slice(self._tstart, self._tend)
        )
        if downsample_ratio > 1:
            # Seems to be some sort of bug setting the coordinate when
            # coarsening a 1-D array
            new_t = texp.t.coarsen(t=downsample_ratio, boundary="trim").mean()
            texp = (
                texp.coarsen(t=downsample_ratio, boundary="trim")
                .mean()
                .assign_coords(t=new_t)
            )

        for quantity in quantities:
            if quantity not in available_quantities:
                raise ValueError(
                    "{} can not read thomson_scattering data for "
                    "quantity {}".format(self.__class__.__name__, quantity)
                )

            meta = {
                "datatype": (
                    available_quantities[quantity][0],
                    database_results["element"],
                ),
                "transform": transform,
                "error": DataArray(
                    database_results[quantity + "_error"], coords, dims
                ).sel(t=slice(self._tstart, self._tend)),
                "exposure_time": texp,
            }
            quant_data = DataArray(
                database_results[quantity],
                coords,
                dims,
                attrs=meta,
            ).sel(t=slice(self._tstart, self._tend))
            if downsample_ratio > 1:
                quant_data = quant_data.coarsen(
                    t=downsample_ratio, boundary="trim", keep_attrs=True
                ).mean()
                quant_data.attrs["error"] = np.sqrt(
                    (quant_data.attrs["error"] ** 2)
                    .coarsen(t=downsample_ratio, boundary="trim", keep_attrs=True)
                    .mean()
                    / downsample_ratio
                )
            quant_data.name = instrument + "_" + quantity
            drop: list = []
            # drop = self._select_channels(
            #     "cxrs", uid, instrument, quantity, quant_data, diagnostic_coord
            # )
            quant_data.attrs["partial_provenance"] = self.create_provenance(
                "cxrs",
                uid,
                instrument,
                _revision,
                quantity,
                database_results[quantity + "_records"],
                drop,
            )
            quant_data.attrs["provenance"] = quant_data.attrs["partial_provenance"]
            data[quantity] = quant_data.drop_sel({diagnostic_coord: drop})

        return data

    def _get_charge_exchange(
        self,
        uid: str,
        instrument: str,
        revision: RevisionLike,
        quantities: Set[str],
    ) -> Dict[str, Any]:
        """
        Gets raw data for CXRS diagnostic from the database
        """
        raise NotImplementedError(
            "{} does not implement a '_get_charge_exchange' "
            "method.".format(self.__class__.__name__)
        )

    def get_equilibrium(
        self,
        uid: str,
        instrument: str,
        revision: RevisionLike,
        quantities: Set[str],
        dl: float = 0.005,
        passes: int = 1,
    ) -> Dict[str, DataArray]:
        """
        Reads equilibrium data
        """
        global_quantities: list = [
            "rmag",
            "zmag",
            "rgeo",
            "faxs",
            "fbnd",
            "ipla",
            "wp",
            "df",
        ]
        separatrix_quantities: list = ["rbnd", "zbnd"]
        flux_quantities: list = ["f", "ftor", "vjac", "ajac", "rmji", "rmjo"]
        available_quantities = self.available_quantities(instrument)
        database_results = self._get_equilibrium(uid, instrument, revision, quantities)

        if len(database_results) == 0:
            print(f"No data from {uid}.{instrument}:{revision}")
            return database_results

        _revision = database_results["revision"]

        times = database_results["times"]
        times_unique, ind_unique = np.unique(times, return_index=True)

        coords: dict = {}
        rho = np.sqrt(database_results["psin"])
        coords_global = [("t", times)]
        coords_flux = [("t", times), ("rho_poloidal", rho)]
        coords["psin"] = [("psin", database_results["psin"])]
        coords["psi"] = [
            ("t", database_results["times"]),
            ("R", database_results["psi_r"]),
            ("z", database_results["psi_z"]),
        ]
        for quant in global_quantities:
            coords[quant] = coords_global
        if "rbnd" in database_results.keys():
            coords_sep = [
                ("t", times),
                ("arbitrary_index", np.arange(np.size(database_results["rbnd"][0, :]))),
            ]
        for quant in separatrix_quantities:
            coords[quant] = coords_sep
        for quant in flux_quantities:
            coords[quant] = coords_flux

        trivial_transform = TrivialTransform()

        data: Dict[str, DataArray] = {}
        sorted_quantities = sorted(quantities)
        if "rmag" in quantities:
            sorted_quantities.remove("rmag")
            sorted_quantities.insert(0, "rmag")
        if "zmag" in quantities:
            sorted_quantities.remove("zmag")
            sorted_quantities.insert(0, "zmag")
        if "psin" not in quantities:
            sorted_quantities.insert(0, "psin")
            available_quantities["psin"] = ("poloidal_flux", "normalised")

        for quantity in sorted_quantities:
            if quantity not in available_quantities:
                raise ValueError(
                    "{} cannot read data for "
                    "quantity {}".format(self.__class__.__name__, quantity)
                )

            meta = {
                "datatype": available_quantities[quantity],
                "transform": trivial_transform,
            }
            dims: Tuple[str, ...]
            _coords = coords[quantity]

            print(quantity)
            print(_coords)
            print(np.shape(database_results[quantity]))

            quant_data = DataArray(
                database_results[quantity],
                _coords,
                attrs=meta,
            )
            if "t" in quant_data.dims:
                quant_data = quant_data.sel(t=slice(self._tstart, self._tend))

            quant_data.name = instrument + "_" + quantity
            quant_data.attrs["partial_provenance"] = self.create_provenance(
                "equilibrium",
                uid,
                instrument,
                _revision,
                quantity,
                database_results[quantity + "_records"],
                [],
            )
            quant_data.attrs["provenance"] = quant_data.attrs["partial_provenance"]
            if quantity in {"rmji", "rmjo"}:
                quant_data.coords["z"] = data["zmag"]
            elif quantity == "faxs":
                quant_data.coords["R"] = data["rmag"]
                quant_data.coords["z"] = data["zmag"]

            if len(times) != len(times_unique):
                print(
                    """Equilibrium time axis does not have
                    unique elements...correcting..."""
                )
                quant_data = quant_data.isel(t=ind_unique)
            data[quantity] = quant_data

        return data

    def _get_equilibrium(
        self,
        uid: str,
        instrument: str,
        revision: RevisionLike,
        quantities: Set[str],
    ) -> Dict[str, Any]:
        """
        Gets raw data for equilibrium from the database
        """
        raise NotImplementedError(
            "{} does not implement a '_get_equilibrium' "
            "method.".format(self.__class__.__name__)
        )

    def get_cyclotron_emissions(
        self,
        uid: str,
        instrument: str,
        revision: RevisionLike,
        quantities: Set[str],
        dl: float = 0.005,
        passes: int = 1,
    ) -> Dict[str, DataArray]:
<<<<<<< HEAD
        raise NotImplementedError("Needs to be reimplemented")
        # """
        # Reads electron cyclotron emission data
        # """
        # available_quantities = self.available_quantities(instrument)
        # for quantity in quantities:
        #     if quantity not in available_quantities:
        #         raise ValueError(
        #             "{} can not read cyclotron emission data for "
        #             "quantity {}".format(self.__class__.__name__, quantity)
        #         )
        #
        # database_results = self._get_cyclotron_emissions(
        #     uid, instrument, revision, quantities,
        # )
        # if len(database_results) == 0:
        #     print(f"No data from {uid}.{instrument}:{revision}")
        #     return database_results
        # _revision = database_results["revision"]
        #
        # times = database_results["times"]
        # transform = MagneticCoordinates(
        #     database_results["z"], instrument, database_results["machine_dims"]
        # )
        # coords: Dict[Hashable, ArrayLike] = {
        #     "t": times,
        #     transform.x1_name: database_results["Btot"],
        #     transform.x2_name: 0,
        #     "z": database_results["z"],
        # }
        # dims = ["t", transform.x1_name]
        # data = {}
        # downsample_ratio = int(
        #     np.ceil((len(times) - 1) / (times[-1] - times[0]) / self._max_freq)
        # )
        # for quantity in quantities:
        #     meta = {
        #         "datatype": available_quantities[quantity],
        #         "error": DataArray(
        #             database_results[quantity + "_error"], coords, dims
        #         ).sel(t=slice(self._tstart, self._tend)),
        #         "transform": transform,
        #     }
        #     quant_data = DataArray(
        #         database_results[quantity], coords, dims, attrs=meta,
        #     ).sel(t=slice(self._tstart, self._tend))
        #     if downsample_ratio > 1:
        #         quant_data = quant_data.coarsen(
        #             t=downsample_ratio, boundary="trim", keep_attrs=True
        #         ).mean()
        #         quant_data.attrs["error"] = np.sqrt(
        #             (quant_data.attrs["error"] ** 2)
        #             .coarsen(t=downsample_ratio, boundary="trim", keep_attrs=True)
        #             .mean()
        #             / downsample_ratio
        #         )
        #     quant_data.name = instrument + "_" + quantity
        #     drop: list = []
        #     # drop = self._select_channels(
        #     #     "cyclotron",
        #     #     uid,
        #     #     instrument,
        #     #     quantity,
        #     #     quant_data,
        #     #     transform.x1_name,
        #     #     database_results["bad_channels"],
        #     # )
        #     quant_data.attrs["partial_provenance"] = self.create_provenance(
        #         "cyclotron_emissions",
        #         uid,
        #         instrument,
        #         _revision,
        #         quantity,
        #         database_results[quantity + "_records"],
        #         drop,
        #     )
        #     quant_data.attrs["provenance"] = quant_data.attrs["partial_provenance"]
        #     data[quantity] = quant_data.indica.ignore_data(drop, transform.x1_name)
        # return data
=======
        """
        Reads electron cyclotron emission data
        """
        available_quantities = self.available_quantities(instrument)
        for quantity in quantities:
            if quantity not in available_quantities:
                raise ValueError(
                    "{} can not read cyclotron emission data for "
                    "quantity {}".format(self.__class__.__name__, quantity)
                )

        database_results = self._get_cyclotron_emissions(
            uid, instrument, revision, quantities,
        )
        if len(database_results) == 0:
            print(f"No data from {uid}.{instrument}:{revision}")
            return database_results
        _revision = database_results["revision"]

        times = database_results["times"]
        transform = MagneticCoordinates(
            database_results["z"], instrument, database_results["machine_dims"]
        )
        coords: Dict[Hashable, ArrayLike] = {
            "t": times,
            transform.x1_name: database_results["Btot"],
            transform.x2_name: 0,
            "z": database_results["z"],
        }
        dims = ["t", transform.x1_name]
        data = {}
        downsample_ratio = int(
            np.ceil((len(times) - 1) / (times[-1] - times[0]) / self._max_freq)
        )
        for quantity in quantities:
            meta = {
                "datatype": available_quantities[quantity],
                "error": DataArray(
                    database_results[quantity + "_error"], coords, dims
                ).sel(t=slice(self._tstart, self._tend)),
                "transform": transform,
            }
            quant_data = DataArray(
                database_results[quantity], coords, dims, attrs=meta,
            ).sel(t=slice(self._tstart, self._tend))
            if downsample_ratio > 1:
                quant_data = quant_data.coarsen(
                    t=downsample_ratio, boundary="trim", keep_attrs=True
                ).mean()
                quant_data.attrs["error"] = np.sqrt(
                    (quant_data.attrs["error"] ** 2)
                    .coarsen(t=downsample_ratio, boundary="trim", keep_attrs=True)
                    .mean()
                    / downsample_ratio
                )
            quant_data.name = instrument + "_" + quantity
            drop: list = []
            # drop = self._select_channels(
            #     "cyclotron",
            #     uid,
            #     instrument,
            #     quantity,
            #     quant_data,
            #     transform.x1_name,
            #     database_results["bad_channels"],
            # )
            quant_data.attrs["partial_provenance"] = self.create_provenance(
                "cyclotron_emissions",
                uid,
                instrument,
                _revision,
                quantity,
                database_results[quantity + "_records"],
                drop,
            )
            quant_data.attrs["provenance"] = quant_data.attrs["partial_provenance"]
            data[quantity] = quant_data.indica.ignore_data(drop, transform.x1_name)
        return data
>>>>>>> 7c540e6b

    def _get_cyclotron_emissions(
        self,
        uid: str,
        instrument: str,
        revision: RevisionLike,
        quantities: Set[str],
    ) -> Dict[str, Any]:
        """
        Gets raw data for electron cyclotron emission diagnostic data from the database.
        """
        raise NotImplementedError(
            "{} does not implement a '_get_cyclotron' "
            "method.".format(self.__class__.__name__)
        )

    def get_radiation(
        self,
        uid: str,
        instrument: str,
        revision: RevisionLike,
        quantities: Set[str],
        dl: float = 0.005,
        passes: int = 1,
    ) -> Dict[str, DataArray]:
        """
        Reads data from radiation diagnostics e.g. bolometry and SXR
        """

        available_quantities = self.available_quantities(instrument)
        database_results = self._get_radiation(
<<<<<<< HEAD
            uid,
            instrument,
            revision,
            quantities,
=======
            uid, instrument, revision, quantities,
>>>>>>> 7c540e6b
        )
        # return database_results
        if len(database_results) == 0:
            print(f"No data from {uid}.{instrument}:{revision}")
            return database_results
        _revision = database_results["revision"]

        location = database_results["location"]
        direction = database_results["direction"]
        transform = LineOfSightTransform(
            location[:, 0],
            location[:, 1],
            location[:, 2],
            direction[:, 0],
            direction[:, 1],
            direction[:, 2],
            f"{instrument}",
            database_results["machine_dims"],
            dl=dl,
            passes=passes,
        )
        data = {}
        quantity = "brightness"
        if quantity not in available_quantities:
            raise ValueError(
                "{} can not read radiation data for quantity {}".format(
                    self.__class__.__name__, quantity
                )
            )

        times = database_results["times"]
        downsample_ratio = int(
            np.ceil((len(times) - 1) / (times[-1] - times[0]) / self._max_freq)
        )
        coords = [
            ("t", times),
            (transform.x1_name, np.arange(database_results["length"])),
        ]
        meta = {
            "datatype": available_quantities[quantity],
            "error": DataArray(database_results[quantity + "_error"], coords).sel(
                t=slice(self._tstart, self._tend),
            ),
            "transform": transform,
        }
        quant_data = DataArray(
            database_results[quantity],
            coords,
            attrs=meta,
        ).sel(t=slice(self._tstart, self._tend))
        if downsample_ratio > 1:
            quant_data = quant_data.coarsen(
                t=downsample_ratio, boundary="trim", keep_attrs=True
            ).mean()
            quant_data.attrs["error"] = np.sqrt(
                (quant_data.attrs["error"] ** 2)
                .coarsen(t=downsample_ratio, boundary="trim", keep_attrs=True)
                .mean()
                / downsample_ratio
            )
        quant_data.name = instrument + "_" + quantity
        drop: list = []
        quant_data.attrs["partial_provenance"] = self.create_provenance(
            "radiation",
            uid,
            instrument,
            _revision,
            quantity,
            database_results[quantity + "_records"],
            drop,
        )
        quant_data.attrs["provenance"] = quant_data.attrs["partial_provenance"]
        data[quantity] = quant_data.indica.ignore_data(drop, transform.x1_name)

        return data

    def _get_radiation(
        self,
        uid: str,
        instrument: str,
        revision: RevisionLike,
        quantities: Set[str],
    ) -> Dict[str, Any]:
        """
        Gets raw data for radiation diagnostics from the database
        """
        raise NotImplementedError(
            "{} does not implement a '_get_radiation' "
            "method.".format(self.__class__.__name__)
        )

    def get_bremsstrahlung_spectroscopy(
        self,
        uid: str,
        instrument: str,
        revision: RevisionLike,
        quantities: Set[str],
        dl: float = 0.005,
        passes: int = 1,
    ) -> Dict[str, DataArray]:
        """
        Reads spectroscopic measurements of effective charge
        """
        available_quantities = self.available_quantities(instrument)
        database_results = self._get_bremsstrahlung_spectroscopy(
<<<<<<< HEAD
            uid,
            instrument,
            revision,
            quantities,
=======
            uid, instrument, revision, quantities,
>>>>>>> 7c540e6b
        )
        if len(database_results) == 0:
            print(f"No data from {uid}.{instrument}:{revision}")
            return database_results
        _revision = database_results["revision"]

        times = database_results["times"]
        location = database_results["location"]
        direction = database_results["direction"]
        transform = LineOfSightTransform(
            location[:, 0],
            location[:, 1],
            location[:, 2],
            direction[:, 0],
            direction[:, 1],
            direction[:, 2],
            f"{instrument}",
            database_results["machine_dims"],
            dl=dl,
            passes=passes,
        )
        data = {}
        quantity = "zeff"
        if quantity not in available_quantities:
            raise ValueError(
                "{} can not read bremsstrahlung data for quantity {}".format(
                    self.__class__.__name__, quantity
                )
            )
        downsample_ratio = int(
            np.ceil((len(times) - 1) / (times[-1] - times[0]) / self._max_freq)
        )
        coords: Dict[Hashable, Any] = {"t": times}
        dims = ["t"]
        if database_results["length"] > 1:
            dims.append(transform.x1_name)
            coords[transform.x1_name] = np.arange(database_results["length"])
        else:
            coords[transform.x1_name] = 0
        meta = {
            "datatype": available_quantities[quantity],
            "error": DataArray(database_results[quantity + "_error"], coords, dims).sel(
                t=slice(self._tstart, self._tend)
            ),
            "transform": transform,
        }
        quant_data = DataArray(
            database_results[quantity],
            coords,
            dims,
            attrs=meta,
        ).sel(t=slice(self._tstart, self._tend))
        if downsample_ratio > 1:
            quant_data = quant_data.coarsen(
                t=downsample_ratio, boundary="trim", keep_attrs=True
            ).mean()
            quant_data.attrs["error"] = np.sqrt(
                (quant_data.attrs["error"] ** 2)
                .coarsen(t=downsample_ratio, boundary="trim", keep_attrs=True)
                .mean()
                / downsample_ratio
            )
        quant_data.name = instrument + "_" + quantity
        drop: list = []
        quant_data.attrs["partial_provenance"] = self.create_provenance(
            "bremsstrahlung_spectroscopy",
            uid,
            instrument,
            _revision,
            quantity,
            database_results[quantity + "_records"],
            drop,
        )
        quant_data.attrs["provenance"] = quant_data.attrs["partial_provenance"]
        data[quantity] = quant_data.indica.ignore_data(drop, transform.x1_name)
        return data

    def _get_bremsstrahlung_spectroscopy(
        self,
        uid: str,
        instrument: str,
        revision: RevisionLike,
        quantities: Set[str],
    ) -> Dict[str, Any]:
        """
        Gets raw spectroscopic data for effective charge from the database
        """
        raise NotImplementedError(
            "{} does not implement a '_get_spectroscopy' "
            "method.".format(self.__class__.__name__)
        )

    def get_helike_spectroscopy(
        self,
        uid: str,
        instrument: str,
        revision: RevisionLike,
        quantities: Set[str],
        dl: float = 0.005,
        passes: int = 1,
    ) -> Dict[str, DataArray]:
        """
        Reads spectroscopic measurements of He-like emission
        """

        available_quantities = self.available_quantities(instrument)
        database_results = self._get_helike_spectroscopy(
<<<<<<< HEAD
            uid,
            instrument,
            revision,
            quantities,
=======
            uid, instrument, revision, quantities,
>>>>>>> 7c540e6b
        )
        if len(database_results) == 0:
            print(f"No data from {uid}.{instrument}:{revision}")
            return {}
        _revision = database_results["revision"]

        times = database_results["times"]
        wavelength = database_results["wavelength"]
        location = database_results["location"]
        direction = database_results["direction"]
        transform = LineOfSightTransform(
            location[:, 0],
            location[:, 1],
            location[:, 2],
            direction[:, 0],
            direction[:, 1],
            direction[:, 2],
            f"{instrument}",
            database_results["machine_dims"],
            dl=dl,
            passes=passes,
        )
        downsample_ratio = int(
            np.ceil((len(times) - 1) / (times[-1] - times[0]) / self._max_freq)
        )
        coords_1d: Dict[Hashable, Any] = {"t": times}
        dims_1d: list = ["t"]
        if database_results["length"] > 1:
            dims_1d.append(transform.x1_name)
            coords_1d[transform.x1_name] = np.arange(database_results["length"])
        else:
            coords_1d[transform.x1_name] = 0
        dims_spectra = deepcopy(dims_1d)
        dims_spectra.append("wavelength")
        coords_spectra = deepcopy(coords_1d)
        coords_spectra["wavelength"] = wavelength

        data: dict = {}
        drop: list = []
        for quantity in quantities:
            if quantity not in available_quantities:
                raise ValueError(
                    "{} can not read He-like spectroscopy data for quantity {}".format(
                        self.__class__.__name__, quantity
                    )
                )
            meta = {
                "datatype": available_quantities[quantity],
                "transform": transform,
            }

            quantity_error = quantity + "_error"
            if quantity == "spectra":
                dims = dims_spectra
                coords = coords_spectra
            else:
                dims = dims_1d
                coords = coords_1d

            if quantity_error in database_results.keys():
                meta["error"] = DataArray(
                    database_results[quantity_error], coords, dims
                ).sel(t=slice(self._tstart, self._tend))
            quant_data = DataArray(
                database_results[quantity],
                coords,
                dims,
                attrs=meta,
            ).sel(t=slice(self._tstart, self._tend))
            if downsample_ratio > 1:
                quant_data = quant_data.coarsen(
                    t=downsample_ratio, boundary="trim", keep_attrs=True
                ).mean()
                if quantity_error in database_results.keys():
                    quant_data.attrs["error"] = np.sqrt(
                        (quant_data.attrs["error"] ** 2)
                        .coarsen(t=downsample_ratio, boundary="trim", keep_attrs=True)
                        .mean()
                        / downsample_ratio
                    )
            quant_data.name = instrument + "_" + quantity
            quant_data.attrs["partial_provenance"] = self.create_provenance(
                "helike_spectroscopy",
                uid,
                instrument,
                _revision,
                quantity,
                database_results[quantity + "_records"],
                drop,
            )
            quant_data.attrs["provenance"] = quant_data.attrs["partial_provenance"]
            data[quantity] = quant_data.indica.ignore_data(drop, transform.x1_name)
        return data

    def _get_helike_spectroscopy(
        self,
        uid: str,
        instrument: str,
        revision: RevisionLike,
        quantities: Set[str],
    ) -> Dict[str, Any]:
        """
        Reads spectroscopic measurements of He-like emission data from database
        """
        raise NotImplementedError(
            "{} does not implement a '_get_helike_spectroscopy' "
            "method.".format(self.__class__.__name__)
        )

    def get_diode_filters(
        self,
        uid: str,
        instrument: str,
        revision: RevisionLike,
        quantities: Set[str],
        dl: float = 0.005,
        passes: int = 1,
    ) -> Dict[str, DataArray]:
        """
        Reads filtered radiation diodes
        """
        available_quantities = self.available_quantities(instrument)
        database_results = self._get_diode_filters(
<<<<<<< HEAD
            uid,
            instrument,
            revision,
            quantities,
=======
            uid, instrument, revision, quantities,
>>>>>>> 7c540e6b
        )
        if len(database_results) == 0:
            print(f"No data from {uid}.{instrument}:{revision}")
            return database_results
        _revision = database_results["revision"]

        times = database_results["times"]

        location = database_results["location"]
        direction = database_results["direction"]
        transform = LineOfSightTransform(
            location[:, 0],
            location[:, 1],
            location[:, 2],
            direction[:, 0],
            direction[:, 1],
            direction[:, 2],
            f"{instrument}",
            database_results["machine_dims"],
            dl=dl,
            passes=passes,
        )
        downsample_ratio = int(
            np.ceil((len(times) - 1) / (times[-1] - times[0]) / self._max_freq)
        )
        coords: Dict[Hashable, Any] = {"t": times}
        dims = ["t"]
        if database_results["length"] > 1:
            dims.append(transform.x1_name)
            coords[transform.x1_name] = np.arange(database_results["length"])
        else:
            coords[transform.x1_name] = 0

        data: dict = {}
        drop: list = []
        quantity = "brightness"
        if quantity not in available_quantities:
            raise ValueError(
                "{} can not read filtered diode data for quantity {}".format(
                    self.__class__.__name__, quantity
                )
            )
        meta = {
            "datatype": available_quantities[quantity],
            "error": DataArray(database_results[quantity + "_error"], coords, dims).sel(
                t=slice(self._tstart, self._tend)
            ),
            "transform": transform,
        }
        quant_data = DataArray(
            database_results[quantity],
            coords,
            dims,
            attrs=meta,
        ).sel(t=slice(self._tstart, self._tend))
        if downsample_ratio > 1:
            quant_data = quant_data.coarsen(
                t=downsample_ratio, boundary="trim", keep_attrs=True
            ).mean()
            quant_data.attrs["error"] = np.sqrt(
                (quant_data.attrs["error"] ** 2)
                .coarsen(t=downsample_ratio, boundary="trim", keep_attrs=True)
                .mean()
                / downsample_ratio
            )
        quant_data.name = instrument + "_" + quantity
        quant_data.attrs["partial_provenance"] = self.create_provenance(
            "filters",
            uid,
            instrument,
            _revision,
            quantity,
            database_results[quantity + "_records"],
            drop,
        )
        quant_data.attrs["provenance"] = quant_data.attrs["partial_provenance"]
        data[quantity] = quant_data.indica.ignore_data(drop, transform.x1_name)

        return data

    def _get_diode_filters(
        self,
        uid: str,
        instrument: str,
        revision: RevisionLike,
        quantities: Set[str],
    ) -> Dict[str, Any]:
        """
        Reads filtered radiation diodes data from database
        """
        raise NotImplementedError(
            "{} does not implement a '_get_diode_filters' "
            "method.".format(self.__class__.__name__)
        )

    def get_interferometry(
        self,
        uid: str,
        instrument: str,
        revision: RevisionLike,
        quantities: Set[str],
        dl: float = 0.005,
        passes: int = 2,
    ) -> Dict[str, DataArray]:
        """
        Reads interferometer diagnostic data
        """
        available_quantities = self.available_quantities(instrument)
        database_results = self._get_interferometry(
<<<<<<< HEAD
            uid,
            instrument,
            revision,
            quantities,
=======
            uid, instrument, revision, quantities,
>>>>>>> 7c540e6b
        )
        if len(database_results) == 0:
            print(f"No data from {uid}.{instrument}:{revision}")
            return database_results
        _revision = database_results["revision"]

        if len(database_results) == 0:
            return database_results

        times = database_results["times"]
        location = database_results["location"]
        direction = database_results["direction"]
        transform = LineOfSightTransform(
            location[:, 0],
            location[:, 1],
            location[:, 2],
            direction[:, 0],
            direction[:, 1],
            direction[:, 2],
            f"{instrument}",
            database_results["machine_dims"],
            dl=dl,
            passes=passes,
        )
        downsample_ratio = int(
            np.ceil((len(times) - 1) / (times[-1] - times[0]) / self._max_freq)
        )
        coords: Dict[Hashable, Any] = {"t": times}
        dims = ["t"]
        if database_results["length"] > 1:
            dims.append(transform.x1_name)
            coords[transform.x1_name] = np.arange(database_results["length"])
        else:
            coords[transform.x1_name] = 0

        data: dict = {}
        drop: list = []
        for quantity in quantities:
            if quantity not in available_quantities:
                raise ValueError(
                    "{} can not read interferometry data for quantity {}".format(
                        self.__class__.__name__, quantity
                    )
                )
            meta = {
                "datatype": available_quantities[quantity],
                "error": DataArray(
                    database_results[quantity + "_error"], coords, dims
                ).sel(t=slice(self._tstart, self._tend)),
                "transform": transform,
            }

            quant_data = DataArray(
                database_results[quantity],
                coords,
                dims,
                attrs=meta,
            ).sel(t=slice(self._tstart, self._tend))
            if downsample_ratio > 1:
                quant_data = quant_data.coarsen(
                    t=downsample_ratio, boundary="trim", keep_attrs=True
                ).mean()
                quant_data.attrs["error"] = np.sqrt(
                    (quant_data.attrs["error"] ** 2)
                    .coarsen(t=downsample_ratio, boundary="trim", keep_attrs=True)
                    .mean()
                    / downsample_ratio
                )
            quant_data.name = instrument + "_" + quantity
            quant_data.attrs["partial_provenance"] = self.create_provenance(
                "interferometry",
                uid,
                instrument,
                _revision,
                quantity,
                database_results[quantity + "_records"],
                drop,
            )
            quant_data.attrs["provenance"] = quant_data.attrs["partial_provenance"]
            data[quantity] = quant_data.indica.ignore_data(drop, transform.x1_name)
        return data

    def _get_interferometry(
        self,
        uid: str,
        instrument: str,
        revision: RevisionLike,
        quantities: Set[str],
    ) -> Dict[str, Any]:
        """
        Reads interferometer diagnostic data from database
        """
        raise NotImplementedError(
            "{} does not implement a '_get_spectroscopy' "
            "method.".format(self.__class__.__name__)
        )

    def get_astra(
        self,
        uid: str,
        instrument: str,
        revision: RevisionLike,
        quantities: Set[str],
        dl: float = 0.005,
        passes: int = 1,
    ) -> Dict[str, DataArray]:
        """
        Reads ASTRA data
        """
        available_quantities = self.available_quantities(instrument)
        database_results = self._get_astra(uid, instrument, revision, quantities)
        # return database_results

        if len(database_results) == 0:
            print(f"No data from {uid}.{instrument}:{revision}")
            return database_results
        _revision = database_results["revision"]

        data: Dict[str, DataArray] = {}

        # Reorganise coordinate system to match Indica default rho-poloidal
        psin = database_results["psin"]
        rhop_psin = np.sqrt(psin)
        rhop_interp = np.linspace(0, 1.0, 65)
        rhot_astra = database_results["rho"] / np.max(database_results["rho"])
        rhot_rhop = []
        for it in range(len(database_results["times"])):
            ftor_tmp = database_results["ftor"][it, :]
            psi_tmp = database_results["psi_1d"][it, :]
            rhot_tmp = np.sqrt(ftor_tmp / ftor_tmp[-1])
            rhop_tmp = np.sqrt((psi_tmp - psi_tmp[0]) / (psi_tmp[-1] - psi_tmp[0]))
            rhot_xpsn = np.interp(rhop_interp, rhop_tmp, rhot_tmp)
            rhot_rhop.append(rhot_xpsn)

        rhot_rhop = DataArray(
            np.array(rhot_rhop),
            {"t": database_results["times"], "rho_poloidal": rhop_interp},
            dims=["t", "rho_poloidal"],
        ).sel(t=slice(self._tstart, self._tend))

        radial_coords = {
            "rho_toroidal": rhot_astra,
            "rho_poloidal": rhop_psin,
            "R": database_results["psi_r"],
            "z": database_results["psi_z"],
            "arbitrary_index": database_results["boundary_index"],
        }

        sorted_quantities = sorted(quantities)
        for quantity in sorted_quantities:
            if quantity not in available_quantities:
                raise ValueError(
                    "{} can not read astra data for "
                    "quantity {}".format(self.__class__.__name__, quantity)
                )

            if "PROFILES.ASTRA" in database_results[f"{quantity}_records"][0]:
                name_coords = ["rho_toroidal"]
            elif "PROFILES.PSI_NORM" in database_results[f"{quantity}_records"][0]:
                name_coords = ["rho_poloidal"]
            elif "PSI2D" in database_results[f"{quantity}_records"][0]:
                name_coords = ["z", "R"]
            elif "BOUNDARY" in database_results[f"{quantity}_records"][0]:
                name_coords = ["arbitrary_index"]
            else:
                name_coords = []

            coords = {"t": database_results["times"]}
            dims = ["t"]
            if len(name_coords) > 0:
                for coord in name_coords:
                    coords[coord] = radial_coords[coord]
                    dims.append(coord)

            trivial_transform = TrivialTransform()
            meta = {
                "datatype": available_quantities[quantity],
                "transform": trivial_transform,
            }

            quant_data = DataArray(
                database_results[quantity],
                coords,
                dims,
                attrs=meta,
            ).sel(t=slice(self._tstart, self._tend))

            # TODO: careful with interpolation on new rho_poloidal array...
            # Interpolate ASTRA profiles on new rhop_interp array
            # Interpolate PSI_NORM profiles on same coordinate system
            if "rho_toroidal" in coords:
                rho_toroidal_0 = quant_data.rho_toroidal.min()
                quant_interp = quant_data.interp(rho_toroidal=rhot_rhop).drop_vars(
                    "rho_toroidal"
                )
                quant_interp.loc[dict(rho_poloidal=0)] = quant_data.sel(
                    rho_toroidal=rho_toroidal_0
                )
                quant_data = quant_interp.interpolate_na("rho_poloidal")
            elif "rho_poloidal" in coords:
                quant_data = quant_data.interp(rho_poloidal=rhop_interp)

            quant_data.name = instrument + "_" + quantity
            quant_data.attrs["partial_provenance"] = self.create_provenance(
                "astra",
                uid,
                instrument,
                _revision,
                quantity,
                database_results[quantity + "_records"],
                [],
            )

            quant_data.attrs["provenance"] = quant_data.attrs["partial_provenance"]

            data[quantity] = quant_data

        return data

    def _get_astra(
        self,
        uid: str,
        instrument: str,
        revision: RevisionLike,
        quantities: Set[str],
    ) -> Dict[str, Any]:
        """
        Reads ASTRA data from database
        """
        raise NotImplementedError(
            "{} does not implement a '_get_spectroscopy' "
            "method.".format(self.__class__.__name__)
        )

    def create_provenance(
        self,
        diagnostic: str,
        uid: str,
        instrument: str,
        revision: RevisionLike,
        quantity: str,
        data_objects: Iterable[str],
        ignored: Iterable[Number],
    ) -> prov.ProvEntity:
        """Create a provenance entity for the given set of data. This should
        be attached as metadata.

        Note that this method just creates the provenance data
        appropriate for the arguments it has been provided with. It
        does not check that these arguments are actually valid and
        that the provenance corresponds to actually existing data.

        Parameters
        ----------
        key
            Identifies what data was read. Should be present in
            :py:attr:`AVAILABLE_DATA`.
        revision
            Object indicating which version of data should be used.
        data_objects
            Identifiers for the database entries or files which the data was
            read from.
        ignored
            A list of channels which were ignored/dropped from the data.

        Returns
        -------
        :
            A provenance entity for the newly read-in data.
        """
        end_time = datetime.datetime.now()
        entity_id = hash_vals(
            creator=self.prov_id,
            diagnostic=diagnostic,
            uid=uid,
            instrument=instrument,
            revision=revision,
            quantity=quantity,
            ignored=ignored,
            date=end_time,
        )
        # TODO: properly namespace the data type and ignored channels
        attrs = {
            prov.PROV_TYPE: "DataArray",
            prov.PROV_VALUE: ",".join(
                str(s) for s in self.available_quantities(instrument)[quantity]
            ),
            "ignored_channels": str(ignored),
            "uid": uid,
            "instrument": instrument,
            "diagnostic": diagnostic,
            "revision": revision,
            "quantity": quantity,
        }
        activity_id = hash_vals(agent=self.prov_id, date=end_time)
        activity = self.session.prov.activity(
            activity_id,
            self._start_time,
            end_time,
            {prov.PROV_TYPE: "ReadData"},
        )
        activity.wasAssociatedWith(self.session.agent)
        activity.wasAssociatedWith(self.agent)
        activity.wasInformedBy(self.session.session)
        entity = self.session.prov.entity(entity_id, attrs)
        entity.wasGeneratedBy(activity, end_time)
        entity.wasAttributedTo(self.session.agent)
        entity.wasAttributedTo(self.agent)
        for data in data_objects:
            # TODO: Find some way to avoid duplicate records
            data_entity = self.session.prov.entity(self.NAMESPACE[0] + ":" + data)
            entity.wasDerivedFrom(data_entity)
            activity.used(data_entity)
        return entity

    def _select_channels(
        self,
        category: str,
        uid: str,
        instrument: str,
        quantity: str,
        data: DataArray,
        channel_dim: str,
        bad_channels: Collection[Number] = [],
    ) -> Iterable[Number]:
        """Allows the user to select which channels should be read and which
        should be discarded, using whichever method was specified when
        the reader was constructed.

        This method will check whether channels have previously been
        selected for this particular data and load them if so. The
        user will then be given a chance to modify this selection. The
        user's choices will be cached for reuse later, overwriting any
        existing records which were loaded.

        Parameters
        ----------
        category:
            type of data being fetched (based on name of the reader method used).
        uid
            User ID (i.e., which user created this data).
        instrument
            Name of the instrument which measured this data.
        quantities
            Which physical quantity this data represents.
        data:
            The data from which channels should be selected to discard.
        channel_dim:
            The name of the dimension used for storing separate channels. This
            will be used for the x-axis in the plot.
        bad_channels:
            A (possibly empty) list of channel labels which are known to be
            incorrectly calibrated, faulty, or otherwise untrustworty. These
            will be plotted in red, but must still be specifically selected by
            the user to be discared.

        Returns
        -------
        :
            A list of channel labels which the user has selected to be
            discarded.

        """
        cache_key = self._RECORD_TEMPLATE.format(
            self._reader_cache_id, category, instrument, uid, quantity
        )
        cache_name = to_filename(cache_key)
        cache_file = os.path.expanduser(
            os.path.join("~", CACHE_DIR, self.__class__.__name__, cache_name)
        )
        os.makedirs(os.path.dirname(cache_file), 0o755, exist_ok=True)
        intrinsic_bad = self._get_bad_channels(uid, instrument, quantity)
        dtype = data.coords[channel_dim].dtype
        if os.path.exists(cache_file):
            cached_vals = np.loadtxt(cache_file, dtype)
            if cached_vals.ndim == 0:
                cached_vals = np.array([cached_vals])
        else:
            cached_vals = np.array(intrinsic_bad)
        ignored = self._selector(
            data, channel_dim, [*intrinsic_bad, *bad_channels], cached_vals
        )
        form = "%d" if np.issubdtype(dtype, np.integer) else "%.18e"
        np.savetxt(cache_file, np.array(ignored), form)
        return ignored

    def _set_times_item(
        self,
        results: Dict[str, Any],
        times: np.ndarray,
    ):
        """Add the "times" data to the dictionary, if not already
        present.

        """
        if "times" not in results:
            results["times"] = times

    def _get_bad_channels(
        self, uid: str, instrument: str, quantity: str
    ) -> List[Number]:
        """Returns a list of channels which are known to be bad for all pulses
        on this instrument. Typically this would be for reasons of
        geometry (e.g., lines of sight facing the diverter). This
        should be overridden with machine-specific information.

        Parameters
        ----------
        uid
            User ID (i.e., which user created this data).
        instrument
            Name of the instrument which measured this data.
        quantities
            Which physical quantity this data represents.

        Returns
        -------
        :
            A list of channels known to be problematic. These will be ignored
            by default.

        """
        return []

    def available_quantities(self, instrument):
        """Return the quantities which can be read for the specified
        instrument."""
        if instrument not in self.INSTRUMENT_METHODS:
            raise ValueError("Can not read data for instrument {}".format(instrument))
        if instrument in self._IMPLEMENTATION_QUANTITIES:
            return self._IMPLEMENTATION_QUANTITIES[instrument]
        else:
            return self._AVAILABLE_QUANTITIES[self.INSTRUMENT_METHODS[instrument]]<|MERGE_RESOLUTION|>--- conflicted
+++ resolved
@@ -301,14 +301,10 @@
         """
         available_quantities = self.available_quantities(instrument)
         database_results = self._get_charge_exchange(
-<<<<<<< HEAD
             uid,
             instrument,
             revision,
             quantities,
-=======
-            uid, instrument, revision, quantities,
->>>>>>> 7c540e6b
         )
         # return database_results
         if len(database_results) == 0:
@@ -577,7 +573,6 @@
         dl: float = 0.005,
         passes: int = 1,
     ) -> Dict[str, DataArray]:
-<<<<<<< HEAD
         raise NotImplementedError("Needs to be reimplemented")
         # """
         # Reads electron cyclotron emission data
@@ -657,87 +652,6 @@
         #     quant_data.attrs["provenance"] = quant_data.attrs["partial_provenance"]
         #     data[quantity] = quant_data.indica.ignore_data(drop, transform.x1_name)
         # return data
-=======
-        """
-        Reads electron cyclotron emission data
-        """
-        available_quantities = self.available_quantities(instrument)
-        for quantity in quantities:
-            if quantity not in available_quantities:
-                raise ValueError(
-                    "{} can not read cyclotron emission data for "
-                    "quantity {}".format(self.__class__.__name__, quantity)
-                )
-
-        database_results = self._get_cyclotron_emissions(
-            uid, instrument, revision, quantities,
-        )
-        if len(database_results) == 0:
-            print(f"No data from {uid}.{instrument}:{revision}")
-            return database_results
-        _revision = database_results["revision"]
-
-        times = database_results["times"]
-        transform = MagneticCoordinates(
-            database_results["z"], instrument, database_results["machine_dims"]
-        )
-        coords: Dict[Hashable, ArrayLike] = {
-            "t": times,
-            transform.x1_name: database_results["Btot"],
-            transform.x2_name: 0,
-            "z": database_results["z"],
-        }
-        dims = ["t", transform.x1_name]
-        data = {}
-        downsample_ratio = int(
-            np.ceil((len(times) - 1) / (times[-1] - times[0]) / self._max_freq)
-        )
-        for quantity in quantities:
-            meta = {
-                "datatype": available_quantities[quantity],
-                "error": DataArray(
-                    database_results[quantity + "_error"], coords, dims
-                ).sel(t=slice(self._tstart, self._tend)),
-                "transform": transform,
-            }
-            quant_data = DataArray(
-                database_results[quantity], coords, dims, attrs=meta,
-            ).sel(t=slice(self._tstart, self._tend))
-            if downsample_ratio > 1:
-                quant_data = quant_data.coarsen(
-                    t=downsample_ratio, boundary="trim", keep_attrs=True
-                ).mean()
-                quant_data.attrs["error"] = np.sqrt(
-                    (quant_data.attrs["error"] ** 2)
-                    .coarsen(t=downsample_ratio, boundary="trim", keep_attrs=True)
-                    .mean()
-                    / downsample_ratio
-                )
-            quant_data.name = instrument + "_" + quantity
-            drop: list = []
-            # drop = self._select_channels(
-            #     "cyclotron",
-            #     uid,
-            #     instrument,
-            #     quantity,
-            #     quant_data,
-            #     transform.x1_name,
-            #     database_results["bad_channels"],
-            # )
-            quant_data.attrs["partial_provenance"] = self.create_provenance(
-                "cyclotron_emissions",
-                uid,
-                instrument,
-                _revision,
-                quantity,
-                database_results[quantity + "_records"],
-                drop,
-            )
-            quant_data.attrs["provenance"] = quant_data.attrs["partial_provenance"]
-            data[quantity] = quant_data.indica.ignore_data(drop, transform.x1_name)
-        return data
->>>>>>> 7c540e6b
-
     def _get_cyclotron_emissions(
         self,
         uid: str,
@@ -768,14 +682,10 @@
 
         available_quantities = self.available_quantities(instrument)
         database_results = self._get_radiation(
-<<<<<<< HEAD
             uid,
             instrument,
             revision,
             quantities,
-=======
-            uid, instrument, revision, quantities,
->>>>>>> 7c540e6b
         )
         # return database_results
         if len(database_results) == 0:
@@ -881,14 +791,10 @@
         """
         available_quantities = self.available_quantities(instrument)
         database_results = self._get_bremsstrahlung_spectroscopy(
-<<<<<<< HEAD
             uid,
             instrument,
             revision,
             quantities,
-=======
-            uid, instrument, revision, quantities,
->>>>>>> 7c540e6b
         )
         if len(database_results) == 0:
             print(f"No data from {uid}.{instrument}:{revision}")
@@ -996,14 +902,10 @@
 
         available_quantities = self.available_quantities(instrument)
         database_results = self._get_helike_spectroscopy(
-<<<<<<< HEAD
             uid,
             instrument,
             revision,
             quantities,
-=======
-            uid, instrument, revision, quantities,
->>>>>>> 7c540e6b
         )
         if len(database_results) == 0:
             print(f"No data from {uid}.{instrument}:{revision}")
@@ -1127,14 +1029,10 @@
         """
         available_quantities = self.available_quantities(instrument)
         database_results = self._get_diode_filters(
-<<<<<<< HEAD
             uid,
             instrument,
             revision,
             quantities,
-=======
-            uid, instrument, revision, quantities,
->>>>>>> 7c540e6b
         )
         if len(database_results) == 0:
             print(f"No data from {uid}.{instrument}:{revision}")
@@ -1244,14 +1142,10 @@
         """
         available_quantities = self.available_quantities(instrument)
         database_results = self._get_interferometry(
-<<<<<<< HEAD
             uid,
             instrument,
             revision,
             quantities,
-=======
-            uid, instrument, revision, quantities,
->>>>>>> 7c540e6b
         )
         if len(database_results) == 0:
             print(f"No data from {uid}.{instrument}:{revision}")
