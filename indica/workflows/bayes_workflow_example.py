from typing import Any, List, Tuple
from typing import Dict

import emcee
import flatdict
import numpy as np
from scipy.stats import loguniform
import xarray as xr

from indica.bayesmodels import BayesModels
from indica.bayesmodels import get_uniform
from indica.models.charge_exchange import ChargeExchange
from indica.models.charge_exchange import pi_transform_example
from indica.models.equilibrium_reconstruction import EquilibriumReconstruction
from indica.models.helike_spectroscopy import helike_transform_example
from indica.models.helike_spectroscopy import HelikeSpectrometer
from indica.models.interferometry import Interferometry
from indica.models.interferometry import smmh1_transform_example
from indica.models.thomson_scattering import ThomsonScattering
from indica.models.thomson_scattering import ts_transform_example
from indica.models.plasma import Plasma
from indica.workflows.abstract_bayes_workflow import AbstractBayesWorkflow
from indica.workflows.bayes_plots import plot_bayes_result
from indica.writers.bda_tree import create_nodes
from indica.writers.bda_tree import write_nodes
from indica.readers.read_st40 import ReadST40
from indica.equilibrium import Equilibrium



# global configurations
DEFAULT_PROFILE_PARAMS = {
    "Ne_prof.y0": 5e19,
    "Ne_prof.y1": 2e18,
    "Ne_prof.yend": 1e18,
    "Ne_prof.wped": 3,
    "Ne_prof.wcenter": 0.3,
    "Ne_prof.peaking": 1.2,

    "Nimp_prof.y0": 1e17,
<<<<<<< HEAD
    "Nimp_prof.y1": 1e15,
    "Nimp_prof.yend": 1e15,
    "Nimp_prof.wcenter": 0.3,
    "Nimp_prof.wped": 3,
=======
    "Nimp_prof.y1": 5e15,
    "Nimp_prof.yend": 1e15,
    "Nimp_prof.wcenter": 0.3,
    "Nimp_prof.wped": 6,
>>>>>>> b48ea95a
    "Nimp_prof.peaking": 2,

    "Te_prof.y0": 3000,
    "Te_prof.y1": 50,
    "Te_prof.yend": 10,
    "Te_prof.wcenter": 0.2,
    "Te_prof.wped": 3,
    "Te_prof.peaking": 1.5,

    "Ti_prof.y0": 6000,
    "Ti_prof.y1": 50,
    "Ti_prof.yend": 10,
    "Ti_prof.wcenter": 0.2,
    "Ti_prof.wped": 3,
    "Ti_prof.peaking": 1.5,
}

DEFAULT_PRIORS = {
    "Ne_prof.y0": get_uniform(2e19, 4e20),
    "Ne_prof.y1": get_uniform(1e18, 2e19),
    "Ne_prof.y0/Ne_prof.y1": lambda x1, x2: np.where((x1 > x2 * 2), 1, 0),
    "Ne_prof.wped": get_uniform(2, 6),
    "Ne_prof.wcenter": get_uniform(0.2, 0.4),
    "Ne_prof.peaking": get_uniform(1, 4),
<<<<<<< HEAD
    "Nimp_prof.y0": loguniform(1e15, 1e18),
    "Nimp_prof.y1": loguniform(1e14, 1e16),
=======

    "Nimp_prof.y0": loguniform(1e16, 1e18),
    "Nimp_prof.y1": get_uniform(1e15, 1e16),
>>>>>>> b48ea95a
    "Ne_prof.y0/Nimp_prof.y0": lambda x1, x2: np.where(
        (x1 > x2 * 100) & (x1 < x2 * 1e5), 1, 0
    ),
    "Nimp_prof.y0/Nimp_prof.y1": lambda x1, x2: np.where((x1 > x2), 1, 0),
    "Nimp_prof.wped": get_uniform(2, 6),
    "Nimp_prof.wcenter": get_uniform(0.2, 0.4),
    "Nimp_prof.peaking": get_uniform(1, 6),
    "Nimp_prof.peaking/Ne_prof.peaking": lambda x1, x2: np.where(
        (x1 > x2), 1, 0
    ),  # impurity always more peaked

    "Te_prof.y0": get_uniform(1000, 5000),
    "Te_prof.wped": get_uniform(2, 6),
    "Te_prof.wcenter": get_uniform(0.2, 0.4),
    "Te_prof.peaking": get_uniform(1, 4),
    # "Ti_prof.y0/Te_prof.y0": lambda x1, x2: np.where(x1 > x2, 1, 0),  # hot ion mode
    "Ti_prof.y0": get_uniform(1000, 10000),
    "Ti_prof.wped": get_uniform(2, 6),
    "Ti_prof.wcenter": get_uniform(0.2, 0.4),
    "Ti_prof.peaking": get_uniform(1, 6),
<<<<<<< HEAD
    "xrcs.pixel_offset": get_uniform(-4.01, -4.0),
=======
>>>>>>> b48ea95a
}

OPTIMISED_PARAMS = [
    "Ne_prof.y1",
    "Ne_prof.y0",
    "Ne_prof.peaking",
<<<<<<< HEAD
    # "Ne_prof.wcenter",
=======
    "Ne_prof.wcenter",
>>>>>>> b48ea95a
    "Ne_prof.wped",
    # "Nimp_prof.y1",
    "Nimp_prof.y0",
    # "Nimp_prof.wcenter",
    # "Nimp_prof.wped",
    "Nimp_prof.peaking",
    "Te_prof.y0",
    "Te_prof.wped",
    "Te_prof.wcenter",
    "Te_prof.peaking",
    "Ti_prof.y0",
    "Ti_prof.wped",
    "Ti_prof.wcenter",
    "Ti_prof.peaking",
]
OPTIMISED_QUANTITY = [
    "xrcs.spectra",
    "cxff_pi.ti",
    "efit.wp",
    # "smmh1.ne",
    "ts.te",
    "ts.ne",
]


class BayesWorkflowExample(AbstractBayesWorkflow):
    def __init__(
        self,
        diagnostics: list,
        param_names: list,
        opt_quantity: list,
        priors: dict,
        profile_params: dict,
        pulse: int = None,
        tstart=0.02,
        tend=0.10,
        dt=0.005,

        phantoms: bool = False,
        fast_particles = False,
        astra_run=None,
        astra_pulse_range=13000000,
        astra_equilibrium=False,
        efit_revision = 0,
        set_ts_profiles = False,
        set_all_profiles=False,
        astra_wp = False,
    ):
        self.pulse = pulse
        self.diagnostics = diagnostics
        self.param_names = param_names
        self.opt_quantity = opt_quantity
        self.priors = priors
        self.profile_params = profile_params
        self.tstart = tstart
        self.tend = tend
        self.dt = dt

        self.phantoms = phantoms
        self.fast_particles = fast_particles
        self.astra_run= astra_run
        self.astra_pulse_range = astra_pulse_range
        self.astra_equilibrium = astra_equilibrium
        self.efit_revision = efit_revision
        self.set_ts_profiles = set_ts_profiles
        self.set_all_profiles = set_all_profiles
        self.astra_wp = astra_wp

        self.model_kwargs = {}

        for attribute in [
            "param_names",
            "opt_quantity",
            "priors",
            "diagnostics",
            "profile_params",
        ]:
            if getattr(self, attribute) is None:
                raise ValueError(f"{attribute} needs to be defined")

        if self.pulse is None and self.phantoms is False:
            raise ValueError(
                "Set phantoms to True when running phantom plasma i.e. pulse=None"
            )

        # TODO: Add some abstraction here
        if pulse is None:
            print("Running in test mode")
            example_transforms = {
                "xrcs": helike_transform_example(1),
                "smmh1": smmh1_transform_example(1),
                "cxff_pi": pi_transform_example(5),
                "ts":ts_transform_example(11),
            }
            self.read_test_data(
                example_transforms, tstart=self.tstart, tend=self.tend, dt=self.dt
            )
        else:
            self.read_data(
                self.diagnostics, tstart=self.tstart, tend=self.tend, dt=self.dt
            )
        if self.efit_revision != 0:
            efit_equilibrium = self.reader.reader_equil.get("", "efit", self.efit_revision)
            self.equilibrium = Equilibrium(efit_equilibrium)

        self.setup_models(self.diagnostics)

    def setup_plasma(
        self,
        tstart=None,
        tend=None,
        dt=None,
        tsample=None,
        main_ion="h",
        impurities=("ar", "c"),
        impurity_concentration=(0.001, 0.04),
        n_rad=20,
        **kwargs,
    ):
        if not all([tstart, tend, dt]):
            tstart = self.tstart
            tend = self.tend
            dt = self.dt

        # TODO: move to plasma.py
        self.plasma = Plasma(
            tstart=tstart,
            tend=tend,
            dt=dt,
            main_ion=main_ion,
            impurities=impurities,
            impurity_concentration=impurity_concentration,
            full_run=False,
            n_rad=n_rad,
        )

        if tsample == None:
            self.tsample = self.plasma.t
        else:
            self.tsample = self.plasma.t[
                np.abs(tsample - self.plasma.t).argmin()
            ]

        self.plasma.time_to_calculate = self.tsample
        self.plasma.set_equilibrium(self.equilibrium)
        self.plasma.update_profiles(self.profile_params)
        if self.fast_particles:
            self._init_fast_particles(run=self.astra_run)
            self.plasma.update_profiles({})

        self.plasma.build_atomic_data(calc_power_loss=False)
        self.save_phantom_profiles()

    def setup_models(self, diagnostics: list):
        self.models: Dict[str, Any] = {}
        model: Any = None
        for diag in diagnostics:
            if diag == "smmh1":
                los_transform = self.transforms[diag]
                # machine_dims = ((0.15, 0.95), (-0.7, 0.7))
                # origin = np.array([[-0.38063365, 0.91893092, 0.01]])
                # # end = np.array([[0,  0, 0.01]])
                # direction = np.array([[0.38173721, -0.92387953, -0.02689453]])
                # los_transform = LineOfSightTransform(
                #     origin[:, 0],
                #     origin[:, 1],
                #     origin[:, 2],
                #     direction[:, 0],
                #     direction[:, 1],
                #     direction[:, 2],
                #     name="",
                #     machine_dimensions=machine_dims,
                #     passes=2,
                # )
                los_transform.set_equilibrium(self.equilibrium, force=True)
                model = Interferometry(name=diag)
                model.set_los_transform(los_transform)

            elif diag == "xrcs":
                los_transform = self.transforms[diag]
                los_transform.set_equilibrium(self.equilibrium, force=True)
                window = None
                if hasattr(self, "data"):
                    if diag in self.data.keys():
                        window = self.data[diag]["spectra"].wavelength.values

                model = HelikeSpectrometer(
                    name="xrcs",
                    window_masks=[slice(0.394, 0.396)],
                    window=window,
                )
                model.set_los_transform(los_transform)

            elif diag == "efit":
                model = EquilibriumReconstruction(name="efit")

            elif diag == "cxff_pi":
                transform = self.transforms[diag]
                transform.set_equilibrium(self.equilibrium, force=True)
                model = ChargeExchange(name=diag, element="ar")
                model.set_transect_transform(transform)

            elif diag == "cxff_tws_c":
                transform = self.transforms[diag]
                transform.set_equilibrium(self.equilibrium, force=True)
                model = ChargeExchange(name=diag, element="c")
                model.set_transect_transform(transform)

            elif diag == "ts":
                transform = self.transforms[diag]
                transform.set_equilibrium(self.equilibrium, force=True)
                model = ThomsonScattering(name=diag, )
                model.set_transect_transform(transform)
            else:
                raise ValueError(f"{diag} not found in setup_models")
            self.models[diag] = model

    def _init_fast_particles(self, run="RUN602", ):

        st40_code = ReadST40(self.astra_pulse_range + self.pulse, self.tstart-self.dt, self.tend+self.dt, dt=self.dt, tree="astra")
        astra_data = st40_code.get_raw_data("", "astra", run)

        if self.astra_equilibrium:
            self.equilibrium = Equilibrium(astra_data)
            self.plasma.equilibrium = self.equilibrium

        st40_code.bin_data_in_time(["astra"], self.tstart, self.tend, self.dt)
        code_data = st40_code.binned_data["astra"]
        Nf = (
            code_data["nf"].interp(rho_poloidal=self.plasma.rho, t=self.plasma.t)
            * 1.0e19
        )
        self.plasma.fast_density.values = Nf.values
        Nn = (
            code_data["nn"].interp(rho_poloidal=self.plasma.rho, t=self.plasma.t)
            * 1.0e19
        )
        self.plasma.neutral_density.values = Nn.values
        Pblon = code_data["pblon"].interp(rho_poloidal=self.plasma.rho, t=self.plasma.t)
        self.plasma.pressure_fast_parallel.values = Pblon.values
        Pbper = code_data["pbper"].interp(rho_poloidal=self.plasma.rho, t=self.plasma.t)
        self.plasma.pressure_fast_perpendicular.values = Pbper.values
        self.astra_data = code_data

        if self.set_ts_profiles:
            overwritten_params = [param for param in self.param_names if any(xs in param for xs in ["Te", "Ne"])]
            if any(overwritten_params):
                raise ValueError(f"Te/Ne set by TS but then the following params overwritten: {overwritten_params}")
            Te = code_data["te"].interp(rho_poloidal=self.plasma.rho, t=self.plasma.time_to_calculate) * 1e3
            self.plasma.Te_prof = lambda: Te.values
            Ne = code_data["ne"].interp(rho_poloidal=self.plasma.rho, t=self.plasma.time_to_calculate) * 1e19
            self.plasma.Ne_prof = lambda:  Ne.values

        if self.set_all_profiles:
            overwritten_params = [param for param in self.param_names if any(xs in param for xs in ["Te", "Ti", "Ne", "Nimp"])]
            if any(overwritten_params):
                raise ValueError(f"Te/Ne set by TS but then the following params overwritten: {overwritten_params}")
            Te = code_data["te"].interp(rho_poloidal=self.plasma.rho, t=self.plasma.time_to_calculate) * 1e3
            self.plasma.Te_prof = lambda: Te.values
            Ne = code_data["ne"].interp(rho_poloidal=self.plasma.rho, t=self.plasma.time_to_calculate) * 1e19
            self.plasma.Ne_prof = lambda: Ne.values
            Ti = code_data["ti"].interp(rho_poloidal=self.plasma.rho, t=self.plasma.time_to_calculate) * 1e3
            self.plasma.Ti_prof = lambda: Ti.values
            Nimp = code_data["niz1"].interp(rho_poloidal=self.plasma.rho, t=self.plasma.time_to_calculate) * 1e19
            self.plasma.Nimp_prof = lambda: Nimp.values

    def setup_opt_data(self, phantoms=False, **kwargs):
        if not hasattr(self, "plasma"):
            raise ValueError("Missing plasma object required for setup_opt_data")
        for model in self.models.values():  # Maybe refactor here...
            model.plasma = self.plasma

        if phantoms:
            self.opt_data = self._phantom_data(**kwargs)
        else:
            self.opt_data = self._exp_data(**kwargs)

    def _phantom_data(self, noise=False, noise_factor=0.1, **kwargs):
        opt_data = {}
        if "smmh1" in self.diagnostics:
            opt_data["smmh1.ne"] = (
                self.models["smmh1"]()
                .pop("ne")
                .expand_dims(dim={"t": [self.plasma.time_to_calculate]})
            )
        if "xrcs" in self.diagnostics:
            opt_data["xrcs.spectra"] = (
                self.models["xrcs"]()
                .pop("spectra")
                .expand_dims(dim={"t": [self.plasma.time_to_calculate]})
            )
            opt_data["xrcs.spectra"]["error"] = np.sqrt(opt_data["xrcs.spectra"])
        if "cxff_pi" in self.diagnostics:
            cxrs_data = (
                self.models["cxff_pi"]()
                .pop("ti")
                .expand_dims(dim={"t": [self.plasma.time_to_calculate]})
            )
            opt_data["cxff_pi.ti"] = cxrs_data.where(cxrs_data.channel == 2, drop=True)
            
        if "ts" in self.diagnostics:
            _ts_data = self.models["ts"]()
            ts_data = {key: _ts_data[key].expand_dims(dim={"t": [self.plasma.time_to_calculate]}) for key in ["te", "ne"]}
            opt_data["ts.te"] = ts_data["te"]
            opt_data["ts.ne"] = ts_data["ne"]
            opt_data["ts.te"]["error"] = opt_data["ts.te"] / opt_data["ts.te"] * (
                        0.10 * opt_data["ts.te"].max(dim="channel"))
            opt_data["ts.ne"]["error"] = opt_data["ts.ne"] / opt_data["ts.ne"] * (
                        0.10 * opt_data["ts.ne"].max(dim="channel"))
            
        if "efit" in self.diagnostics:
            opt_data["efit.wp"] = (
                self.models["efit"]()
                .pop("wp")
                .expand_dims(dim={"t": [self.plasma.time_to_calculate]})
            )

        # TODO: add chers

        if noise:
            #TODO: add TS
            opt_data["smmh1.ne"] = opt_data["smmh1.ne"] + opt_data[
                "smmh1.ne"
            ].max().values * np.random.normal(0, noise_factor, None)
            opt_data["xrcs.spectra"] = opt_data["xrcs.spectra"] + np.random.normal(
                0,
                np.sqrt(
                    opt_data["xrcs.spectra"].values[
                        0,
                    ]
                ),
                opt_data["xrcs.spectra"].shape[1],
            )
            opt_data["cxff_pi.ti"] = opt_data["cxff_pi.ti"] + opt_data[
                "cxff_pi.ti"
            ].max().values * np.random.normal(
                0, noise_factor, opt_data["cxff_pi.ti"].shape[1]
            )
            opt_data["efit.wp"] = opt_data["efit.wp"] + opt_data[
                "efit.wp"
            ].max().values * np.random.normal(0, noise_factor, None)

        return opt_data

    def _exp_data(self, **kwargs):
        opt_data = flatdict.FlatDict(self.data, ".")
        if "xrcs" in self.diagnostics:
            opt_data["xrcs.spectra"]["wavelength"] = (
                opt_data["xrcs.spectra"].wavelength
            )
            background = opt_data["xrcs.spectra"].where(
                (opt_data["xrcs.spectra"].wavelength < 0.392)
                & (opt_data["xrcs.spectra"].wavelength > 0.388),
                drop=True,
            )
            self.model_kwargs["xrcs.background"] = background.mean(
                dim="wavelength"
            ).sel(t=self.plasma.time_to_calculate)
            opt_data["xrcs.spectra"]["error"] = np.sqrt(
                opt_data["xrcs.spectra"] + background.std(dim="wavelength") ** 2
            )

        if "cxff_pi" in self.diagnostics:
            opt_data["cxff_pi"]["ti"] = opt_data["cxff_pi"]["ti"].where(
                opt_data["cxff_pi"]["ti"] != 0,
            )

            opt_data["cxff_pi"]["ti"] = opt_data["cxff_pi"]["ti"].where(
                opt_data["cxff_pi"]["ti"].channel > 3,
            )
            opt_data["cxff_pi"]["ti"] = opt_data["cxff_pi"]["ti"].where(
                opt_data["cxff_pi"]["ti"].channel < 6,
            )

        if "cxff_tws_c" in self.diagnostics:
            opt_data["cxff_tws_c"]["ti"] = opt_data["cxff_tws_c"]["ti"].where(
                opt_data["cxff_tws_c"]["ti"] != 0,
            )
            opt_data["cxff_tws_c"]["ti"] = opt_data["cxff_tws_c"]["ti"].where(
                opt_data["cxff_tws_c"]["ti"].channel < 2,
            )

        if "ts" in self.diagnostics:
            # TODO: fix error, for now flat error
            opt_data["ts.te"] = opt_data["ts.te"].where(opt_data["ts.te"].channel >19, drop=True)
            opt_data["ts.ne"] = opt_data["ts.ne"].where(opt_data["ts.ne"].channel > 19, drop=True)

            opt_data["ts.te"]["error"] = opt_data["ts.te"].max(dim="channel") * 0.05
            opt_data["ts.ne"]["error"] = opt_data["ts.ne"].max(dim="channel") * 0.05

        if self.astra_wp:
            opt_data["efit.wp"] = self.astra_data["wth"]

        return opt_data

    def setup_optimiser(
        self,
        model_kwargs,
        nwalkers=50,
        burn_frac=0.10,
        sample_method="random",
        **kwargs,
    ):
        self.model_kwargs = model_kwargs
        self.nwalkers = nwalkers
        self.burn_frac = burn_frac
        self.sample_method = sample_method

        self.bayesmodel = BayesModels(
            plasma=self.plasma,
            data=self.opt_data,
            diagnostic_models=[*self.models.values()],
            quant_to_optimise=self.opt_quantity,
            priors=self.priors,
        )

        ndim = len(self.param_names)
        self.move = [(emcee.moves.StretchMove(), 0.9), (emcee.moves.DEMove(), 0.1)]
        self.sampler = emcee.EnsembleSampler(
            nwalkers,
            ndim,
            log_prob_fn=self.bayesmodel.ln_posterior,
            parameter_names=self.param_names,
            moves=self.move,
            kwargs=model_kwargs,
        )



    def _sample_start_points(self, sample_method: str = "random", nsamples=100, **kwargs):
        if sample_method == "high_density":
            start_points = self.bayesmodel.sample_from_high_density_region(
<<<<<<< HEAD
                self.param_names, self.sampler, self.nwalkers, nsamples=nsamples
            )

        elif sample_method == "ga":
            self.start_points = self._sample_start_points(sample_method="random", **kwargs)
            samples_in_weird_format = self.ga_opt(**kwargs)
            sample_start_points = np.array([idx[1] for idx in samples_in_weird_format])

            start_points = np.random.normal(
                np.mean(sample_start_points, axis=0),
                np.std(sample_start_points, axis=0),
                size=(self.nwalkers, sample_start_points.shape[1]),
            )


        elif sample_method == "random":
            start_points = self.bayesmodel.sample_from_priors(
                self.param_names, size=self.nwalkers
=======
                self.param_names, self.sampler, self.nwalkers, nsamples=200
>>>>>>> b48ea95a
            )

        else:
            print(f"Sample method: {sample_method} not recognised, Defaulting to random sampling")
            start_points = self.bayesmodel.sample_from_priors(
                self.param_names, size=self.nwalkers
            )
        return start_points


    def ga_opt(self, num_gens=30, popsize=50, sols_to_return=5, mutation_probability=None, **kwargs) -> list(tuple((float, []))):
        """Runs the GA optimization, and returns a number of the best solutions. Uses
        a population convergence stopping criteria: fitness does not improve in 3 successive generations, we stop.

        Args:
            num_gens (int, optional): Maximum number of generations to run. Defaults to 30.
            popsize (int, optional): Population size. Defaults to 50.
            sols_to_return (int, optional): How many of the best solutions the function shall return. Defaults to 5.

        Returns:
            list(tuple(float, np.Array(float))): list of tuples, where first element is fitness, second np.array of the parameters.
        """

        import pygad
        import time

        # Packaged evaluation function
        def idiot_proof(ga_instance, x, sol_idx):
            res, _ = self.bayesmodel.ln_posterior(dict(zip(self.param_names, x)))
            # print(-res)
            return float(res)

        print(f"Running GA for a maximum of {num_gens} generations of {popsize} individuals each.")

        # Initialize the GA instance
        ga_instance = pygad.GA(num_generations=num_gens,
                               num_parents_mating=20,
                               sol_per_pop=popsize,
                               num_genes=len(self.start_points[0]),
                               fitness_func=idiot_proof,
                               initial_population=self.start_points,
                               save_best_solutions=True,
                               stop_criteria="saturate_5",
                               mutation_probability=mutation_probability)

        st = time.time()
        # Execute
        ga_instance.run()

        print(
            f"Time ran: {time.time() - st:.2f} seconds. Ran total of {ga_instance.generations_completed} generations.")

        # Saves the fitness evolution plot
        # figure = ga_instance.plot_fitness()
        # figure.savefig(f'GA_plot.png', dpi=300)

        # Organizing all the non-inf individuals from the last generation
        feasible_indices = [i for i in range(len(ga_instance.last_generation_fitness)) if
                            ga_instance.last_generation_fitness[i] != -np.inf]
        feasible_individuals = [ga_instance.population[i] for i in feasible_indices]
        feasible_fitnesses = [ga_instance.last_generation_fitness[i] for i in feasible_indices]

        # for i, item in enumerate(feasible_individuals_with_keywords):
        #    item["fitness"]=feasible_fitnesses[i
        # feasible_individuals_with_keywords=sorted(feasible_individuals_with_keywords,key= lambda d:d['fitness'],reverse=True)
        # feasible_individuals_and_fitnesses=[tuple(feasible_fitnesses[i],feasible_individuals[i]) for i in len(feasible_individuals)]

        # Combining the last individuals to a collection and sorting
        feasible_individuals_and_fitnesses = []
        for i in range(len(feasible_fitnesses)):
            feasible_individuals_and_fitnesses.append(tuple((feasible_fitnesses[i], feasible_individuals[i])))
        feasible_individuals_and_fitnesses = sorted(feasible_individuals_and_fitnesses, key=lambda x: x[0],
                                                    reverse=True)

        return feasible_individuals_and_fitnesses[:sols_to_return]

    def __call__(
        self,
        filepath="./results/test/",
        run=None,
        mds_write=False,
        pulse_to_write=None,
        plot=False,
        iterations=100,
        burn_frac=0.10,
        **kwargs,
    ):

        self.iterations = iterations
        self.burn_frac = burn_frac

        if mds_write:
            # check_analysis_run(self.pulse, self.run)
            self.node_structure = create_nodes(
                pulse_to_write=pulse_to_write,
                run=run,
                diagnostic_quantities=self.opt_quantity,
                mode="EDIT",
            )

        self.result = self._build_inputs_dict()
        results = []

        if not self.tsample.shape:
            self.tsample = np.array([self.tsample])

        self.plasma.time_to_calculate = self.tsample[0]
        self.start_points = self._sample_start_points(
            sample_method=self.sample_method, **kwargs
        )

        for t in self.tsample:
            self.plasma.time_to_calculate = t
            print(f"Time: {t}")
            self.run_sampler(iterations=iterations, burn_frac=burn_frac)
            _result = self._build_result_dict()
            results.append(_result)

            self.start_points = self.sampler.get_chain()[-1,:,:]
            self.sampler.reset()

            _result = dict(_result, ** self.result)

            self.save_pickle(_result, filepath=filepath, )

            if plot:  # currently requires result with DataArrays
                plot_bayes_result(_result, filepath)

        self.result = dict(self.result, ** results[-1])
        profiles = {}
        globals = {}
        for key, prof in results[0]["PROFILES"].items():
            if key == "RHO_POLOIDAL":
                profiles[key] = results[0]["PROFILES"]["RHO_POLOIDAL"]
            elif key == "RHO_TOR":
                profiles[key] = results[0]["PROFILES"]["RHO_TOR"]
            else:
                _profs = [result["PROFILES"][key] for result in results]
                profiles[key] = xr.concat(_profs, self.tsample)


        for key, prof in results[0]["GLOBAL"].items():
            _glob = [result["GLOBAL"][key] for result in results]
            globals[key] = xr.concat(_glob, self.tsample)

        result = {"PROFILES":profiles, "GLOBAL":globals}

        self.result = dict(self.result, **result,)

        self.result = self.dict_of_dataarray_to_numpy(self.result)
        if mds_write:
            write_nodes(pulse_to_write, self.node_structure, self.result)

        return self.result


if __name__ == "__main__":
    run = BayesWorkflowExample(
        pulse=None,
        diagnostics=[
                    "xrcs",
                    "efit",
                    "smmh1",
                    "cxff_pi",
                    "ts",
                    ],
        param_names=OPTIMISED_PARAMS,
        opt_quantity=OPTIMISED_QUANTITY,
        priors=DEFAULT_PRIORS,
        profile_params=DEFAULT_PROFILE_PARAMS,
        phantoms=True,
        fast_particles=False,
        tstart=0.02,
        tend=0.10,
        dt=0.005,
    )

    run.setup_plasma(
        tsample=0.05,
    )
    run.setup_opt_data(phantoms=run.phantoms)
    run.setup_optimiser(nwalkers=50, sample_method="high_density", model_kwargs=run.model_kwargs, nsamples=100)
    # run.setup_optimiser(nwalkers=50, sample_method="ga", model_kwargs=run.model_kwargs, num_gens=50, popsize=100, sols_to_return=3,  mutation_probability=None)
    results = run(
        filepath=f"./results/test/",
        pulse_to_write=25000000,
        run="RUN01",
        mds_write=True,
        plot=True,
        burn_frac=0.2,
        iterations=500,
    )<|MERGE_RESOLUTION|>--- conflicted
+++ resolved
@@ -38,17 +38,10 @@
     "Ne_prof.peaking": 1.2,
 
     "Nimp_prof.y0": 1e17,
-<<<<<<< HEAD
     "Nimp_prof.y1": 1e15,
     "Nimp_prof.yend": 1e15,
     "Nimp_prof.wcenter": 0.3,
     "Nimp_prof.wped": 3,
-=======
-    "Nimp_prof.y1": 5e15,
-    "Nimp_prof.yend": 1e15,
-    "Nimp_prof.wcenter": 0.3,
-    "Nimp_prof.wped": 6,
->>>>>>> b48ea95a
     "Nimp_prof.peaking": 2,
 
     "Te_prof.y0": 3000,
@@ -73,14 +66,8 @@
     "Ne_prof.wped": get_uniform(2, 6),
     "Ne_prof.wcenter": get_uniform(0.2, 0.4),
     "Ne_prof.peaking": get_uniform(1, 4),
-<<<<<<< HEAD
     "Nimp_prof.y0": loguniform(1e15, 1e18),
     "Nimp_prof.y1": loguniform(1e14, 1e16),
-=======
-
-    "Nimp_prof.y0": loguniform(1e16, 1e18),
-    "Nimp_prof.y1": get_uniform(1e15, 1e16),
->>>>>>> b48ea95a
     "Ne_prof.y0/Nimp_prof.y0": lambda x1, x2: np.where(
         (x1 > x2 * 100) & (x1 < x2 * 1e5), 1, 0
     ),
@@ -101,21 +88,14 @@
     "Ti_prof.wped": get_uniform(2, 6),
     "Ti_prof.wcenter": get_uniform(0.2, 0.4),
     "Ti_prof.peaking": get_uniform(1, 6),
-<<<<<<< HEAD
     "xrcs.pixel_offset": get_uniform(-4.01, -4.0),
-=======
->>>>>>> b48ea95a
 }
 
 OPTIMISED_PARAMS = [
     "Ne_prof.y1",
     "Ne_prof.y0",
     "Ne_prof.peaking",
-<<<<<<< HEAD
     # "Ne_prof.wcenter",
-=======
-    "Ne_prof.wcenter",
->>>>>>> b48ea95a
     "Ne_prof.wped",
     # "Nimp_prof.y1",
     "Nimp_prof.y0",
@@ -548,7 +528,6 @@
     def _sample_start_points(self, sample_method: str = "random", nsamples=100, **kwargs):
         if sample_method == "high_density":
             start_points = self.bayesmodel.sample_from_high_density_region(
-<<<<<<< HEAD
                 self.param_names, self.sampler, self.nwalkers, nsamples=nsamples
             )
 
@@ -567,9 +546,6 @@
         elif sample_method == "random":
             start_points = self.bayesmodel.sample_from_priors(
                 self.param_names, size=self.nwalkers
-=======
-                self.param_names, self.sampler, self.nwalkers, nsamples=200
->>>>>>> b48ea95a
             )
 
         else:
