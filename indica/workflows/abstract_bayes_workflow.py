--- conflicted
+++ resolved
@@ -5,10 +5,7 @@
 import pickle
 
 import git
-<<<<<<< HEAD
 from datetime import datetime
-=======
->>>>>>> b0fc7ee3
 import numpy as np
 
 
@@ -43,7 +40,6 @@
         result = {}
         quant_list = [item.split(".") for item in self.blackbox_settings.opt_quantity]
 
-<<<<<<< HEAD
         result["ELEMENT"] = self.plasma_context.plasma.elements
         result["TIME"] = self.plasma_context.plasma.t
         git_id = git.Repo(search_parent_directories=True).head.object.hexsha
@@ -54,30 +50,6 @@
             "SETTINGS": "CONFIG GOES HERE",
             "DATATIME": datetime.utcnow().__str__()
 
-=======
-        result["TIME"] = self.plasma_context.plasma.t
-        git_id = git.Repo(search_parent_directories=True).head.object.hexsha
-
-        result["METADATA"] = {
-            "GITCOMMIT": f"{git_id}",
-            "USER": f"{getpass.getuser()}",
-            "EQUIL": "PLACEHOLDER",
-        }
-
-        result["INPUT"] = {
-            "BURN_FRAC": self.optimiser_context.optimiser_settings.burn_frac,
-            "ITER": self.optimiser_context.optimiser_settings.iterations,
-            "NWALKERS": self.optimiser_context.optimiser_settings.nwalkers,
-            "MODEL_KWARGS": self.model_context.model_settings.init_kwargs,
-            "OPT_QUANTITY": self.blackbox_settings.opt_quantity,
-            "PARAM_NAMES": self.blackbox_settings.param_names,
-            "PULSE": self.data_context.pulse,
-            "IMPURITIES": self.plasma_context.plasma_settings.impurities,
-            "MAIN_ION": self.plasma_context.plasma_settings.main_ion,
-            "TSTART": self.tstart,
-            "TEND": self.tend,
-            "DT": self.dt,
->>>>>>> b0fc7ee3
         }
         # TODO fix workflow
         result["INPUT"]["WORKFLOW"] = {
@@ -118,21 +90,15 @@
             }
             for diag_name in self.blackbox_settings.diagnostics
         }
-<<<<<<< HEAD
         result["MODEL_DATA"]["SAMPLE_IDX"] = np.arange(0,
                 self.opt_samples["post_sample"].shape[1]
-=======
-        result["MODEL_DATA"]["SAMPLE_IDX"] = np.arange(
-            self.optimiser_context.optimiser_settings.iterations
-            * (1 - self.optimiser_context.optimiser_settings.burn_frac)
->>>>>>> b0fc7ee3
+
         )
 
         result["PHANTOMS"] = {
             "FLAG": self.data_context.phantoms,
             "NE": self.plasma_context.phantom_profiles["electron_density"],
             "TE": self.plasma_context.phantom_profiles["electron_temperature"],
-<<<<<<< HEAD
             "TI": self.plasma_context.phantom_profiles["ion_temperature"],
             "NI": self.plasma_context.phantom_profiles["ion_density"],
             "NNEUTR": self.plasma_context.phantom_profiles["neutral_density"],
@@ -144,6 +110,7 @@
             "P": self.plasma_context.phantom_profiles["pressure_tot"],
 
         }
+
 
         result["PROFILES"] = {
             "PSI_NORM": {
@@ -206,244 +173,10 @@
                 "PFAST_ERR": self.midplane_blobs["pressure_fast"].std(dim="index"),
                 "ZEFF_ERR": self.midplane_blobs["zeff"].sum("element").std(dim="index"),
                 "MEANZ_ERR": self.midplane_blobs["meanz"].median(dim="index"),
-
-=======
-            "TI": self.plasma_context.phantom_profiles["ion_temperature"].sel(
-                element=self.plasma_context.plasma_settings.main_ion
-            ),
-            "NI": self.plasma_context.phantom_profiles["ion_density"].sel(
-                element=self.plasma_context.plasma_settings.main_ion
-            ),
-            "NNEUTR": self.plasma_context.phantom_profiles["neutral_density"],
-            "NFAST": self.plasma_context.phantom_profiles["fast_density"],
-        }
-        result["PHANTOMS"].update(
-            {
-                f"NIZ{num_imp + 1}": self.plasma_context.phantom_profiles[
-                    "impurity_density"
-                ].sel(element=imp)
-                for num_imp, imp in enumerate(
-                    self.plasma_context.plasma_settings.impurities
-                )
-            }
-        )
-        result["PHANTOMS"].update(
-            {
-                f"TIZ{num_imp + 1}": self.plasma_context.phantom_profiles[
-                    "ion_temperature"
-                ].sel(element=imp)
-                for num_imp, imp in enumerate(
-                    self.plasma_context.plasma_settings.impurities
-                )
-            }
-        )
-
-        result["PROFILES"] = {
-            "PSI_NORM": {
-                "RHOP": self.plasma_context.plasma.rho,
-                "RHOT": self.plasma_context.plasma.equilibrium.rhotor.interp(
-                    t=self.plasma_context.plasma.t
-                ),
-                "NE": self.blobs["electron_density"].median(dim="index"),
-                "NI": self.blobs["ion_density"]
-                .sel(element=self.plasma_context.plasma_settings.main_ion)
-                .median(dim="index"),
-                "TE": self.blobs["electron_temperature"].median(dim="index"),
-                "TI": self.blobs["ion_temperature"]
-                .sel(element=self.plasma_context.plasma_settings.main_ion)
-                .median(dim="index"),
-                "NFAST": self.blobs["fast_density"].median(dim="index"),
-                "NNEUTR": self.blobs["neutral_density"].median(dim="index"),
-                "NE_ERR": self.blobs["electron_density"].std(dim="index"),
-                "NI_ERR": self.blobs["ion_density"]
-                .sel(element=self.plasma_context.plasma_settings.main_ion)
-                .std(dim="index"),
-                "TE_ERR": self.blobs["electron_temperature"].std(dim="index"),
-                "TI_ERR": self.blobs["ion_temperature"]
-                .sel(element=self.plasma_context.plasma_settings.main_ion)
-                .std(dim="index"),
-                "NFAST_ERR": self.blobs["fast_density"].std(dim="index"),
-                "NNEUTR_ERR": self.blobs["neutral_density"].std(dim="index"),
-                "ZEFF": self.blobs["zeff"].sum("element").median(dim="index"),
-                "ZEFF_ERR": self.blobs["zeff"].sum("element").std(dim="index"),
-                "ZI": self.blobs["zeff"]
-                .sel(element=self.plasma_context.plasma_settings.main_ion)
-                .median(dim="index"),
-                "ZI_ERR": self.blobs["zeff"]
-                .sel(element=self.plasma_context.plasma_settings.main_ion)
-                .std(dim="index"),
             },
-            "R_MIDPLANE": {
-                "RPOS": self.midplane_blobs["electron_temperature"].R,
-                "ZPOS": self.midplane_blobs["electron_temperature"].z,
-                "NE": self.midplane_blobs["electron_density"].median(dim="index"),
-                "NI": self.midplane_blobs["ion_density"]
-                .sel(element=self.plasma_context.plasma_settings.main_ion)
-                .median(dim="index"),
-                "TE": self.midplane_blobs["electron_temperature"].median(dim="index"),
-                "TI": self.midplane_blobs["ion_temperature"]
-                .sel(element=self.plasma_context.plasma_settings.main_ion)
-                .median(dim="index"),
-                "NFAST": self.midplane_blobs["fast_density"].median(dim="index"),
-                "NNEUTR": self.midplane_blobs["neutral_density"].median(dim="index"),
-                "NE_ERR": self.midplane_blobs["electron_density"].std(dim="index"),
-                "NI_ERR": self.midplane_blobs["ion_density"]
-                .sel(element=self.plasma_context.plasma_settings.main_ion)
-                .std(dim="index"),
-                "TE_ERR": self.midplane_blobs["electron_temperature"].std(dim="index"),
-                "TI_ERR": self.midplane_blobs["ion_temperature"]
-                .sel(element=self.plasma_context.plasma_settings.main_ion)
-                .std(dim="index"),
-                "NFAST_ERR": self.midplane_blobs["fast_density"].std(dim="index"),
-                "NNEUTR_ERR": self.midplane_blobs["neutral_density"].std(dim="index"),
-                "ZEFF": self.midplane_blobs["zeff"].sum("element").median(dim="index"),
-                "ZEFF_ERR": self.midplane_blobs["zeff"].sum("element").std(dim="index"),
-                "ZI": self.midplane_blobs["zeff"]
-                .sel(element=self.plasma_context.plasma_settings.main_ion)
-                .median(dim="index"),
-                "ZI_ERR": self.midplane_blobs["zeff"]
-                .sel(element=self.plasma_context.plasma_settings.main_ion)
-                .std(dim="index"),
-            },
-        }
-        result["PROFILES"]["PSI_NORM"] = {
-            **result["PROFILES"]["PSI_NORM"],
-            **{
-                f"NIZ{num_imp + 1}": self.blobs["impurity_density"]
-                .sel(element=imp)
-                .median(dim="index")
-                for num_imp, imp in enumerate(
-                    self.plasma_context.plasma_settings.impurities
-                )
-            },
-        }
-        result["PROFILES"]["PSI_NORM"] = {
-            **result["PROFILES"]["PSI_NORM"],
-            **{
-                f"NIZ{num_imp + 1}_ERR": self.blobs["impurity_density"]
-                .sel(element=imp)
-                .std(dim="index")
-                for num_imp, imp in enumerate(
-                    self.plasma_context.plasma_settings.impurities
-                )
-            },
-        }
-        result["PROFILES"]["PSI_NORM"] = {
-            **result["PROFILES"]["PSI_NORM"],
-            **{
-                f"TIZ{num_imp + 1}": self.blobs["ion_temperature"]
-                .sel(element=imp)
-                .median(dim="index")
-                for num_imp, imp in enumerate(
-                    self.plasma_context.plasma_settings.impurities
-                )
-            },
-        }
-        result["PROFILES"]["PSI_NORM"] = {
-            **result["PROFILES"]["PSI_NORM"],
-            **{
-                f"TIZ{num_imp + 1}_ERR": self.blobs["ion_temperature"]
-                .sel(element=imp)
-                .std(dim="index")
-                for num_imp, imp in enumerate(
-                    self.plasma_context.plasma_settings.impurities
-                )
-            },
-        }
-
-        result["PROFILES"]["PSI_NORM"] = {
-            **result["PROFILES"]["PSI_NORM"],
-            **{
-                f"ZIM{num_imp + 1}": self.blobs["zeff"]
-                .sel(element=imp)
-                .median(dim="index")
-                for num_imp, imp in enumerate(
-                    self.plasma_context.plasma_settings.impurities
-                )
-            },
-        }
-        result["PROFILES"]["PSI_NORM"] = {
-            **result["PROFILES"]["PSI_NORM"],
-            **{
-                f"ZIM{num_imp + 1}_ERR": self.blobs["zeff"]
-                .sel(element=imp)
-                .std(dim="index")
-                for num_imp, imp in enumerate(
-                    self.plasma_context.plasma_settings.impurities
-                )
-            },
-        }
-
-        result["PROFILES"]["R_MIDPLANE"] = {
-            **result["PROFILES"]["R_MIDPLANE"],
-            **{
-                f"NIZ{num_imp + 1}": self.midplane_blobs["impurity_density"]
-                .sel(element=imp)
-                .median(dim="index")
-                for num_imp, imp in enumerate(
-                    self.plasma_context.plasma_settings.impurities
-                )
-            },
-        }
-        result["PROFILES"]["R_MIDPLANE"] = {
-            **result["PROFILES"]["R_MIDPLANE"],
-            **{
-                f"NIZ{num_imp + 1}_ERR": self.midplane_blobs["impurity_density"]
-                .sel(element=imp)
-                .std(dim="index")
-                for num_imp, imp in enumerate(
-                    self.plasma_context.plasma_settings.impurities
-                )
-            },
-        }
-        result["PROFILES"]["R_MIDPLANE"] = {
-            **result["PROFILES"]["R_MIDPLANE"],
-            **{
-                f"TIZ{num_imp + 1}": self.midplane_blobs["ion_temperature"]
-                .sel(element=imp)
-                .median(dim="index")
-                for num_imp, imp in enumerate(
-                    self.plasma_context.plasma_settings.impurities
-                )
-            },
-        }
-        result["PROFILES"]["R_MIDPLANE"] = {
-            **result["PROFILES"]["R_MIDPLANE"],
-            **{
-                f"TIZ{num_imp + 1}_ERR": self.midplane_blobs["ion_temperature"]
-                .sel(element=imp)
-                .std(dim="index")
-                for num_imp, imp in enumerate(
-                    self.plasma_context.plasma_settings.impurities
-                )
-            },
-        }
-        result["PROFILES"]["R_MIDPLANE"] = {
-            **result["PROFILES"]["R_MIDPLANE"],
-            **{
-                f"ZIM{num_imp + 1}": self.midplane_blobs["zeff"]
-                .sel(element=imp)
-                .median(dim="index")
-                for num_imp, imp in enumerate(
-                    self.plasma_context.plasma_settings.impurities
-                )
-            },
-        }
-        result["PROFILES"]["R_MIDPLANE"] = {
-            **result["PROFILES"]["R_MIDPLANE"],
-            **{
-                f"ZIM{num_imp + 1}_ERR": self.midplane_blobs["zeff"]
-                .sel(element=imp)
-                .std(dim="index")
-                for num_imp, imp in enumerate(
-                    self.plasma_context.plasma_settings.impurities
-                )
->>>>>>> b0fc7ee3
-            },
         }
 
         result["PROFILE_STAT"] = {
-<<<<<<< HEAD
             "SAMPLE_IDX": np.arange(0,
                 self.opt_samples["post_sample"].shape[1]
             ),
@@ -459,41 +192,6 @@
             "PFAST": self.blobs["pressure_fast"],
             "ZEFF": self.blobs["zeff"].sum("element"),
             "MEANZ": self.blobs["meanz"],
-=======
-            "SAMPLE_IDX": np.arange(
-                self.optimiser_context.optimiser_settings.iterations
-                * (1 - self.optimiser_context.optimiser_settings.burn_frac)
-            ),
-            "RHO_POLOIDAL": self.plasma_context.plasma.rho,
-            "NE": self.blobs["electron_density"],
-            "NI": self.blobs["ion_density"].sel(
-                element=self.plasma_context.plasma_settings.main_ion
-            ),
-            "TE": self.blobs["electron_temperature"],
-            "TI": self.blobs["ion_temperature"].sel(
-                element=self.plasma_context.plasma_settings.main_ion
-            ),
-            "NFAST": self.blobs["fast_density"],
-            "NNEUTR": self.blobs["neutral_density"],
-        }
-        result["PROFILE_STAT"] = {
-            **result["PROFILE_STAT"],
-            **{
-                f"NIZ{num_imp + 1}": self.blobs["impurity_density"].sel(element=imp)
-                for num_imp, imp in enumerate(
-                    self.plasma_context.plasma_settings.impurities
-                )
-            },
-        }
-        result["PROFILE_STAT"] = {
-            **result["PROFILE_STAT"],
-            **{
-                f"TIZ{num_imp + 1}": self.blobs["ion_temperature"].sel(element=imp)
-                for num_imp, imp in enumerate(
-                    self.plasma_context.plasma_settings.impurities
-                )
-            },
->>>>>>> b0fc7ee3
         }
 
         result["OPTIMISATION"] = {
@@ -501,20 +199,13 @@
             "PRIOR_SAMPLE": self.opt_samples["prior_sample"],
             "POST_SAMPLE": self.opt_samples["post_sample"],
             "AUTO_CORR": self.opt_samples["auto_corr"],
-<<<<<<< HEAD
             "PARAM_NAMES": self.optimiser_context.optimiser_settings.param_names
-=======
->>>>>>> b0fc7ee3
             # "GELMAN_RUBIN": gelman_rubin(self.sampler.get_chain(flat=False))
         }
 
         result["GLOBAL"] = {
             "VOLUME": self.plasma_context.plasma.volume.max(dim="rho_poloidal"),
             "TI0": self.blobs["ion_temperature"]
-<<<<<<< HEAD
-=======
-            .sel(element=self.plasma_context.plasma_settings.main_ion)
->>>>>>> b0fc7ee3
             .sel(rho_poloidal=0, method="nearest")
             .median(dim="index"),
             "TE0": self.blobs["electron_temperature"]
@@ -523,7 +214,6 @@
             "NE0": self.blobs["electron_density"]
             .sel(rho_poloidal=0, method="nearest")
             .median(dim="index"),
-<<<<<<< HEAD
             "NI0": self.blobs["ion_density"]  # TODO: where to concat the impurity_density onto this
             .sel(rho_poloidal=0, method="nearest")
             .median(dim="index"),
@@ -550,76 +240,9 @@
             "ZEFF_AVG_ERR": self.midplane_blobs["zeff"].sum(dim="element").std(dim="index").mean(dim="R"),
             "NNEUTR0_ERR": self.blobs["neutral_density"].sel(rho_poloidal=0, method="nearest").std(dim="index"),
             "NNEUTRB_ERR": self.blobs["neutral_density"].sel(rho_poloidal=1, method="nearest").std(dim="index"),
-=======
-            "NI0": self.blobs["ion_density"]
-            .sel(element=self.plasma_context.plasma_settings.main_ion)
-            .sel(rho_poloidal=0, method="nearest")
-            .median(dim="index"),
-            "WP": self.blobs["wp"].median(dim="index"),
-            "WP_ERR": self.blobs["wp"].std(dim="index"),
-            "WTH": self.blobs["wth"].median(dim="index"),
-            "WTH_ERR": self.blobs["wth"].std(dim="index"),
-            "PTOT": self.blobs["ptot"].median(dim="index"),
-            "PTOT_ERR": self.blobs["ptot"].std(dim="index"),
-            "PTH": self.blobs["pth"].median(dim="index"),
-            "PTH_ERR": self.blobs["pth"].std(dim="index"),
-        }
-        result["GLOBAL"] = {
-            **result["GLOBAL"],
-            **{
-                f"TI0Z{num_imp + 1}": self.blobs["ion_temperature"]
-                .sel(element=imp)
-                .sel(rho_poloidal=0, method="nearest")
-                .median(dim="index")
-                for num_imp, imp in enumerate(
-                    self.plasma_context.plasma_settings.impurities
-                )
-            },
-        }
-        result["GLOBAL"] = {
-            **result["GLOBAL"],
-            **{
-                f"TI0Z{num_imp + 1}_ERR": self.blobs["ion_temperature"]
-                .sel(element=imp)
-                .sel(rho_poloidal=0, method="nearest")
-                .std(dim="index")
-                for num_imp, imp in enumerate(
-                    self.plasma_context.plasma_settings.impurities
-                )
-            },
-        }
-        result["GLOBAL"] = {
-            **result["GLOBAL"],
-            **{
-                f"NI0Z{num_imp + 1}": self.blobs["impurity_density"]
-                .sel(element=imp)
-                .sel(rho_poloidal=0, method="nearest")
-                .median(dim="index")
-                for num_imp, imp in enumerate(
-                    self.plasma_context.plasma_settings.impurities
-                )
-            },
-        }
-        result["GLOBAL"] = {
-            **result["GLOBAL"],
-            **{
-                f"NI0Z{num_imp + 1}_ERR": self.blobs["impurity_density"]
-                .sel(element=imp)
-                .sel(rho_poloidal=0, method="nearest")
-                .std(dim="index")
-                for num_imp, imp in enumerate(
-                    self.plasma_context.plasma_settings.impurities
-                )
-            },
->>>>>>> b0fc7ee3
         }
         return result
 
-<<<<<<< HEAD
-        return result
-
-=======
->>>>>>> b0fc7ee3
     def save_pickle(self, result, filepath):
         Path(filepath).mkdir(parents=True, exist_ok=True)
         with open(filepath + "results.pkl", "wb") as handle:
