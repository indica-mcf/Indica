--- conflicted
+++ resolved
@@ -459,27 +459,13 @@
 
         R = self.plasma.R_midplane
         z = self.plasma.z_midplane
-<<<<<<< HEAD
         _rho = self.plasma.equilibrium.rho.interp(t=self.plasma.t).interp(R=R, z=z)
-        rho = _rho.assign_coords(R=("index", R)).swap_dims({"index": "R"}).drop_vars("index")
+        rho = _rho.swap_dims({"index": "R"}).drop_vars("index")
 
         midplane_profiles = {}
         for profile in kinetic_profiles:
             midplane_profiles[profile] = blobs[profile].interp(rho_poloidal=rho)
 
-=======
-        rho = self.plasma.equilibrium.rho.interp(t=self.plasma.t, R=R, z=z).drop_vars(
-            ["R", "z"]
-        )
-        midplane_profiles = {}
-        for profile in kinetic_profiles:
-            midplane_profiles[profile] = blobs[profile].interp(rho_poloidal=rho)
-            midplane_profiles[profile]["R"] = R
-            midplane_profiles[profile]["z"] = z
-            # midplane_profiles[profile] = midplane_profiles[profile].swap_dims(
-            #     {"rho_poloidal": "R"}
-            # )
->>>>>>> 18f4e2af
         return midplane_profiles
 
 
