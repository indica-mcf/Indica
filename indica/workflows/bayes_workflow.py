from pathlib import Path

import corner
import matplotlib.pyplot as plt
import numpy as np


def plot_profile(
    profile,
    blobkey: str,
    figheader="./results/test/",
    phantom_profile=None,
    sharefig=False,
    color="blue",
    filename="",
):
    if not plt.get_fignums():  # If no figure is open
        plt.figure(figsize=(8, 6))

    plt.fill_between(
        profile.rho_poloidal,
        profile.quantile(0.16, dim="index"),
        profile.quantile(0.84, dim="index"),
        label=f"{blobkey}, 68% Confidence",
        zorder=3,
        color=color,
        alpha=0.9,
    )
    plt.fill_between(
        profile.rho_poloidal,
        profile.quantile(0.025, dim="index"),
        profile.quantile(0.975, dim="index"),
        label=f"{blobkey}, 95% Confidence",
        zorder=2,
        color="grey",
        alpha=0.7,
    )
    plt.fill_between(
        profile.rho_poloidal,
        profile.quantile(0.00, dim="index"),
        profile.quantile(1.00, dim="index"),
        label=f"{blobkey}, Max-Min",
        zorder=1,
        color="lightgrey",
        alpha=0.7,
    )

    if phantom_profile is not None:
        phantom_profile.plot(
            label="phantom_profile", linestyle="--", color="black", zorder=4
        )

    plt.legend()
    if sharefig:
        return

    if filename:
        plt.savefig(figheader + f"{filename}.png")
    else:
        plt.savefig(figheader + f"{blobkey}.png")
    plt.close("all")


def _plot_0d(
    blobs: dict,
    blobkey: str,
    diag_data: dict,
    filename: str,
    figheader="./results/test/",
    xlabel="samples ()",
    ylabel="a.u.",
    **kwargs,
):
    if not blobkey in blobs.keys():
        raise ValueError(f"{blobkey} not in blobs")
    plt.figure()
    blob_data = blobs[blobkey]
    plt.plot(blob_data, label=f"{blobkey} model")
    plt.axhline(
        y=diag_data[blobkey].sel(t=blob_data.t).values,
        color="black",
        linestyle="-",
        label=f"{blobkey} data",
    )
    plt.xlabel(xlabel)
    plt.ylabel(ylabel)
    plt.legend()
    plt.savefig(figheader + filename)
    plt.close()


def _plot_1d(
    blobs: dict,
    blobkey: str,
    diag_data: dict,
    filename: str,
    figheader="./results/test/",
    ylabel="a.u.",
    **kwargs,
):
    if not blobkey in blobs.keys():
        raise ValueError(f"{blobkey} not in blobs")

    plt.figure()
    blob_data = blobs[blobkey]
    dims = tuple(name for name in blob_data.dims if name != "index")
    plt.fill_between(
        blob_data.__getattr__(dims[0]),
        blob_data.quantile(0.16, dim="index"),
        blob_data.quantile(0.84, dim="index"),
        label=f"{blobkey}, 68% Confidence",
        zorder=3,
        color="blue",
    )
    plt.fill_between(
        blob_data.__getattr__(dims[0]),
        blob_data.quantile(0.025, dim="index"),
        blob_data.quantile(0.975, dim="index"),
        label=f"{blobkey}, 95% Confidence",
        zorder=2,
        color="grey",
    )
    plt.fill_between(
        blob_data.__getattr__(dims[0]),
        blob_data.quantile(0.00, dim="index"),
        blob_data.quantile(1.00, dim="index"),
        label=f"{blobkey}, Max-Min",
        zorder=1,
        color="lightgrey",
    )
    plt.plot(
        diag_data[blobkey].__getattr__(dims[0]),
        diag_data[blobkey].sel(t=blob_data.t).values,
        linestyle="-",
        color="black",
        label=f"{blobkey} data",
        zorder=4,
    )
    plt.ylabel(ylabel)
    plt.xlabel(dims[0])
    plt.legend()
    plt.savefig(figheader + filename)
    plt.close()


def plot_bayes_result(
    figheader="./results/test/",
    blobs=None,
    diag_data=None,
    samples=None,
    prior_samples=None,
    param_names=None,
    phantom_profiles=None,
    autocorr=None,
    **kwargs,
):
    Path(figheader).mkdir(parents=True, exist_ok=True)

    plt.figure()
    plt.plot(
        np.arange(0, autocorr.__len__())[np.isfinite(autocorr)],
        autocorr[np.isfinite(autocorr)],
        label="average tau",
    )
    plt.legend()
    plt.xlabel("iterations")
    plt.ylabel("auto-correlation time (iterations)")
    plt.savefig(figheader + "average_tau.png")
    plt.close()

    key = "efit.wp"
    if key in blobs.keys():
        _plot_0d(
            blobs,
            key,
            diag_data,
            f"{key.replace('.', '_')}.png",
            figheader=figheader,
            ylabel="Wp (J)",
        )
    key = "smmh1.ne"
    if key in blobs.keys():
        _plot_0d(
            blobs,
            key,
            diag_data,
            f"{key.replace('.', '_')}.png",
            figheader=figheader,
            ylabel="ne_int (m^-2)",
        )
    key = "xrcs.te_kw"
    if key in blobs.keys():
        _plot_0d(
            blobs,
            key,
            diag_data,
            f"{key.replace('.', '_')}.png",
            figheader=figheader,
            ylabel="temperature (eV)",
        )
    key = "xrcs.ti_w"
    if key in blobs.keys():
        _plot_0d(
            blobs,
            key,
            diag_data,
            f"{key.replace('.', '_')}.png",
            figheader=figheader,
            ylabel="temperature (eV)",
        )
<<<<<<< HEAD
    key = "xrcs.spectra"
    if key in blobs.keys():
        _plot_1d(
            blobs,
            key,
            diag_data,
            f"{key.replace('.', '_')}.png",
            figheader=figheader,
            ylabel="intensity (A.U.)",
        )
    key = "cxrs.ti"
    if key in blobs.keys():
        _plot_1d(
            blobs,
            key,
            diag_data,
            f"{key.replace('.', '_')}.png",
            figheader=figheader,
            ylabel="temperature (eV)",
=======
        plt.legend()
        plt.savefig(figheader + "smmh1_ne.png")

    if "xrcs.te_kw" in blobs.keys():
        plt.figure()
        temp_data = blobs["xrcs.te_kw"][:, 0, 0]
        plt.ylabel("temperature (eV)")
        plt.plot(temp_data, label="xrcs.te_kw model", color="blue")
        plt.axhline(
            y=diag_data["xrcs.te_kw"][
                0,
            ]
            .sel(t=plasma.time_to_calculate)
            .values,
            color="blue",
            linestyle="-",
            label="xrcs.te_kw data",
        )
        plt.legend()
        plt.savefig(figheader + "xrcs_te_kw.png")

    if "xrcs.ti_w" in blobs.keys():
        plt.figure()
        temp_data = blobs["xrcs.ti_w"][:, 0, 0]
        plt.plot(temp_data, label="xrcs.ti_w model", color="red")
        plt.axhline(
            y=diag_data["xrcs.ti_w"][
                0,
            ]
            .sel(t=plasma.time_to_calculate)
            .values,
            color="red",
            linestyle="-",
            label="xrcs.ti_w data",
>>>>>>> adff38f0
        )

    key = "electron_temperature"
    plot_profile(
        blobs[key],
        key,
        figheader=figheader,
        phantom_profile=phantom_profiles[key],
        sharefig=True,
        color="blue",
    )
    key = "ion_temperature"
    plot_profile(
        blobs[key].sel(element="ar"),
        key,
        figheader=figheader,
        filename="temperature",
        phantom_profile=phantom_profiles[key].sel(element="ar"),
        color="red",
    )
    key = "electron_density"
    plot_profile(
        blobs[key], key, figheader=figheader, phantom_profile=phantom_profiles[key]
    )
    key = "impurity_density"
    plot_profile(
        blobs[key].sel(element="ar"),
        key,
        figheader=figheader,
        phantom_profile=phantom_profiles[key].sel(element="ar"),
        color="red",
    )

    corner.corner(samples, labels=param_names)
    plt.savefig(figheader + "posterior.png")

    corner.corner(prior_samples, labels=param_names)
    plt.savefig(figheader + "prior.png")
    plt.close("all")


def sample_with_autocorr(sampler, start_points, iterations=10, auto_sample=5):
    autocorr = np.ones((iterations,)) * np.nan
    old_tau = np.inf
    for sample in sampler.sample(
        start_points,
        iterations=iterations,
        progress=True,
    ):
        if sampler.iteration % auto_sample:
            continue
        new_tau = sampler.get_autocorr_time(tol=0)
        autocorr[sampler.iteration - 1] = np.mean(new_tau)
        converged = np.all(new_tau * 50 < sampler.iteration)
        converged &= np.all(np.abs(old_tau - new_tau) / new_tau < 0.01)
        if converged:
            break
        old_tau = new_tau
    autocorr = autocorr[: sampler.iteration]
    return autocorr<|MERGE_RESOLUTION|>--- conflicted
+++ resolved
@@ -208,7 +208,6 @@
             figheader=figheader,
             ylabel="temperature (eV)",
         )
-<<<<<<< HEAD
     key = "xrcs.spectra"
     if key in blobs.keys():
         _plot_1d(
@@ -228,43 +227,8 @@
             f"{key.replace('.', '_')}.png",
             figheader=figheader,
             ylabel="temperature (eV)",
-=======
-        plt.legend()
-        plt.savefig(figheader + "smmh1_ne.png")
-
-    if "xrcs.te_kw" in blobs.keys():
-        plt.figure()
-        temp_data = blobs["xrcs.te_kw"][:, 0, 0]
-        plt.ylabel("temperature (eV)")
-        plt.plot(temp_data, label="xrcs.te_kw model", color="blue")
-        plt.axhline(
-            y=diag_data["xrcs.te_kw"][
-                0,
-            ]
-            .sel(t=plasma.time_to_calculate)
-            .values,
-            color="blue",
-            linestyle="-",
-            label="xrcs.te_kw data",
-        )
-        plt.legend()
-        plt.savefig(figheader + "xrcs_te_kw.png")
-
-    if "xrcs.ti_w" in blobs.keys():
-        plt.figure()
-        temp_data = blobs["xrcs.ti_w"][:, 0, 0]
-        plt.plot(temp_data, label="xrcs.ti_w model", color="red")
-        plt.axhline(
-            y=diag_data["xrcs.ti_w"][
-                0,
-            ]
-            .sel(t=plasma.time_to_calculate)
-            .values,
-            color="red",
-            linestyle="-",
-            label="xrcs.ti_w data",
->>>>>>> adff38f0
-        )
+        )
+
 
     key = "electron_temperature"
     plot_profile(
