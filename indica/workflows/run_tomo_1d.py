"""Inverts line of sight integrals to estimate local emissivity."""

import getpass
from typing import Callable
from typing import Dict
from typing import Tuple

import matplotlib.pylab as plt
import numpy as np
from xarray import DataArray

from indica.equilibrium import Equilibrium
from indica.models.diode_filters import BremsstrahlungDiode
from indica.models.diode_filters import example_run as brems_example
from indica.models.plasma import example_run as example_plasma
from indica.models.sxr_camera import example_run as sxr_example
from indica.models.sxr_camera import SXRcamera
from indica.operators import tomo_1D
from indica.readers.read_st40 import ReadST40
from indica.utilities import save_figure
from indica.utilities import set_axis_sci
from indica.utilities import set_plot_rcparams

DataArrayCoords = Tuple[DataArray, DataArray]

set_plot_rcparams("profiles")

PHANTOMS: Dict[str, Callable] = {
    "sxrc_xy2": sxr_example,
    "sxr_camera_4": sxr_example,
    "pi": brems_example,
}

PULSES: Dict[str, int] = {
    "sxrc_xy2": 10821,
    "sxr_camera_4": 9229,
    "pi": 10821,
}

<<<<<<< HEAD
SXR_MODEL = SXRcamera("sxrc_xy2")
BREMS_MODEL = BremsstrahlungDiode("pi")
=======
MODELS = {
    "sxrc_xy2": SXRcamera("sxrc_xy2"),
    "sxr_camera_4": SXRcamera("sxr_camera_4"),
    "pi": BremsstrahlungDiode("pi"),
}
>>>>>>> e21bacc1


def phantom_examples(
    instrument: str = "sxrc_xy2",
    reg_level_guess: float = 0.5,
    plot: bool = True,
):
    plasma, model, bckc = PHANTOMS[instrument]()
    los_transform = model.los_transform
    emissivity = model.emissivity
    brightness = bckc["brightness"]
    z = los_transform.z
    R = los_transform.R
    dl = los_transform.dl

    has_data = np.logical_not(np.isnan(brightness.isel(t=0).data))
    rho_equil = plasma.equilibrium.rho.interp(t=brightness.t)
    input_dict = dict(
        brightness=brightness.data,
        dl=dl,
        t=brightness.t.data,
        R=R,
        z=z,
        rho_equil=dict(
            R=rho_equil.R.data,
            z=rho_equil.z.data,
            t=rho_equil.t.data,
            rho=rho_equil.data,
        ),
        has_data=has_data,
        debug=False,
    )
    if emissivity is not None:
        input_dict["emissivity"] = emissivity

    tomo = tomo_1D.SXR_tomography(input_dict, reg_level_guess=reg_level_guess)
    tomo()
    if plot:
        model.los_transform.plot()
        tomo.show_reconstruction()

    inverted_emissivity = DataArray(
        tomo.emiss, coords=[("t", tomo.tvec), ("rho_poloidal", tomo.rho_grid_centers)]
    )
    inverted_error = DataArray(
        tomo.emiss_err,
        coords=[("t", tomo.tvec), ("rho_poloidal", tomo.rho_grid_centers)],
    )
    inverted_emissivity.attrs["error"] = inverted_error

    data_tomo = brightness
    bckc_tomo = DataArray(tomo.backprojection, coords=data_tomo.coords)

    return inverted_emissivity, data_tomo, bckc_tomo


def experimental_examples(
    instrument: str = "sxrc_xy2",
    reg_level_guess: float = 0.5,
    phantom_data: bool = True,
    plot: bool = True,
):
    pulse = PULSES[instrument]
<<<<<<< HEAD
=======
    model = MODELS[instrument]
>>>>>>> e21bacc1

    tstart = 0.02
    tend = 0.1
    dt = 0.01
    st40 = ReadST40(pulse, tstart, tend, dt=dt)
    st40(instruments=[instrument, "efit"])
    equilibrium = Equilibrium(st40.raw_data["efit"])
    quantity = list(st40.binned_data[instrument])[0]
    los_transform = st40.binned_data[instrument][quantity].transform
    los_transform.set_equilibrium(equilibrium, force=True)
<<<<<<< HEAD
    if instrument == "pi":
        BREMS_MODEL.set_los_transform(los_transform)
        attrs = st40.binned_data[instrument]["spectra"].attrs
        background, brightness = BREMS_MODEL.integrate_spectra(
=======
    model.set_los_transform(los_transform)
    if instrument == "pi":
        attrs = st40.binned_data[instrument]["spectra"].attrs
        background, brightness = model.integrate_spectra(
>>>>>>> e21bacc1
            st40.binned_data[instrument]["spectra"]
        )
        background.attrs = attrs
        brightness.attrs = attrs
        st40.binned_data[instrument]["background"] = background
        st40.binned_data[instrument]["brightness"] = brightness
<<<<<<< HEAD
        model = SXR_MODEL
    else:
        SXR_MODEL.set_los_transform(los_transform)
        model = SXR_MODEL
=======
>>>>>>> e21bacc1

    if phantom_data:
        plasma = example_plasma(
            pulse,
            tstart=tstart,
            tend=tend,
            dt=dt,
        )
        plasma.build_atomic_data()
        plasma.set_equilibrium(equilibrium)
        model.set_plasma(plasma)
        bckc = model()
        emissivity = model.emissivity
        brightness = bckc["brightness"]
    else:
        emissivity = None
        brightness = st40.binned_data[instrument]["brightness"]

    z = los_transform.z
    R = los_transform.R
    dl = los_transform.dl

    data_t0 = brightness.isel(t=0).data
    has_data = np.logical_not(np.isnan(brightness.isel(t=0).data)) & (data_t0 > 0)
    rho_equil = equilibrium.rho.interp(t=brightness.t)
    input_dict = dict(
        brightness=brightness.data,
        dl=dl,
        t=brightness.t.data,
        R=R,
        z=z,
        rho_equil=dict(
            R=rho_equil.R.data,
            z=rho_equil.z.data,
            t=rho_equil.t.data,
            rho=rho_equil.data,
        ),
        has_data=has_data,
        debug=False,
    )
    if emissivity is not None:
        input_dict["emissivity"] = emissivity

    tomo = tomo_1D.SXR_tomography(input_dict, reg_level_guess=reg_level_guess)
    tomo()

    if plot:
        model.los_transform.plot()
        tomo.show_reconstruction()

    inverted_emissivity = DataArray(
        tomo.emiss, coords=[("t", tomo.tvec), ("rho_poloidal", tomo.rho_grid_centers)]
    )
    inverted_error = DataArray(
        tomo.emiss_err,
        coords=[("t", tomo.tvec), ("rho_poloidal", tomo.rho_grid_centers)],
    )
    inverted_emissivity.attrs["error"] = inverted_error
    data_tomo = brightness
    bckc_tomo = DataArray(tomo.backprojection, coords=data_tomo.coords)

    return inverted_emissivity, data_tomo, bckc_tomo


def sxrc_xy(
    pulse: int = 10821,
    tstart: float = 0.02,
    tend: float = 0.11,
    dt: float = 0.01,
    debug=False,
    exclude_bad_points=True,
    plot=True,
    reg_level_guess: float = 0.5,
    input_dict: dict = None,
    channels=slice(0, 15),
    save_fig: bool = True,
    instrument="sxrc_xy2",
):

    if input_dict is None:
        st40 = ReadST40(pulse, tstart, tend, dt=dt)
        st40(instruments=[instrument], map_diagnostics=False)
        data = st40.binned_data[instrument]["brightness"].sel(channel=channels)
        data.transform.origin_x -= 0.02
        data.transform.set_dl(data.transform.dl)
        dl = data.transform.dl
        z = data.transform.z.sel(channel=channels)
        R = data.transform.R.sel(channel=channels)

        equil = st40.equilibrium
        rho, theta = data.transform.convert_to_rho_theta(t=data.t)
        rho = rho.sel(channel=channels)

        brightness = data

        data.transform.plot()

        data_R = data.transform.impact_parameter.R.sel(channel=channels)
        data = data.assign_coords(R=("channel", data_R)).swap_dims({"channel": "R"})

        fig_path = f"/home/{getpass.getuser()}/figures/Indica/time_evolution/"
        plt.figure()
        surf = data.T.plot()
        set_axis_sci(plot_object=surf)
        data.transform.equilibrium.rmag.plot(
            linestyle="dashed", color="w", label="R$_{mag}$"
        )
        plt.ylabel("R [m]")
        plt.xlabel("t [s]")
        plt.legend()
        if save_fig:
            save_figure(
                fig_path,
                f"{pulse}_{instrument}_surface_plot",
                save_fig=save_fig,
            )

        plt.figure()
        data.sel(R=0.4, method="nearest").plot(label="R=0.4 m")
        data.sel(R=0.47, method="nearest").plot(label="R=0.47 m")
        data.sel(R=0.55, method="nearest").plot(label="R=0.55 m")
        plt.title("")
        set_axis_sci()
        plt.legend()
        if save_fig:
            save_figure(
                fig_path,
                f"{pulse}_{instrument}_channel_evolution",
                save_fig=save_fig,
            )

        data_t0 = brightness.isel(t=0).data
        if exclude_bad_points:
            has_data = np.logical_not(np.isnan(data_t0)) & (data_t0 >= 1.0e3)
        else:
            has_data = np.logical_not(np.isnan(data_t0))

        rho_equil = equil.rho.interp(t=brightness.t, method="nearest")
        input_dict = dict(
            brightness=brightness.data,
            dl=dl,
            t=brightness.t.data,
            R=R.data,
            z=z.data,
            rho_equil=dict(
                R=rho_equil.R.data,
                z=rho_equil.z.data,
                t=rho_equil.t.data,
                rho=rho_equil.data,
            ),
            debug=debug,
            has_data=has_data,
        )
        # return input_dict

    tomo = tomo_1D.SXR_tomography(input_dict, reg_level_guess=reg_level_guess)

    tomo()

    if plot:
        plt.ioff()
        tomo.show_reconstruction()

    return input_dict


def old_camera(
    pulse: int = 9229,
    tstart: float = 0.02,
    tend: float = 0.12,
    debug=False,
    exclude_bad_points=True,
    plot=True,
    reg_level_guess: float = 0.5,
    input_dict: dict = None,
):

    if input_dict is None:
        st40 = ReadST40(pulse, tstart, tend)
        # return st40
        st40(instruments=["sxr_camera_4"], map_diagnostics=False)
        data = st40.binned_data["sxr_camera_4"]["brightness"]
        equil = st40.equilibrium
        z = data.transform.z - 0.02
        R = data.transform.R
        dl = data.transform.dl
        impact_paramaters = data.transform.impact_parameter

        brightness = data
        data_t0 = brightness.isel(t=0).data
        if exclude_bad_points:
            has_data = np.logical_not(np.isnan(data_t0)) & (data_t0 >= 1.0e3)
        else:
            has_data = np.logical_not(np.isnan(data_t0))

        rho_equil = equil.rho.interp(t=brightness.t, method="nearest")
        input_dict = dict(
            brightness=brightness.data,
            dl=dl,
            t=brightness.t.data,
            R=R.data,
            z=z.data,
            rho_equil=dict(
                R=rho_equil.R.data,
                z=rho_equil.z.data,
                t=rho_equil.t.data,
                rho=rho_equil.data,
            ),
            impact_parameters=impact_paramaters,
            debug=debug,
            has_data=has_data,
        )
        # return input_dict

    tomo = tomo_1D.SXR_tomography(input_dict, reg_level_guess=reg_level_guess)

    tomo()

    if plot:
        plt.ioff()
        tomo.show_reconstruction()

    return input_dict


def fake_data(
    pulse: int = 9229,
    plasma=None,
    model=None,
    bckc=None,
    debug=False,
    exclude_bad_points=True,
    plot=True,
    reg_level_guess: float = 0.5,
    nchannels=12,
    input_dict: dict = None,
):
    from indica.models.sxr_camera import example_run as sxr_example

    if input_dict is None:
        if plasma is None or model is None or bckc is None:
            plasma, model, bckc = sxr_example(pulse=pulse, nchannels=nchannels)

            tstart = plasma.t.min().values
            tend = plasma.t.max().values
            st40 = ReadST40(pulse, tstart, tend)
            st40(instruments=["sxrc_xy2", "sxr_camera_4"])

            try:
                data = st40.binned_data["sxrc_xy2"]["brightness"]
            except KeyError:
                data = st40.binned_data["sxr_camera_4"]["brightness"]
            model.set_los_transform(data.transform)
            model.los_transform.set_equilibrium(plasma.equilibrium, force=True)
            model()

        z = model.los_transform.z
        R = model.los_transform.R
        dl = model.los_transform.dl

        impact_paramaters = model.los_transform.impact_parameter

        brightness = model.bckc["brightness"]
        data_t0 = brightness.isel(t=0).data
        if exclude_bad_points:
            has_data = np.logical_not(np.isnan(data_t0)) & (data_t0 >= 1.0e3)
        else:
            has_data = np.logical_not(np.isnan(data_t0))

        rho_equil = plasma.equilibrium.rho.interp(t=brightness.t)
        input_dict = dict(
            emissivity=model.emissivity,
            brightness=brightness.data,
            dl=dl,
            t=brightness.t.data,
            R=R,
            z=z,
            rho_equil=dict(
                R=rho_equil.R.data,
                z=rho_equil.z.data,
                t=rho_equil.t.data,
                rho=rho_equil.data,
            ),
            impact_parameters=impact_paramaters,
            debug=debug,
            has_data=has_data,
        )

        # return input_dict

    tomo = tomo_1D.SXR_tomography(input_dict, reg_level_guess=reg_level_guess)

    tomo()

    if plot:
        tomo.show_reconstruction()

    return plasma<|MERGE_RESOLUTION|>--- conflicted
+++ resolved
@@ -37,16 +37,8 @@
     "pi": 10821,
 }
 
-<<<<<<< HEAD
 SXR_MODEL = SXRcamera("sxrc_xy2")
 BREMS_MODEL = BremsstrahlungDiode("pi")
-=======
-MODELS = {
-    "sxrc_xy2": SXRcamera("sxrc_xy2"),
-    "sxr_camera_4": SXRcamera("sxr_camera_4"),
-    "pi": BremsstrahlungDiode("pi"),
-}
->>>>>>> e21bacc1
 
 
 def phantom_examples(
@@ -110,10 +102,6 @@
     plot: bool = True,
 ):
     pulse = PULSES[instrument]
-<<<<<<< HEAD
-=======
-    model = MODELS[instrument]
->>>>>>> e21bacc1
 
     tstart = 0.02
     tend = 0.1
@@ -124,30 +112,17 @@
     quantity = list(st40.binned_data[instrument])[0]
     los_transform = st40.binned_data[instrument][quantity].transform
     los_transform.set_equilibrium(equilibrium, force=True)
-<<<<<<< HEAD
     if instrument == "pi":
         BREMS_MODEL.set_los_transform(los_transform)
         attrs = st40.binned_data[instrument]["spectra"].attrs
         background, brightness = BREMS_MODEL.integrate_spectra(
-=======
-    model.set_los_transform(los_transform)
-    if instrument == "pi":
-        attrs = st40.binned_data[instrument]["spectra"].attrs
-        background, brightness = model.integrate_spectra(
->>>>>>> e21bacc1
             st40.binned_data[instrument]["spectra"]
         )
         background.attrs = attrs
         brightness.attrs = attrs
         st40.binned_data[instrument]["background"] = background
         st40.binned_data[instrument]["brightness"] = brightness
-<<<<<<< HEAD
         model = SXR_MODEL
-    else:
-        SXR_MODEL.set_los_transform(los_transform)
-        model = SXR_MODEL
-=======
->>>>>>> e21bacc1
 
     if phantom_data:
         plasma = example_plasma(
