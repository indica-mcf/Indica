--- conflicted
+++ resolved
@@ -428,80 +428,4 @@
         plt.ioff()
         tomo.show_reconstruction()
 
-<<<<<<< HEAD
-    return input_dict
-=======
-    return input_dict
-
-
-def fake_data(
-    pulse: int = 9229,
-    plasma=None,
-    model=None,
-    bckc=None,
-    debug=False,
-    exclude_bad_points=True,
-    plot=True,
-    reg_level_guess: float = 0.5,
-    nchannels=12,
-    input_dict: dict = None,
-):
-    from indica.models.sxr_camera import example_run as sxr_example
-
-    if input_dict is None:
-        if plasma is None or model is None or bckc is None:
-            plasma, model, bckc = sxr_example(pulse=pulse, nchannels=nchannels)
-
-            tstart = plasma.t.min().values
-            tend = plasma.t.max().values
-            st40 = ReadST40(pulse, tstart, tend)
-            st40(instruments=["sxrc_xy2", "sxr_camera_4"])
-
-            try:
-                data = st40.binned_data["sxrc_xy2"]["brightness"]
-            except KeyError:
-                data = st40.binned_data["sxr_camera_4"]["brightness"]
-            model.set_los_transform(data.transform)
-            model.los_transform.set_equilibrium(plasma.equilibrium, force=True)
-            model()
-
-        z = model.los_transform.z
-        R = model.los_transform.R
-        dl = model.los_transform.dl
-
-        brightness = model.bckc["brightness"]
-        data_t0 = brightness.isel(t=0).data
-        if exclude_bad_points:
-            has_data = np.logical_not(np.isnan(data_t0)) & (data_t0 >= 1.0e3)
-        else:
-            has_data = np.logical_not(np.isnan(data_t0))
-
-        rho_equil = plasma.equilibrium.rho.interp(t=brightness.t)
-        input_dict = dict(
-            emissivity=model.emissivity,
-            brightness=brightness.data,
-            dl=dl,
-            t=brightness.t.data,
-            R=R,
-            z=z,
-            rho_equil=dict(
-                R=rho_equil.R.data,
-                z=rho_equil.z.data,
-                t=rho_equil.t.data,
-                rho=rho_equil.data,
-            ),
-            debug=debug,
-            has_data=has_data,
-        )
-
-        # return input_dict
-
-    tomo = tomo_1D.SXR_tomography(input_dict, reg_level_guess=reg_level_guess)
-
-    tomo()
-
-    if plot:
-        tomo.show_reconstruction()
-
-    return plasma
->>>>>>> 95eedcc0
+    return input_dict