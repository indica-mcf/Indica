--- conflicted
+++ resolved
@@ -27,11 +27,7 @@
         st40(instruments=["sxr_camera_4"], map_diagnostics=False)
         data = st40.binned_data["sxr_camera_4"]["brightness"]
         equil = st40.equilibrium
-<<<<<<< HEAD
         z = data.transform.z - 0.02
-=======
-        z = data.transform.z+0.02
->>>>>>> 7c540e6b
         R = data.transform.R
         dl = data.transform.dl
         impact_paramaters = data.transform.impact_parameter
