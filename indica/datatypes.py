"""Prototype of how information on different data types can be stored.

"""

from collections import defaultdict
from typing import Dict
from typing import List
from typing import Optional
from typing import Tuple
from typing import Union


GeneralDataType = str
SpecificDataType = str

#: Information on the general datatypes, stored in a dictionary. Keys
#  are the names of the datatypes, values are tuples where the first
#  element is a description and the second is the units for the data
#  (empty if unitless).
GENERAL_DATATYPES: Dict[GeneralDataType, Tuple[str, str]] = {
    "angular_freq": (
        "Angular speed at which a species of ion completes a loop of the Tokamak",
        "rad s^-1",
    ),
    "asymmetry": (
        "Parameter describing asymmetry between quantities on HFS and LFS",
        "",
    ),
    "lines_of_sight_data": (
        'Data specifying start and end points of given lines-of-sight, \
            as well as labelling specifying each line-of-sight (ie. "KB5V01B").',
        "m",
    ),
    "concentration": (
        "Portion of nuclei which are the given type of ion",
        "%",
    ),
    "effective_charge": (
        "Zeff ratio of ion charge to electron charge in plasma",
        "",
    ),
<<<<<<< HEAD
    "emissivity": ("Radiation power produced per unit volume of space", "W m^-3"),
    "line_emission": ("Line emission from excitation", "W m^3"),
=======
    "emissivity": ("Radiation power produced per unit volume of space", "W m^{-3}"),
    "f_value": (
        "Product of toroidal magnetic field strength and major radius",
        "Wb m",
    ),
    "flux_surface_coordinates": (
        "Flux surface coordinate object derived attached to a given equilibrium.",
        "",
    ),
    "elements": ("List of elements (symbols).", ""),
    "ion_coeffs": ("Effective ionisation coefficients", "m^3 s^{-1}"),
    "line_emissions": ("Line emissions from excitation", "W m^3"),
>>>>>>> fba25e62
    "luminous_flux": (
        "Radiation power received per unit area at some point",
        "W m^-2",
    ),
    "major_rad": (
        "Horizontal position within the tokamak along the major radius",
        "m",
    ),
    "minor_rad": ("Distance of a point from the magnetic axis", "m"),
    "z": ("Vertical position from mid-plane of Tokamak", "m"),
    "vol_jacobian": (
        "Derivative of enclosed volume with respect to normalised poloidal flux",
        "m^3",
    ),
    "f_value": (
        "Product of toroidal magnetic field strength and major radius",
        "Wb m",
    ),
    "magnetic_flux": ("Poloidal component of magnetic flux", "Wb/2\\pi"),
    "norm_flux_pol": (
        "Square root of normalised poloidal component of magnetic flux",
        "",
    ),
    "norm_flux_tor": (
        "Square root of normalised toroidal component of magnetic flux",
        "",
    ),
    "toroidal_flux": ("Toroidal component of magnetic flux", "Wb"),
    "number_density": ("Number of particles per cubic metre", "m^-3"),
    "temperature": ("Thermal temperature of some particals", "eV"),
    "time": ("Time into the pulse", "s"),
<<<<<<< HEAD
    "ion_coeff": ("Effective ionisation rate coefficient", "m^3 s^-1"),
    "recomb_coeff": ("Effective recombination coefficient", "m^3 s^-1"),
    "recomb_emission": ("Emission from recombination and bremsstrahlung", "W m^3"),
    "sxr_line_emission": ("SXR-filtered line emission from excitation", "W m^3"),
    "sxr_recomb_emission": (
        "SXR-filtered emission from recombination and bremsstrahlung",
=======
    "times": ("All time values for the pulse", "s"),
    "ion_coeff": ("Effective ionisation rate coefficient", "m^3 s^-1"),
    "recomb_coeffs": ("Effective recombination coefficients", "m^3 s^{-1}"),
    "recomb_emissions": ("Emissions from recombination and bremsstrahlung", "W m^3"),
    "sxr_line_emissions": ("SXR-filtered line emissions from excitation", "W m^3"),
    "sxr_recomb_emissions": (
        "SXR-filtered emissions from recombination and bremsstrahlung",
>>>>>>> fba25e62
        "W m^3",
    ),
    "photon_emissivity_coefficient_ca": (
        "ADAS photon emissivity coefficients",
        "W m^3",
    ),
    "photon_emissivity_coefficient_cl": (
        "ADAS photon emissivity coefficients",
        "W m^3",
    ),
    "photon_emissivity_coefficient_ic": (
        "ADAS photon emissivity coefficients",
        "W m^3",
    ),
    "photon_emissivity_coefficient_ls": (
        "ADAS photon emissivity coefficients",
        "W m^3",
    ),
    "photon_emissivity_coefficient_llu": (
        "ADAS photon emissivity coefficients",
        "W m^3",
    ),
    "photon_emissivity_coefficient_pju": (
        "ADAS photon emissivity coefficients",
        "W m^3",
    ),
    "photon_emissivity_coefficient_bnd": (
        "ADAS photon emissivity coefficients",
        "W m^3",
    ),
    "photon_emissivity_coefficient_pjr": (
        "ADAS photon emissivity coefficients",
        "W m^3",
    ),
    "ionisation_rate": (
        "Effective ionisation rate coefficient of all relevant ionisation stages of \
            given impurity element",
        "m^3 s^-1",
    ),
    "recombination_rate": (
        "Effective recombination rate of all relevant ionisation stages of \
            given impurity element",
        "m^3 s^-1",
    ),
    "charge-exchange_rate": (
        "Charge exchange cross coupling coefficient of all relevant ionisation stages\
             of given impurity element",
        "m^3 s^-1",
    ),
    "line_power_coefficient": (
        "Radiated power of line emission from excitation of all relevant ionisation \
            stages of given impurity element",
        "w m^3",
    ),
    "charge-exchange_power_coefficient": (
        "Radiated power of charge exchange emission of all relevant ionisation stages \
            of given impurity element",
        "w m^3",
    ),
    "recombination_power_coefficient": (
        "Radiated power from recombination and bremsstrahlung of given impurity \
            element",
        "w m^3",
    ),
    "initial_fractional_abundance": (
        "Initial fractional abundance for given impurity element, not normalized\
            , as in the sum of all stages should equal the total number density\
                for the given impurity element",
        "m^-3",
    ),
    "fractional_abundance": (
        "Fractional abundance of all ionisation stages of \
            given impurity element (normalized)",
        "",
    ),
    "total_radiated_power_loss": (
        "Total radiated power of all ionisation stages of given element",
        "W m^3",
    ),
    "impurity_concentration": (
        "Impurity concentration of given element",
        "",
    ),
    "toroidal_rotation": ("Toroidal rotation speed of the plasma", "m s^-1"),
    "mean_charge": (
        "Mean charge of given element, in units of electron charge",
        "",
    ),
    "weighting": ("Dimensionless weighting to use when fitting data.", ""),
}

#: A dictionary containing information on what the general datatype is
#  applied to. This could be a type of ion, subatomic particle,
#  etc. The key is a designator for the specific datatype and the
#  value is a description.
SPECIFIC_DATATYPES: Dict[SpecificDataType, str] = {
    "bolometric": "All wavelengths of radiation",
    "beryllium": "Beryllium ions in plasma",
    "electrons": "Electron gas in plasma",
    "hfs": "High flux surface",
    "lfs": "Low flux surface",
    "mag_axis": "Magnetic axis for equilibrium in tokamak",
    "nickel": "Nickel ions in plasma",
    "plasma": "The plasma as a whole",
    "separatrix": "Sepeparatrix surface for equilibrium in tokamak",
    "sxr": "Soft X-rays",
    "tungsten": "Tungsten ions in plasma",
    "argon": "Argon ions in plasma",
<<<<<<< HEAD
=======
    "impurities": "All impurities in the plasma",
>>>>>>> fba25e62
    "impurity_element": "Chosen impurity element in plasma",
    "thermal_hydrogen": "Thermal hydrogen in plasma",
    "main_ion": "Main ion in the plasma (eg. deuterium)",
}


#: A mapping between ADAS datatypes for ADF11 data and the general
# datatype used by indica.
ADF11_GENERAL_DATATYPES: Dict[str, GeneralDataType] = {
    "scd": "ion_coeff",
    "acd": "recomb_coeff",
    "ccd": "charge_exchange_recomb_coeff",
    "plt": "line_emission",
    "prc": "charge_exchange_emission",
    "pls": "sxr_line_emission",
    "prb": "recomb_emission",
    "prs": "sxr_recomb_emission",
}

ADF12_GENERAL_DATATYPES: Dict[str, GeneralDataType] = {
    "cx": "charge_exchange_cross-section_coefficient",
}

ADF15_GENERAL_DATATYPES: Dict[str, GeneralDataType] = {
    "ca": "photon_emissivity_coefficient_ca",
    "cl": "photon_emissivity_coefficient_cl",
    "ic": "photon_emissivity_coefficient_ic",
    "ls": "photon_emissivity_coefficient_ls",
    "llu": "photon_emissivity_coefficient_llu",
    "pju": "photon_emissivity_coefficient_pju",
    "bnd": "photon_emissivity_coefficient_bnd",
    "pjr": "photon_emissivity_coefficient_pjr",
}

# Format is {str(element_symbol):
# [int(charge), int(mass of most common isotope), str(element_name)]}
# TODO: change mass to float value
ELEMENTS: dict = {
    "h": [1, 1, "hydrogen"],
    "d": [1, 2, "deuterium"],
    "t": [1, 3, "tritium"],
    "he": [2, 4, "helium"],
    "li": [3, 7, "lithium"],
    "be": [4, 9, "beryllium"],
    "b": [5, 11, "boron"],
    "c": [6, 12, "carbon"],
    "n": [7, 14, "nitrogen"],
    "o": [8, 16, "oxygen"],
    "f": [9, 19, "fluorine"],
    "ne": [10, 20, "neon"],
    "na": [11, 23, "sodium"],
    "mg": [12, 24, "magnesium"],
    "al": [13, 27, "aluminium"],
    "si": [14, 28, "silicon"],
    "p": [15, 31, "phosphorus"],
    "s": [16, 32, "sulphur"],
    "cl": [17, 35, "chlorine"],
    "ar": [18, 40, "argon"],
    "k": [19, 39, "potassium"],
    "ca": [20, 40, "calcium"],
    "sc": [21, 45, "scandium"],
    "ti": [22, 48, "titanium"],
    "v": [23, 51, "vanadium"],
    "cr": [24, 52, "chromium"],
    "mn": [25, 55, "manganese"],
    "fe": [26, 56, "iron"],
    "co": [27, 59, "cobalt"],
    "ni": [28, 59, "nickel"],
    "cu": [29, 64, "copper"],
    "zn": [30, 65, "zinc"],
    "ga": [31, 70, "gallium"],
    "ge": [32, 73, "germanium"],
    "as": [33, 75, "arsenic"],
    "se": [34, 79, "selenium"],
    "br": [35, 80, "bromine"],
    "kr": [36, 84, "krypton"],
    "rb": [37, 85, "rubidium"],
    "sr": [38, 88, "strontium"],
    "y": [39, 89, "yttrium"],
    "zr": [40, 91, "zirconium"],
    "nb": [41, 93, "niobium"],
    "mo": [42, 96, "molybdenum"],
    "tc": [43, 98, "technetium"],
    "ru": [44, 101, "ruthenium"],
    "rh": [45, 103, "rhodium"],
    "pd": [46, 106, "palladium"],
    "ag": [47, 108, "silver"],
    "cd": [48, 112, "cadmium"],
    "in": [49, 115, "indium"],
    "sn": [50, 119, "tin"],
    "sb": [51, 122, "antimony"],
    "te": [52, 128, "tellurium"],
    "i": [53, 127, "iodine"],
    "xe": [54, 131, "xenon"],
    "cs": [55, 133, "cesium"],
    "ba": [56, 137, "barium"],
    "la": [57, 139, "lanthanum"],
    "ce": [58, 140, "cerium"],
    "pr": [59, 141, "praseodymium"],
    "nd": [60, 144, "neodymium"],
    "pm": [61, 145, "promethium"],
    "sm": [62, 150, "samarium"],
    "eu": [63, 152, "europium"],
    "gd": [64, 157, "gadolinium"],
    "tb": [65, 159, "terbium"],
    "dy": [66, 163, "dysprosium"],
    "ho": [67, 165, "holmium"],
    "er": [68, 167, "erbium"],
    "tm": [69, 169, "thulium"],
    "yb": [70, 173, "ytterbium"],
    "lu": [71, 175, "lutetium"],
    "hf": [72, 178, "hafnium"],
    "ta": [73, 181, "tantalum"],
    "w": [74, 184, "tungsten"],
}

#: Dictionary describing which general datatypes are valid for each specific
#  datatype.
COMPATIBLE_DATATYPES: Dict[SpecificDataType, List[GeneralDataType]] = defaultdict(
    lambda: [
        "angular_freq",
        "concentration",
        "effective_charge",
        "number_density",
        "temperature",
        "weighting",
        "ionisation_rate",
        "recombination_rate",
        "charge-exchange_rate",
        "line_power_coefficient",
        "recombination_power_coefficient",
        "charge-exchange_power_coefficient",
        "initial_fractional_abundance",
        "fractional_abundance",
        "total radiated power loss",
    ],
    {
        "bolometric": ["luminous_flux", "weighting", "lines_of_sight_data"],
        "electrons": ["angular_freq", "number_density", "temperature", "weighting"],
        "hfs": ["major_rad", "z", "weighting"],
        "lfs": ["major_rad", "z", "weighting"],
        "mag_axis": ["magnetic_flux", "major_rad", "minor_rad", "z", "weighting"],
        "plasma": [
            "angular_freq",
            "effective_charge",
            "flux_surface_coordinates",
            "magnetic_flux",
            "norm_flux_pol",
            "norm_flux_tor",
            "number_density",
            "temperature",
            "toroidal_flux",
            "vol_jacobian",
            "weighting",
            "toroidal_rotation",
            "times",
        ],
        "separatrix": ["magnetic_flux", "major_rad", "minor_rad", "z", "weighting"],
        "sxr": ["luminous_flux", "weighting", "lines_of_sight_data"],
        "thermal_hydrogen": ["number_density"],
        "impurities": ["number_density", "fractional_abundance", "elements"],
        "impurity_element": [
            "ionisation_rate",
            "recombination_rate",
            "charge-exchange_rate",
            "line_power_coefficient",
            "recombination_power_coefficient",
            "charge-exchange_power_coefficient",
            "initial_fractional_abundance",
            "fractional_abundance",
            "total radiated power loss",
            "impurity_concentration",
            "mean_charge",
            "time",
        ],
        "main_ion": ["total radiated power loss", "number_density"],
    },
)


#: The specific datatypes corresponding to an element/ion in the plasma
SPECIFIC_ELEMENTS = set(SPECIFIC_DATATYPES) - set(COMPATIBLE_DATATYPES)

#: Structure for type information for :py:class:`xarray.DataArray` objects.
ArrayType = Tuple[Optional[GeneralDataType], Optional[SpecificDataType]]

#: Structure for type information for :py:class:`xarray.Dataset` objects.
DatasetType = Tuple[Optional[SpecificDataType], Dict[str, GeneralDataType]]

DataType = Union[ArrayType, DatasetType]


class DatatypeWarning(Warning):
    """A Warning produced when some class uses a datatype which has not been
    defined in this module.

    """

    pass<|MERGE_RESOLUTION|>--- conflicted
+++ resolved
@@ -26,11 +26,6 @@
         "Parameter describing asymmetry between quantities on HFS and LFS",
         "",
     ),
-    "lines_of_sight_data": (
-        'Data specifying start and end points of given lines-of-sight, \
-            as well as labelling specifying each line-of-sight (ie. "KB5V01B").',
-        "m",
-    ),
     "concentration": (
         "Portion of nuclei which are the given type of ion",
         "%",
@@ -39,23 +34,8 @@
         "Zeff ratio of ion charge to electron charge in plasma",
         "",
     ),
-<<<<<<< HEAD
     "emissivity": ("Radiation power produced per unit volume of space", "W m^-3"),
     "line_emission": ("Line emission from excitation", "W m^3"),
-=======
-    "emissivity": ("Radiation power produced per unit volume of space", "W m^{-3}"),
-    "f_value": (
-        "Product of toroidal magnetic field strength and major radius",
-        "Wb m",
-    ),
-    "flux_surface_coordinates": (
-        "Flux surface coordinate object derived attached to a given equilibrium.",
-        "",
-    ),
-    "elements": ("List of elements (symbols).", ""),
-    "ion_coeffs": ("Effective ionisation coefficients", "m^3 s^{-1}"),
-    "line_emissions": ("Line emissions from excitation", "W m^3"),
->>>>>>> fba25e62
     "luminous_flux": (
         "Radiation power received per unit area at some point",
         "W m^-2",
@@ -87,22 +67,13 @@
     "number_density": ("Number of particles per cubic metre", "m^-3"),
     "temperature": ("Thermal temperature of some particals", "eV"),
     "time": ("Time into the pulse", "s"),
-<<<<<<< HEAD
+    "times": ("All time values for the pulse", "s"),
     "ion_coeff": ("Effective ionisation rate coefficient", "m^3 s^-1"),
     "recomb_coeff": ("Effective recombination coefficient", "m^3 s^-1"),
     "recomb_emission": ("Emission from recombination and bremsstrahlung", "W m^3"),
     "sxr_line_emission": ("SXR-filtered line emission from excitation", "W m^3"),
     "sxr_recomb_emission": (
         "SXR-filtered emission from recombination and bremsstrahlung",
-=======
-    "times": ("All time values for the pulse", "s"),
-    "ion_coeff": ("Effective ionisation rate coefficient", "m^3 s^-1"),
-    "recomb_coeffs": ("Effective recombination coefficients", "m^3 s^{-1}"),
-    "recomb_emissions": ("Emissions from recombination and bremsstrahlung", "W m^3"),
-    "sxr_line_emissions": ("SXR-filtered line emissions from excitation", "W m^3"),
-    "sxr_recomb_emissions": (
-        "SXR-filtered emissions from recombination and bremsstrahlung",
->>>>>>> fba25e62
         "W m^3",
     ),
     "photon_emissivity_coefficient_ca": (
@@ -211,10 +182,7 @@
     "sxr": "Soft X-rays",
     "tungsten": "Tungsten ions in plasma",
     "argon": "Argon ions in plasma",
-<<<<<<< HEAD
-=======
     "impurities": "All impurities in the plasma",
->>>>>>> fba25e62
     "impurity_element": "Chosen impurity element in plasma",
     "thermal_hydrogen": "Thermal hydrogen in plasma",
     "main_ion": "Main ion in the plasma (eg. deuterium)",
