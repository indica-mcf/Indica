from copy import deepcopy
import warnings

import flatdict
import numpy as np
from scipy.stats import uniform

np.seterr(all="ignore")

warnings.simplefilter("ignore", category=FutureWarning)


def gaussian(x, mean, sigma):
    return 1 / (sigma * np.sqrt(2 * np.pi)) * np.exp(-1 / 2 * ((x - mean) / sigma) ** 2)


def get_uniform(lower, upper):
    # Less confusing parameterisation of scipy.stats uniform
    return uniform(loc=lower, scale=upper - lower)


class BayesModels:
    """
    Object that is used with Plasma object to create ln_posterior

    Parameters
    ----------
    plasma
        Plasma object needed for the diagnostic model calls
    data
        processed diagnostic data of format [diagnostic].[quantity]
    quant_to_optimise
        quantity from data which will be optimised with bckc from diagnostic_models
    priors
        prior functions to apply to parameters e.g. scipy.stats.rv_continuous objects
    diagnostic_models
        model objects to be called by ln_posterior
    """

    def __init__(
        self,
        plasma=None,
        data: dict = {},
        quant_to_optimise: list = [],
        priors: dict = {},
        diagnostic_models: list = [],
    ):
        self.plasma = plasma
        self.data = data
        self.quant_to_optimise = quant_to_optimise
        self.diagnostic_models = diagnostic_models
        self.priors = priors

        for diag_model in self.diagnostic_models:
            diag_model.plasma = self.plasma

        missing_data = list(set(quant_to_optimise).difference(data.keys()))
        if missing_data:  # list of keys in quant_to_optimise but not data
            raise ValueError(f"{missing_data} not found in data given")

    def _build_bckc(self, params: dict, **kwargs):
        # TODO: consider how to handle if models have overlapping kwargs
        # Params is a dictionary which is updated by optimiser,
        # kwargs is constant i.e. settings for models
        self.bckc: dict = {}
        for model in self.diagnostic_models:
            self.bckc = dict(
                self.bckc, **{model.name: {**model(**{**params, **kwargs})}}
            )
        self.bckc = flatdict.FlatDict(self.bckc, delimiter=".")
        return

    def _ln_likelihood(self):
        ln_likelihood = 0
        for key in self.quant_to_optimise:
            # TODO: What to use as error?  Assume percentage error if none given...
            # Float128 is used since rounding of small numbers causes
            # problems when initial results are bad fits
            model_data = self.bckc[key].values.astype("float128")
            exp_data = (
                self.data[key]
                .sel(t=self.plasma.time_to_calculate)
                .values.astype("float128")
            )
            _ln_likelihood = np.log(
                gaussian(
                    model_data,
                    exp_data,
                    exp_data * 0.10
                )
            )
            ln_likelihood += np.nanmean(_ln_likelihood)
        return ln_likelihood

    def _ln_prior(self, parameters: dict):
<<<<<<< HEAD
=======
        # TODO: check for conditional priors before giving warning
        # params_without_priors =
        #   [x for x in parameters.keys() if x not in self.priors.keys()]
        # if params_without_priors.__len__() > 0:
        #     print(f"paramaters {params_without_priors}
        #     have no priors assigned")
>>>>>>> adff38f0

        ln_prior = 0
        for prior_name, prior_func in self.priors.items():
            param_names_in_prior = [x for x in parameters.keys() if x in prior_name]
            if param_names_in_prior.__len__() == 0:
                # if prior assigned but no parameter then skip
                continue
<<<<<<< HEAD
            param_values = [parameters[x] for x in param_names_in_prior]
            if hasattr(prior_func, "pdf"):
                # for scipy.stats objects use pdf / for lambda functions just call
                ln_prior += np.log(prior_func.pdf(*param_values))
=======
            elif param_values.__len__() >= 1:
                if hasattr(
                    prior_func, "pdf"
                ):  # for scipy.stats objects use pdf / for lambda functions just call
                    ln_prior += np.log(prior_func.pdf(*param_values))
                else:
                    # if lambda prior with 2+ args is defined when only 1
                    # of its parameters is given ignore it
                    if prior_func.__code__.co_argcount != param_values.__len__():
                        continue
                    else:
                        ln_prior += np.log(prior_func(*param_values))
>>>>>>> adff38f0
            else:
                # if lambda prior with 2+ args is defined when only 1 of its parameters is given ignore it
                if prior_func.__code__.co_argcount != param_values.__len__():
                    continue
                else:
                    # Sorting to make sure args are given in the same order as the prior_name string
                    name_index = [prior_name.find(param_name_in_prior) for param_name_in_prior in param_names_in_prior]
                    sorted_name_index, sorted_param_values = (list(x) for x in zip(*sorted(zip(name_index, param_values))))
                    ln_prior += np.log(prior_func(*sorted_param_values))
        return ln_prior

    def sample_from_priors(self, param_names, size=10):
        #  Use priors to generate samples
        for name in param_names:
            if name in self.priors.keys():
                if hasattr(self.priors[name], "rvs"):
                    continue
                else:
                    raise TypeError(f"prior object {name} missing rvs method")
            else:
                raise ValueError(f"Missing prior for {name}")

        #  Throw out samples that don't meet conditional priors and redraw
        samples = np.empty((param_names.__len__(), 0))
        while samples.size < param_names.__len__() * size:
            # Some mangling of dictionaries so _ln_prior works
            # Increase size * n if too slow / looping too much
            new_sample = {
                name: self.priors[name].rvs(size=size * 2) for name in param_names
            }
            ln_prior = self._ln_prior(new_sample)
            # Convert from dictionary of arrays -> array,
            # then filtering out where ln_prior is -infinity
            accepted_samples = np.array(list(new_sample.values()))[
                :, ln_prior != -np.inf
            ]
            samples = np.append(samples, accepted_samples, axis=1)
        samples = samples[:, 0:size]
        return samples.transpose()

    def ln_posterior(self, parameters: dict, **kwargs):
        """
        Posterior probability given to optimisers

        Parameters
        ----------
        parameters
            inputs to optimise
        kwargs
            kwargs for models

        Returns
        -------
        ln_posterior
            log of posterior probability
        blob
            model outputs from bckc and kinetic profiles
        """

        ln_prior = self._ln_prior(parameters)
        if ln_prior == -np.inf:  # Don't call model if outside priors
            return -np.inf, {}

        self.plasma.update_profiles(parameters)
        self._build_bckc(parameters, **kwargs)  # model calls
        ln_likelihood = self._ln_likelihood()  # compare results to data
        ln_posterior = ln_likelihood + ln_prior

        kin_profs = {
            "electron_density": self.plasma.electron_density.sel(
                t=self.plasma.time_to_calculate
            ),
            "electron_temperature": self.plasma.electron_temperature.sel(
                t=self.plasma.time_to_calculate
            ),
            "ion_temperature": self.plasma.ion_temperature.sel(
                t=self.plasma.time_to_calculate
            ),
            "impurity_density": self.plasma.impurity_density.sel(
                t=self.plasma.time_to_calculate
            ),
            # TODO: add Nh
        }
        blob = deepcopy({**self.bckc, **kin_profs})
        return ln_posterior, blob<|MERGE_RESOLUTION|>--- conflicted
+++ resolved
@@ -93,41 +93,16 @@
         return ln_likelihood
 
     def _ln_prior(self, parameters: dict):
-<<<<<<< HEAD
-=======
-        # TODO: check for conditional priors before giving warning
-        # params_without_priors =
-        #   [x for x in parameters.keys() if x not in self.priors.keys()]
-        # if params_without_priors.__len__() > 0:
-        #     print(f"paramaters {params_without_priors}
-        #     have no priors assigned")
->>>>>>> adff38f0
-
         ln_prior = 0
         for prior_name, prior_func in self.priors.items():
             param_names_in_prior = [x for x in parameters.keys() if x in prior_name]
             if param_names_in_prior.__len__() == 0:
                 # if prior assigned but no parameter then skip
                 continue
-<<<<<<< HEAD
             param_values = [parameters[x] for x in param_names_in_prior]
             if hasattr(prior_func, "pdf"):
                 # for scipy.stats objects use pdf / for lambda functions just call
                 ln_prior += np.log(prior_func.pdf(*param_values))
-=======
-            elif param_values.__len__() >= 1:
-                if hasattr(
-                    prior_func, "pdf"
-                ):  # for scipy.stats objects use pdf / for lambda functions just call
-                    ln_prior += np.log(prior_func.pdf(*param_values))
-                else:
-                    # if lambda prior with 2+ args is defined when only 1
-                    # of its parameters is given ignore it
-                    if prior_func.__code__.co_argcount != param_values.__len__():
-                        continue
-                    else:
-                        ln_prior += np.log(prior_func(*param_values))
->>>>>>> adff38f0
             else:
                 # if lambda prior with 2+ args is defined when only 1 of its parameters is given ignore it
                 if prior_func.__code__.co_argcount != param_values.__len__():
