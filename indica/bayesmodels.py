from copy import deepcopy
import pickle

import corner
import emcee
import flatdict
import matplotlib.pyplot as plt
import numpy as np
import xarray as xr

from indica.converters import FluxSurfaceCoordinates
from indica.equilibrium import Equilibrium
from indica.models.interferometry import Interferometry
from indica.models.helike_spectroscopy import Helike_spectroscopy
from indica.models.plasma import Plasma
from indica.readers.manage_data import bin_data_in_time
from indica.readers.read_st40 import ST40data

np.seterr(divide="ignore")


def gaussian(x, mean, sigma):
    return 1 / (sigma * np.sqrt(2 * np.pi)) * np.exp(-1 / 2 * ((x - mean) / sigma) ** 2)


def uniform(x, lower, upper):
    if (x > lower) & (x < upper):
        return 1
    else:
        return 0


class BayesModels:
    """
    Class which operates with Plasma class to create ln_posterior method

    Parameters
    ----------
    plasma
        Plasma object needed for the optimisation
    data
        processed diagnostic data of format [diagnostic]_[quantity]
    quant_to_optimise
        quantity from data which will be optimised with bckc from diagnostic_models
    priors
        prior functions to apply to parameters for ln_posterior
    diagnostic_models
        model objects to be called inside of ln_posterior
    """

    def __init__(
        self,
        plasma=None,
        data: dict = {},
        quant_to_optimise: list = [],
        priors: dict = {},
        diagnostic_models: list = [],
    ):

        self.plasma = plasma
        self.data = data
        self.quant_to_optimise = quant_to_optimise
        self.diagnostic_models = diagnostic_models
        self.priors = priors

        for diag_model in self.diagnostic_models:
            diag_model.plasma = self.plasma

        missing_data = list(
            set(quant_to_optimise).difference(data.keys())
        )  # list of keys in quant_to_optimise but not data
        if missing_data:
            raise ValueError(f"{missing_data} not found in data given")

    def _outside_bounds(self, parameters):
        for param_name, param_value in parameters.items():
            if param_name in self.priors:  # if no prior is defined then ignore
                prior = np.log(self.priors[param_name](param_value))
                if prior == -np.inf:
                    return True
        return False

    def _build_bckc(self, params={}):
        self.bckc = {}
        for model in self.diagnostic_models:
<<<<<<< HEAD
            self.bckc = dict(self.bckc, **{model.name:{**model(**params)}})
=======
            self.bckc = dict(self.bckc, **{model.name: {**model(params=params)}})
>>>>>>> f3e64d4c
        self.bckc = flatdict.FlatDict(self.bckc, delimiter=".")
        return

    def _ln_likelihood(self):
        ln_likelihood = 0
        for key in self.quant_to_optimise:
            # TODO: What to use as error?  Assume percentage error if none given...
            ln_likelihood += np.log(
                gaussian(
                    self.bckc[key].values,
                    self.data[key].sel(t=self.plasma.time_to_calculate).values,
                    self.data[key].sel(t=self.plasma.time_to_calculate).values * 0.10,
                )
            )
        return ln_likelihood

    def _ln_prior(self, parameters: dict):
        ln_prior = 0
        for param_name, param_value in parameters.items():
            if param_name in self.priors:  # if no prior is defined then ignore
                ln_prior += np.log(self.priors[param_name](param_value))
            else:
                print(f"No prior assigned for {param_name}")
        return ln_prior

    def ln_posterior(self, parameters: dict):
        """
        Posterior probability given to optimisers

        Parameters
        ----------
        parameters
            inputs to optimise
        Returns
        -------
        ln_posterior
            log of posterior probability
        blob
            model outputs from bckc and kinetic profiles
        """
        outside_bounds = self._outside_bounds(parameters)
        if outside_bounds:
            return -np.inf, {}

        self.plasma.update_profiles(parameters)
        self._build_bckc(parameters)  # model calls
        ln_likelihood = self._ln_likelihood()  # compare results to data
        ln_prior = self._ln_prior(parameters)
        ln_posterior = ln_likelihood + ln_prior

        # Add better way of handling time array
        kin_profs = {
            "electron_density": self.plasma.electron_density.sel(
                t=self.plasma.time_to_calculate
            ),
            "electron_temperature": self.plasma.electron_temperature.sel(
                t=self.plasma.time_to_calculate
            ),
            "ion_temperature": self.plasma.ion_temperature.sel(
                t=self.plasma.time_to_calculate
            ),
            "impurity_density": self.plasma.impurity_density.sel(
                t=self.plasma.time_to_calculate
            ),
            # TODO: add Ni/Nh/Nimp when fz property works 1 timepoint
        }
        blob = deepcopy({**self.bckc, **kin_profs})
        return ln_posterior, blob


if __name__ == "__main__":
    # First example to optimise the ne_int for the smm_interferom
    tstart = 0.02
    tend = 0.10
    dt = 0.01

    # Initialise Plasma
    plasma = Plasma(
        tstart=tstart,
        tend=tend,
        dt=dt,
        main_ion="h",
        impurities=("c", "ar", "he"),
        impurity_concentration=(0.03, 0.001, 0.01),
        full_run=False,
    )
    plasma.time_to_calculate = plasma.t[1]

    # Initialise Data
    raw = ST40data(9229, tstart - dt * 4, tend + dt * 4)
    raw_data = raw.get_all()
    equilibrium_data = raw_data["efit"]
    equilibrium = Equilibrium(equilibrium_data)
    flux_transform = FluxSurfaceCoordinates("poloidal")
    flux_transform.set_equilibrium(equilibrium)
    plasma.set_equilibrium(equilibrium)
    plasma.set_flux_transform(flux_transform)

    data = {}
    for instrument in raw_data.keys():
        quantities = list(raw_data[instrument])
        data[instrument] = bin_data_in_time(
            raw_data[instrument],
            plasma.tstart,
            plasma.tend,
            plasma.dt,
        )

        transform = data[instrument][quantities[0]].attrs["transform"]
        transform.set_equilibrium(equilibrium, force=True)
        for quantity in quantities:
            data[instrument][quantity].attrs["transform"] = transform

    # Get data as flat dict
    flat_data = flatdict.FlatDict(data, delimiter=".")

    # Initialise Diagnostic Models
    los_transform = flat_data["smmh1.ne"].transform
    smmh1 = Interferometry(
        name="smmh1",
    )
    smmh1.set_los_transform(los_transform)
    los_transform = flat_data["xrcs.te_kw"].transform
    xrcs = Helike_spectroscopy(name="xrcs", )
    xrcs.set_los_transform(los_transform)

    priors = {
        "Ne_prof_y0": lambda x:
        # gaussian(x, 5e19, 5e19) *
        uniform(x, 1e19, 5e20),
        "Ne_prof_peaking": lambda x: uniform(x, 1, 5),
        "Ne_prof_wcenter": lambda x: uniform(x, 0.1, 0.9),
        "Ne_prof_y1": lambda x: uniform(x, 0, 1e20),
        "Nimp_prof_y0": lambda x: gaussian(x, 1e16, 1e15) * uniform(x, 1e15, 1e17),
        "Nimp_prof_peaking": lambda x: uniform(x, 1, 5),
        "Nimp_prof_y1": lambda x: uniform(x, 1e15, 1e17),
        "Te_prof_y0": lambda x: uniform(x, 1000, 1e4),
        "Te_prof_peaking": lambda x: uniform(x, 1, 5),
        "Ti_prof_y0": lambda x: uniform(x, 1000, 2e4),
        "Ti_prof_peaking": lambda x: uniform(x, 1, 5),
    }

    bm = BayesModels(
        plasma=plasma,
        data=flat_data,
        diagnostic_models=[smmh1, ],
        quant_to_optimise=[
            "smmh1.ne",
        ],
        priors=priors,
    )

    # Setup Optimiser
    params_names = [
        "Ne_prof_y0",
        "Ne_prof_peaking",
        "Ne_prof_y1",
        "Nimp_prof_y0",
        "Nimp_prof_peaking",
        "Nimp_prof_y1",
        "Te_prof_y0",
        "Te_prof_peaking",
        "Ti_prof_y0",
        "Ti_prof_peaking",
    ]
    nwalk = 20

    Ne_y0 = np.random.normal(
        5e19,
        1e19,
        size=(
            nwalk,
            1,
        ),
    )
    Ne_peaking = np.random.normal(
        3,
        0.5,
        size=(
            nwalk,
            1,
        ),
    )
    Ne_y1 = np.random.normal(
        1e19,
        1e18,
        size=(
            nwalk,
            1,
        ),
    )
    Nimp_y0 = np.random.normal(
        1e16,
        1e15,
        size=(
            nwalk,
            1,
        ),
    )
    Nimp_peaking = np.random.normal(
        3,
        0.5,
        size=(
            nwalk,
            1,
        ),
    )
    Nimp_y1 = np.random.normal(
        1e16,
        1e15,
        size=(
            nwalk,
            1,
        ),
    )
    Te_y0 = np.random.normal(
        2e3,
        2e2,
        size=(
            nwalk,
            1,
        ),
    )
    Te_peaking = np.random.normal(
        3,
        0.5,
        size=(
            nwalk,
            1,
        ),
    )
    Ti_y0 = np.random.normal(
        6e3,
        2e3,
        size=(
            nwalk,
            1,
        ),
    )
    Ti_peaking = np.random.normal(
        3,
        0.5,
        size=(
            nwalk,
            1,
        ),
    )

    start_points = np.concatenate(
        [
            Ne_y0,
            Ne_peaking,
            Ne_y1,
            Nimp_y0,
            Nimp_peaking,
            Nimp_y1,
            Te_y0,
            Te_peaking,
            Ti_y0,
            Ti_peaking,
        ],
        axis=1,
    )

    nwalkers, ndim = start_points.shape

    move = [emcee.moves.StretchMove()]
    sampler = emcee.EnsembleSampler(
        nwalkers,
        ndim,
        log_prob_fn=bm.ln_posterior,
        parameter_names=params_names,
        moves=move,
    )
    sampler.run_mcmc(start_points, 10, progress=True)

    blobs = sampler.get_blobs()
    blobs = blobs.flatten()

    # save result
    with open("bayesresult.pkl", "wb") as handle:
        pickle.dump(
            {
                "blobs": blobs,
                "diag_data": flat_data,
                "param_samples": sampler.get_chain(flat=True),
                "param_names": params_names,
            },
            handle,
        )

    # ------------- plotting --------------
    plt.figure()
    ne_data = np.array([data["smmh1.ne"].values for data in blobs])
    plt.ylabel("smmh1_ne_int (m^-2)")
    plt.plot(
        ne_data,
    )
    plt.axhline(
        y=flat_data["smmh1.ne"].sel(t=plasma.time_to_calculate).values,
        color="red",
        linestyle="-",
    )
    # plt.figure()
    # Te_data = np.array([data["xrcs.te_kw"].values for data in blobs])
    # plt.ylabel("electron temperature (eV)")
    # plt.plot(
    #     Te_data,
    # )
    # plt.axhline(
    #     y=flat_data["xrcs.te_kw"].sel(t=plasma.time_to_calculate).values,
    #     color="red",
    #     linestyle="-",
    # )
    # plt.figure()
    # Ti_data = np.array([data["xrcs.ti_w"].values for data in blobs])
    # plt.ylabel("ion temperature (eV)")
    # plt.plot(
    #     Ti_data,
    # )
    # plt.axhline(
    #     y=flat_data["xrcs.ti_w"].sel(t=plasma.time_to_calculate).values,
    #     color="red",
    #     linestyle="-",
    # )

    plt.figure()
    ne_prof = xr.DataArray([data["electron_density"] for data in blobs])
    plt.errorbar(
        ne_prof.dim_1, ne_prof.mean("dim_0"), yerr=ne_prof.std("dim_0"), label="ne"
    )
    plt.legend()
    plt.figure()
    Te_prof = xr.DataArray([data["electron_temperature"] for data in blobs])
    plt.errorbar(
        Te_prof.dim_1, Te_prof.mean("dim_0"), yerr=Te_prof.std("dim_0"), label="te"
    )
    Ti_prof = xr.DataArray([data["ion_temperature"] for data in blobs])
    plt.errorbar(
        Ti_prof.dim_2,
        Ti_prof.mean(["dim_0", "dim_1"]),
        yerr=Ti_prof.std(["dim_0", "dim_1"]),
        label="ti",
    )
    plt.legend()

    plt.figure()
    nimp_prof = xr.DataArray([data["impurity_density"] for data in blobs])
    plt.errorbar(
        nimp_prof.dim_2,
        nimp_prof.mean(["dim_0", "dim_1"]),
        yerr=nimp_prof.std(["dim_0", "dim_1"]),
        label="NAr",
    )
    plt.legend()

    samples = sampler.get_chain(flat=True)
    fig = corner.corner(samples, labels=params_names)

    print(sampler.acceptance_fraction)
    print(np.mean(sampler.get_autocorr_time(quiet=True)))
    plt.show(block=True)<|MERGE_RESOLUTION|>--- conflicted
+++ resolved
@@ -83,11 +83,7 @@
     def _build_bckc(self, params={}):
         self.bckc = {}
         for model in self.diagnostic_models:
-<<<<<<< HEAD
-            self.bckc = dict(self.bckc, **{model.name:{**model(**params)}})
-=======
             self.bckc = dict(self.bckc, **{model.name: {**model(params=params)}})
->>>>>>> f3e64d4c
         self.bckc = flatdict.FlatDict(self.bckc, delimiter=".")
         return
 
