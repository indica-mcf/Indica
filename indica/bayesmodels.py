from copy import deepcopy
import warnings

import flatdict
import numpy as np
from scipy.stats import uniform

np.seterr(all="ignore")

warnings.simplefilter("ignore", category=FutureWarning)


def gaussian(x, mean, sigma):
    return 1 / (sigma * np.sqrt(2 * np.pi)) * np.exp(-1 / 2 * ((x - mean) / sigma) ** 2)


def get_uniform(lower, upper):
    # Less confusing parameterisation of scipy.stats uniform
    return uniform(loc=lower, scale=upper - lower)


class BayesModels:
    """
    Object that is used with Plasma object to create ln_posterior

    Parameters
    ----------
    plasma
        Plasma object needed for the diagnostic model calls
    data
        processed diagnostic data of format [diagnostic].[quantity]
    quant_to_optimise
        quantity from data which will be optimised with bckc from diagnostic_models
    priors
        prior functions to apply to parameters e.g. scipy.stats.rv_continuous objects
    diagnostic_models
        model objects to be called by ln_posterior
    """

    def __init__(
        self,
        plasma=None,
        data: dict = {},
        quant_to_optimise: list = [],
        priors: dict = {},
        diagnostic_models: list = [],
    ):
        self.plasma = plasma
        self.data = data
        self.quant_to_optimise = quant_to_optimise
        self.diagnostic_models = diagnostic_models
        self.priors = priors

        for diag_model in self.diagnostic_models:
            diag_model.plasma = self.plasma

        missing_data = list(set(quant_to_optimise).difference(data.keys()))
        if missing_data:  # list of keys in quant_to_optimise but not data
            raise ValueError(f"{missing_data} not found in data given")

    def _build_bckc(self, params: dict, **kwargs):
        # TODO: consider how to handle if models have overlapping kwargs
        # Params is a dictionary which is updated by optimiser,
        # kwargs is constant i.e. settings for models
        self.bckc: dict = {}
        for model in self.diagnostic_models:
            self.bckc = dict(
                self.bckc, **{model.name: {**model(**{**params, **kwargs})}}
            )
        self.bckc = flatdict.FlatDict(self.bckc, delimiter=".")
        return

    def _ln_likelihood(self):
        ln_likelihood = 0
        for key in self.quant_to_optimise:
            # TODO: What to use as error?  Assume percentage error if none given...
            # Float128 is used since rounding of small numbers causes
            # problems when initial results are bad fits
            model_data = self.bckc[key].values.astype("float128")
            exp_data = (
                self.data[key]
                .sel(t=self.plasma.time_to_calculate)
                .values.astype("float128")
            )
            _ln_likelihood = np.log(gaussian(model_data, exp_data, exp_data * 0.10))
            ln_likelihood += np.nanmean(_ln_likelihood)
        return ln_likelihood

    def _ln_prior(self, parameters: dict):
        ln_prior = 0
        for prior_name, prior_func in self.priors.items():
            param_names_in_prior = [x for x in parameters.keys() if x in prior_name]
            # if prior assigned but no parameter then skip
            if param_names_in_prior.__len__() == 0:
                continue
            param_values = [parameters[x] for x in param_names_in_prior]
            if hasattr(prior_func, "pdf"):
                # for scipy.stats objects use pdf / for lambda functions just call
                ln_prior += np.log(prior_func.pdf(*param_values))
            else:
<<<<<<< HEAD
                # if lambda prior with 2+ args is defined
                # when only 1 of its parameters is given ignore it
                if prior_func.__code__.co_argcount != param_values.__len__():
                    continue
                else:
                    # Sorting to make sure args are given in the
                    # same order as the prior_name string
=======
                # if lambda prior with 2+ args is defined when only
                # 1 of its parameters is given ignore it
                if prior_func.__code__.co_argcount != param_values.__len__():
                    continue
                else:
                    # Sorting to make sure args are given in
                    # the same order as the prior_name string
>>>>>>> 470fde5d
                    name_index = [
                        prior_name.find(param_name_in_prior)
                        for param_name_in_prior in param_names_in_prior
                    ]
                    sorted_name_index, sorted_param_values = (
                        list(x) for x in zip(*sorted(zip(name_index, param_values)))
                    )
                    ln_prior += np.log(prior_func(*sorted_param_values))
        return ln_prior

    def sample_from_priors(self, param_names, size=10):
        #  Use priors to generate samples
        for name in param_names:
            if name in self.priors.keys():
                if hasattr(self.priors[name], "rvs"):
                    continue
                else:
                    raise TypeError(f"prior object {name} missing rvs method")
            else:
                raise ValueError(f"Missing prior for {name}")

        #  Throw out samples that don't meet conditional priors and redraw
        samples = np.empty((param_names.__len__(), 0))
        while samples.size < param_names.__len__() * size:
            # Some mangling of dictionaries so _ln_prior works
            # Increase size * n if too slow / looping too much
            new_sample = {
                name: self.priors[name].rvs(size=size * 2) for name in param_names
            }
            ln_prior = self._ln_prior(new_sample)
            # Convert from dictionary of arrays -> array,
            # then filtering out where ln_prior is -infinity
            accepted_samples = np.array(list(new_sample.values()))[
                :, ln_prior != -np.inf
            ]
            samples = np.append(samples, accepted_samples, axis=1)
        samples = samples[:, 0:size]
        return samples.transpose()

    def ln_posterior(self, parameters: dict, **kwargs):
        """
        Posterior probability given to optimisers

        Parameters
        ----------
        parameters
            inputs to optimise
        kwargs
            kwargs for models

        Returns
        -------
        ln_posterior
            log of posterior probability
        blob
            model outputs from bckc and kinetic profiles
        """

        ln_prior = self._ln_prior(parameters)
        if ln_prior == -np.inf:  # Don't call model if outside priors
            return -np.inf, {}

        self.plasma.update_profiles(parameters)
        self._build_bckc(parameters, **kwargs)  # model calls
        ln_likelihood = self._ln_likelihood()  # compare results to data
        ln_posterior = ln_likelihood + ln_prior

        kin_profs = {
            "electron_density": self.plasma.electron_density.sel(
                t=self.plasma.time_to_calculate
            ),
            "electron_temperature": self.plasma.electron_temperature.sel(
                t=self.plasma.time_to_calculate
            ),
            "ion_temperature": self.plasma.ion_temperature.sel(
                t=self.plasma.time_to_calculate
            ),
            "impurity_density": self.plasma.impurity_density.sel(
                t=self.plasma.time_to_calculate
            ),
            # TODO: add Nh
        }
        blob = deepcopy({**self.bckc, **kin_profs})
        return ln_posterior, blob<|MERGE_RESOLUTION|>--- conflicted
+++ resolved
@@ -90,38 +90,21 @@
         ln_prior = 0
         for prior_name, prior_func in self.priors.items():
             param_names_in_prior = [x for x in parameters.keys() if x in prior_name]
-            # if prior assigned but no parameter then skip
             if param_names_in_prior.__len__() == 0:
+                # if prior assigned but no parameter then skip
                 continue
             param_values = [parameters[x] for x in param_names_in_prior]
             if hasattr(prior_func, "pdf"):
                 # for scipy.stats objects use pdf / for lambda functions just call
                 ln_prior += np.log(prior_func.pdf(*param_values))
             else:
-<<<<<<< HEAD
-                # if lambda prior with 2+ args is defined
-                # when only 1 of its parameters is given ignore it
+                # if lambda prior with 2+ args is defined when only 1 of its parameters is given ignore it
                 if prior_func.__code__.co_argcount != param_values.__len__():
                     continue
                 else:
-                    # Sorting to make sure args are given in the
-                    # same order as the prior_name string
-=======
-                # if lambda prior with 2+ args is defined when only
-                # 1 of its parameters is given ignore it
-                if prior_func.__code__.co_argcount != param_values.__len__():
-                    continue
-                else:
-                    # Sorting to make sure args are given in
-                    # the same order as the prior_name string
->>>>>>> 470fde5d
-                    name_index = [
-                        prior_name.find(param_name_in_prior)
-                        for param_name_in_prior in param_names_in_prior
-                    ]
-                    sorted_name_index, sorted_param_values = (
-                        list(x) for x in zip(*sorted(zip(name_index, param_values)))
-                    )
+                    # Sorting to make sure args are given in the same order as the prior_name string
+                    name_index = [prior_name.find(param_name_in_prior) for param_name_in_prior in param_names_in_prior]
+                    sorted_name_index, sorted_param_values = (list(x) for x in zip(*sorted(zip(name_index, param_values))))
                     ln_prior += np.log(prior_func(*sorted_param_values))
         return ln_prior
 
