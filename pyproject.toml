[build-system]
requires = ["poetry-core>=1.7"]
build-backend = "poetry.core.masonry.api"

[tool.black]
line-length = 88
include = '\.pyi?$'
exclude = '''
/(
    \.git
  | \.mypy_cache
  | venv
  | dist
)/
'''

[tool.pytest.ini_options]
testpaths = ["tests"]

[tool.poetry]
name = "indica"
version = "0.1.1"
description = "INtegrated DIagnostiC Analysis"

license = "GPL-3.0-or-later"

authors = [
    "Marco Sertoli <marco.sertoli@tokamakenergy.com>",
    "Chris MacMackin <chris.macmackin@ukaea.uk>",
    "Michael Gemmell <michael.gemmell@tokamakenergy.com>",
    "Evie Litherland-Smith <evie.litherland-smith@ukaea.uk>"
]
maintainers = [
    "Evie Litherland-Smith <evie.litherland-smith@ukaea.uk>",
    "Michael Gemmell <michael.gemmell@tokamakenergy.com>",
    "Jussi Hakosalo <jussi.hakosalo@tokamakenergy.com>"
]
repository = "https://github.com/indica-mcf/Indica"
#documentation = "https://indica-ukaea.readthedocs.io/"

readme = 'README.md'  # Markdown files are supported
include = [".git", "indica/git_version"]

[tool.poetry.dependencies]
corner = "^1.0"
pandas = "2.2.1"
python = "^3.9,<3.12"
prov = "^1.5.3"
netCDF4 = "^1.5.4"
numpy = "1.26.4"
scipy = "^1.9.2"
xarray = "2024.6.0"
matplotlib = "^3.8.0"
sal = "^1.2.2"
emcee = "^3.1.4"
dime_sampler = "1.0.0"
flatdict = "^4.0.1"
hydra-core = "^1.3.2"
<<<<<<< HEAD
=======
bottleneck = "1.4.0"
>>>>>>> cffa92f9
tqdm = "^4.65.0"
scikit-learn = "^1.3.0"
pyyaml = "^6.0.1"
Pint = "^0.23"
GitPython = "^3.1.41"
periodictable = "^1.6.1"

[tool.poetry.dev-dependencies]
click = "^8.0.0"
corner = "^1.0"
coverage = {extras = ["toml"], version = "^7.5.1"}
hypothesis = {extras = ["numpy"], version = "^5.24.2"}
mypy = "^0.942"
pre-commit = "^2.9.2"
pytest = "^8.3.2"
pytest-cov = "^2.10.0"
pytest-xdist = "^2.0.0"
types-setuptools = "^57.4.14"
ipython = {version = "^8.24.0", python = "^3.10"}

[tool.poetry.build]
generate-setup-file = false
script = ".get_git_commit.py"

[tool.mypy]
install_types = true
non_interactive = true

[[tool.mypy.overrides]]
module = [
    "matplotlib.*",
    "numpy.*",
    "prov.*",
    "sal.*",
    "scipy.*",
]
ignore_missing_imports = true<|MERGE_RESOLUTION|>--- conflicted
+++ resolved
@@ -56,10 +56,7 @@
 dime_sampler = "1.0.0"
 flatdict = "^4.0.1"
 hydra-core = "^1.3.2"
-<<<<<<< HEAD
-=======
 bottleneck = "1.4.0"
->>>>>>> cffa92f9
 tqdm = "^4.65.0"
 scikit-learn = "^1.3.0"
 pyyaml = "^6.0.1"
