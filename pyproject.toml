[build-system]
requires = ["poetry-core>=1.3.2"]
build-backend = "poetry.core.masonry.api"

[tool.black]
line-length = 88
include = '\.pyi?$'
exclude = '''
/(
    \.git
  | \.mypy_cache
  | venv
  | dist
)/
'''

[tool.pytest.ini_options]
testpaths = ["tests"]

[tool.poetry]
name = "indica"
version = "0.1.1"
description = "INtegrated DIagnostiC Analysis"

license = "GPL-3.0-or-later"

authors = [
    "Marco Sertoli <marco.sertoli@outlook.com>",
    "Chris MacMackin <chris.macmackin@ukaea.uk>"
]
maintainers = [
    "Evie Litherland-Smith <evie.litherland-smith@ukaea.uk>",
    "Shane Scully <shane.scully@ukaea.uk>",
    "Chris MacMackin <chris.macmackin@ukaea.uk>",
]
repository = "https://github.com/indica-mcf/Indica"
#documentation = "https://indica-ukaea.readthedocs.io/"

readme = 'README.md'  # Markdown files are supported
include = [".git", "indica/git_version"]

[tool.poetry.dependencies]
corner = "^1.0"
pandas = "1.3.0"
python = ">=3.9,<3.11"
prov = "^1.5.3"
netCDF4 = "^1.5.4"
numpy = "1.21.0"
scipy = "^1.6.2"
xarray = "0.16.2"
matplotlib = "^3.3.0"
sal = "^1.2.2"
ipython = "^8.8.0"
emcee = "^3.1.4"
flatdict = "^4.0.1"
tqdm = "^4.65.0"
scikit-learn = "^1.3.0"
Pint = "^0.23"
GitPython = "^3.1.41"
<<<<<<< HEAD
=======
periodictable = "^1.6.1"
>>>>>>> b0fc7ee3

[tool.poetry.dev-dependencies]
click = "^8.0.0"
corner = "^1.0"
coverage = {extras = ["toml"], version = "^5.2.1"}
hypothesis = {extras = ["numpy"], version = "^5.24.2"}
mypy = "^0.942"
pre-commit = "^2.9.2"
pytest = "^6.0.1"
pytest-cov = "^2.10.0"
pytest-xdist = "^2.0.0"
types-setuptools = "^57.4.14"

[tool.poetry.build]
generate-setup-file = false
script = ".get_git_commit.py"

[tool.mypy]
install_types = true
non_interactive = true

[[tool.mypy.overrides]]
module = [
    "matplotlib.*",
    "numpy.*",
    "prov.*",
    "sal.*",
    "scipy.*",
]
ignore_missing_imports = true<|MERGE_RESOLUTION|>--- conflicted
+++ resolved
@@ -57,10 +57,7 @@
 scikit-learn = "^1.3.0"
 Pint = "^0.23"
 GitPython = "^3.1.41"
-<<<<<<< HEAD
-=======
 periodictable = "^1.6.1"
->>>>>>> b0fc7ee3
 
 [tool.poetry.dev-dependencies]
 click = "^8.0.0"
