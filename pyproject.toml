[build-system]
requires = ["poetry>=0.12"]
build-backend = "poetry.masonry.api"

[tool.black]
line-length = 88
include = '\.pyi?$'
exclude = '''
/(
    \.git
  | \.mypy_cache
  | venv
  | dist
)/
'''

[tool.pytest.ini_options]
testpaths = ["tests"]

[tool.poetry]
name = "indica"
version = "0.1.0"
description = "Integrated Diagnostic Composition Analysis"

license = "GPL-3.0-or-later"

authors = [
    "Marco Sertoli <marco.sertoli@outlook.com>",
    "Chris MacMackin <chris.macmackin@ukaea.uk>"
]
maintainers = [
    "Edward Litherland-Smith <edward.litherland-smith@ukaea.uk>",
    "Shane Scully <shane.scully@ukaea.uk>",
    "Chris MacMackin <chris.macmackin@ukaea.uk>",
]
repository = "https://github.com/ukaea/Indica"
documentation = "https://indica-ukaea.readthedocs.io/"

readme = 'README.md'  # Markdown files are supported
include = [".git", "indica/git_version"]

[tool.poetry.dependencies]
python = "^3.8"
prov = "^1.5.3"
netCDF4 = "^1.5.4"
numpy = "^1.21.0"
scipy = "^1.5.2"
xarray = "0.16.0"
matplotlib = "^3.3.0"
sal = "^1.2.2"
sphinx = {version = "^4.0.0", optional = true}
sphinx-rtd-theme = {version = "^1.0.0", optional=true}
<<<<<<< HEAD
sphinxcontrib-plantuml = {version = "^0.23", optional = true}
=======
sphinxcontrib-plantuml = {version = "^0.18", optional = true}
jinja2 = {version = "~3.0.3"}
>>>>>>> 8290448a

[tool.poetry.dev-dependencies]
click = "^7.1.2"
coverage = {extras = ["toml"], version = "^5.2.1"}
hypothesis = {extras = ["numpy"], version = "^5.24.2"}
mypy = "^0.782"
pre-commit = "^2.9.2"
pytest = "^6.0.1"
pytest-cov = "^2.10.0"
sphinx = "^4.0.0"
sphinx-rtd-theme = "^1.0.0"
<<<<<<< HEAD
sphinxcontrib-plantuml = "^0.23"
=======
sphinxcontrib-plantuml = "^0.18"
jinja2 = "~3.0.3"
>>>>>>> 8290448a

[tool.poetry.extras]
docs = ["sphinx", "sphinx-rtd-theme", "sphinxcontrib-plantuml"]

[tool.poetry.build]
generate-setup-file = false
script = ".get_git_commit.py"<|MERGE_RESOLUTION|>--- conflicted
+++ resolved
@@ -50,12 +50,7 @@
 sal = "^1.2.2"
 sphinx = {version = "^4.0.0", optional = true}
 sphinx-rtd-theme = {version = "^1.0.0", optional=true}
-<<<<<<< HEAD
 sphinxcontrib-plantuml = {version = "^0.23", optional = true}
-=======
-sphinxcontrib-plantuml = {version = "^0.18", optional = true}
-jinja2 = {version = "~3.0.3"}
->>>>>>> 8290448a
 
 [tool.poetry.dev-dependencies]
 click = "^7.1.2"
@@ -67,12 +62,7 @@
 pytest-cov = "^2.10.0"
 sphinx = "^4.0.0"
 sphinx-rtd-theme = "^1.0.0"
-<<<<<<< HEAD
 sphinxcontrib-plantuml = "^0.23"
-=======
-sphinxcontrib-plantuml = "^0.18"
-jinja2 = "~3.0.3"
->>>>>>> 8290448a
 
 [tool.poetry.extras]
 docs = ["sphinx", "sphinx-rtd-theme", "sphinxcontrib-plantuml"]
