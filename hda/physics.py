--- conflicted
+++ resolved
@@ -102,17 +102,10 @@
 
     coul_log = coul_log_e(el_temp, el_dens)
     const = (
-<<<<<<< HEAD
         3
         * (2 * math.pi) ** 1.5
         * constants.epsilon_0**2
         / np.sqrt(constants.m_e * constants.e)
-=======
-            3
-            * (2 * math.pi) ** 1.5
-            * constants.epsilon_0 ** 2
-            / np.sqrt(constants.m_e * constants.e)
->>>>>>> c6abcac7
     )
     conductivity = const * el_temp ** (3 / 2) * lambda_e_zeff(zeff) / coul_log
 
@@ -202,11 +195,7 @@
 
     def F33(x):
         return (
-<<<<<<< HEAD
             1 - (1 + 0.36 / zeff) * x + (0.59 / zeff) * x**2 - (0.23 / zeff) * x**3
-=======
-                1 - (1 + 0.36 / zeff) * x + (0.59 / zeff) * x ** 2 - (0.23 / zeff) * x ** 3
->>>>>>> c6abcac7
         )
 
     spitzer_cond = conductivity_spitzer_sauter(el_dens, el_temp, zeff)
@@ -315,15 +304,9 @@
     coul_log = coul_log_e(el_dens, el_temp)
     epsilon = a / R_mag
     nu = (
-<<<<<<< HEAD
         6.921e-18
         * (q * R_mag * el_dens * zeff * coul_log)
         / (el_temp**2 * epsilon ** (3 / 2))
-=======
-            6.921e-18
-            * (q * R_mag * el_dens * zeff * coul_log)
-            / (el_temp ** 2 * epsilon ** (3 / 2))
->>>>>>> c6abcac7
     )
 
     return nu
@@ -363,7 +346,6 @@
     tau_ee = collision_time_el_el(el_dens, el_temp)
 
     nu = (
-<<<<<<< HEAD
         1.2
         * np.sqrt(2)
         * R_mag
@@ -372,16 +354,6 @@
         * eps ** (-3 / 2)
         * (1 - x**2) ** (-1 / 4)
         / tau_ee
-=======
-            1.2
-            * np.sqrt(2)
-            * R_mag
-            * q
-            / vthe
-            * eps ** (-3 / 2)
-            * (1 - x ** 2) ** (-1 / 4)
-            / tau_ee
->>>>>>> c6abcac7
     )
     return nu
 
@@ -408,21 +380,12 @@
     vthe = thermal_velocity(el_temp, ion=False, ev=True)
     coul_log = coul_log_e(el_temp, el_dens)
     tau_ee = (
-<<<<<<< HEAD
         3
         / (16 * np.sqrt(math.pi))
         * (4 * math.pi * constants.epsilon_0) ** 2
         * constants.m_e**2
         * vthe**3
         / (el_dens * constants.e**4 * coul_log)
-=======
-            3
-            / (16 * np.sqrt(math.pi))
-            * (4 * math.pi * constants.epsilon_0) ** 2
-            * constants.m_e ** 2
-            * vthe ** 3
-            / (el_dens * constants.e ** 4 * coul_log)
->>>>>>> c6abcac7
     )
 
     return tau_ee
@@ -456,15 +419,9 @@
     coul_log = coul_log_ii(ion_dens, ion_temp, charge)
     epsilon = a / R_mag
     nu = (
-<<<<<<< HEAD
         4.9e-18
         * (q * R_mag * ion_dens * charge**4 * coul_log)
         / (ion_temp**2 * epsilon ** (3 / 2))
-=======
-            4.9e-18
-            * (q * R_mag * ion_dens * charge ** 4 * coul_log)
-            / (ion_temp ** 2 * epsilon ** (3 / 2))
->>>>>>> c6abcac7
     )
 
     return nu
@@ -733,17 +690,10 @@
     def li1(b_pol, ipla, volume, min_r, a, R_geo, elongation):
         elongation_a = elongation[np.argmin(np.abs(min_r - a))]
         return (
-<<<<<<< HEAD
             2
             * np.trapz(b_pol**2, volume)
             / (R_geo * (constants.mu_0 * ipla) ** 2)
             * (1 + elongation**2 / (2 * elongation_a))
-=======
-                2
-                * np.trapz(b_pol ** 2, volume)
-                / (R_geo * (constants.mu_0 * ipla) ** 2)
-                * (1 + elongation ** 2 / (2 * elongation_a))
->>>>>>> c6abcac7
         )
 
     def li2(b_pol, ipla, volume, R_mag):
@@ -770,7 +720,6 @@
         )
 
     if approx == 2 and "R_mag" in kwargs.keys():
-<<<<<<< HEAD
         return li2(
             b_pol,
             ipla,
@@ -785,12 +734,6 @@
             volume,
             kwargs["R_geo"],
         )
-=======
-        return li2(b_pol, ipla, volume, kwargs["R_mag"], )
-
-    if approx == 3 and "R_geo" in kwargs.keys():
-        return li3(b_pol, ipla, volume, kwargs["R_geo"], )
->>>>>>> c6abcac7
 
     return None
 
@@ -950,19 +893,11 @@
 
     J2eV = constants.physical_constants["joule-electron volt relationship"][0]
     temperature = (
-<<<<<<< HEAD
         mass
         * constants.m_p
         * J2eV
         * constants.c**2
         * (sigma_thermal / centroid) ** 2.0
-=======
-            mass
-            * constants.m_p
-            * J2eV
-            * constants.c ** 2
-            * (sigma_thermal / centroid) ** 2.0
->>>>>>> c6abcac7
     )
 
     if fwhm is True:
@@ -1115,19 +1050,11 @@
 
     gaunt_funct = {"callahan": lambda Te: 1.35 * Te**0.15}
 
-<<<<<<< HEAD
     const = constants.e**6 / (
         np.sqrt(2)
         * (3 * np.pi * constants.m_e) ** 1.5
         * constants.epsilon_0**3
         * constants.c**2
-=======
-    const = constants.e ** 6 / (
-            np.sqrt(2)
-            * (3 * np.pi * constants.m_e) ** 1.5
-            * constants.epsilon_0 ** 3
-            * constants.c ** 2
->>>>>>> c6abcac7
     )
     gaunt = gaunt_funct[gaunt_approx](Te)
     ev_to_k = constants.physical_constants["electron volt-kelvin relationship"][0]
@@ -1137,19 +1064,11 @@
     )
 
     factor = (
-<<<<<<< HEAD
         const
         * (Ne**2 / np.sqrt(constants.k * Te))
         * (exponent / wlenght**2)
         * gaunt
     ) * wlenght
-=======
-                     const
-                     * (Ne ** 2 / np.sqrt(constants.k * Te))
-                     * (exponent / wlenght ** 2)
-                     * gaunt
-             ) * wlenght
->>>>>>> c6abcac7
 
     if zeff is None:
         result = brems / factor
@@ -1166,11 +1085,7 @@
         if i > 0:
             der[i] = (y[i + 1] - y[i - 1]) / (x[i + 1] - x[i - 1])
 
-<<<<<<< HEAD
     finterp = interp1d(x[1 : nlen - 1], y[1 : nlen - 1], kind="quadratic")
-=======
-    finterp = interp1d(x[1: nlen - 1], q_prof[1: nlen - 1], kind="quadratic")
->>>>>>> c6abcac7
     der = finterp(x)
 
     return der
@@ -1192,7 +1107,6 @@
 
     x = np.linspace(0, 1, 15) ** 0.7
     y = np.interp(x, xspl, yspl)
-<<<<<<< HEAD
     cubicspline = CubicSpline(
         x,
         y,
@@ -1200,9 +1114,6 @@
         "clamped",
         False,
     )
-=======
-    cubicspline = CubicSpline(x, y, 0, "clamped", False, )
->>>>>>> c6abcac7
     yspl = cubicspline(xspl)
     vol_int_post = np.trapz(yspl, volume)
     print(f"Vol-int: {float(vol_int_pre)}, {float(vol_int_post)}")
