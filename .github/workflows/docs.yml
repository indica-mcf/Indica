--- conflicted
+++ resolved
@@ -28,41 +28,33 @@
       with:
         python-version: 3.8 # should match value in .readthedocs.yml
 
-    - name: Install Poetry
-      uses: abatilo/actions-poetry@v2.0.0
-      with:
-        poetry-version: 1.1.4
-
-    - name: Configure poetry
-      shell: bash
-      run: python -m poetry config virtualenvs.in-project true
-
     - name: Set up cache
       uses: actions/cache@v2
       id: cache
       with:
         path: .venv
-<<<<<<< HEAD
-        key: venv-${{ runner.os }}-${{ steps.full-python-version.outputs.version }}-${{ hashFiles('**/poetry.lock') }}
-=======
         key: venv-pip-${{ runner.os }}-${{ hashFiles('**/poetry.lock', '.github/workflows/docs.yml')}}
->>>>>>> fba25e62
 
     - name: Ensure cache is healthy
       if: steps.cache.outputs.cache-hit == 'true'
       shell: bash
-      run: timeout 10s python -m poetry run pip --version || rm -rf .venv
+      run: source .venv/bin/activate &&
+           (timeout 10s pip --version || (rm -rf .venv && echo "::set-output name=cache-bad::true"))
+      id: cache-checkup
+
+    - name: Install plantuml
+      shell: bash
+      run: |
+        sudo apt-get update
+        sudo apt-get install -y plantuml
 
     - name: Install dependencies
       shell: bash
-      run: |
-        python -m poetry install
+      run: python -m venv .venv &&
+           source .venv/bin/activate &&
+           pip install .[docs]
+      if: ${{ steps.cache-venv.ouputs.cache-hit != 'true' || steps.cache-checkup.outputs.cache-bad == 'true'}}
 
     - name: Test docs build successfully
-<<<<<<< HEAD
-      run: |
-        poetry run make -C doc html
-=======
       run: source .venv/bin/activate &&
-           make -C doc html SPHINXOPTS="-W --keep-going"
->>>>>>> fba25e62
+           make -C doc html SPHINXOPTS="-W --keep-going"