# This workflow will install Python dependencies and run tests with a variety of Python versions

name: tests

on:
  workflow_dispatch:
  pull_request:
  push:
    paths:
      - .github/workflows/tests.yml
      - indica/**
      - tests/**
      - poetry.lock
    branches:
      - master
      - develop

jobs:
  tests:

    strategy:
      matrix:
        # Won't bother running the other cases until I know the tests pass on my computer
        python-version: [3.11] #, 3.9]
        os: [ubuntu-latest] #, macos-latest]
    runs-on: ${{ matrix.os }}

    steps:
    - name: Checkout
      uses: actions/checkout@v2

    - name: Set up Python ${{ matrix.python-version }}
      uses: actions/setup-python@v2
      with:
        python-version: ${{ matrix.python-version }}

    - name: Install Poetry
      uses: abatilo/actions-poetry@v2.0.0
      with:
        poetry-version: 1.4.2

    - name: Configure poetry
      shell: bash
      run: python -m poetry config virtualenvs.in-project true

    - name: Set up cache
<<<<<<< HEAD
      uses: actions/cache@v3
=======
      uses: actions/cache@v3.4.3
>>>>>>> 20c77d28
      id: cache
      with:
        path: .venv
        key: venv-${{ runner.os }}-${{ steps.full-python-version.outputs.version }}-${{ hashFiles('**/poetry.lock') }}

    - name: Ensure cache is healthy
      if: steps.cache.outputs.cache-hit == 'true'
      shell: bash
      run: timeout 10s python -m poetry run pip --version || rm -rf .venv

    - name: Install dependencies
      shell: bash
      run: python -m poetry install

    - name: Test with pytest
      run: |
        poetry run pytest --continue-on-collection-errors -v --cov=indica<|MERGE_RESOLUTION|>--- conflicted
+++ resolved
@@ -44,11 +44,7 @@
       run: python -m poetry config virtualenvs.in-project true
 
     - name: Set up cache
-<<<<<<< HEAD
-      uses: actions/cache@v3
-=======
       uses: actions/cache@v3.4.3
->>>>>>> 20c77d28
       id: cache
       with:
         path: .venv
