[[package]]
name = "aniso8601"
version = "9.0.1"
description = "A library for parsing ISO 8601 strings."
category = "main"
optional = false
python-versions = "*"

[package.extras]
dev = ["black", "coverage", "isort", "pre-commit", "pyenchant", "pylint"]

[[package]]
name = "asttokens"
version = "2.4.1"
description = "Annotate AST trees with source code positions"
category = "main"
optional = false
python-versions = "*"

[package.dependencies]
six = ">=1.12.0"

[package.extras]
astroid = ["astroid (>=1,<2)", "astroid (>=2,<4)"]
test = ["astroid (>=1,<2)", "astroid (>=2,<4)", "pytest"]

[[package]]
name = "atomicwrites"
version = "1.4.1"
description = "Atomic file writes."
category = "dev"
optional = false
python-versions = ">=2.7, !=3.0.*, !=3.1.*, !=3.2.*, !=3.3.*"

[[package]]
name = "attrs"
version = "23.2.0"
description = "Classes Without Boilerplate"
category = "dev"
optional = false
python-versions = ">=3.7"

[package.extras]
cov = ["attrs", "coverage[toml] (>=5.3)"]
dev = ["attrs", "pre-commit"]
docs = ["furo", "myst-parser", "sphinx", "sphinx-notfound-page", "sphinxcontrib-towncrier", "towncrier", "zope-interface"]
tests = ["attrs", "zope-interface"]
tests-mypy = ["mypy (>=1.6)", "pytest-mypy-plugins"]
tests-no-zope = ["attrs", "cloudpickle", "hypothesis", "pympler", "pytest (>=4.3.0)", "pytest-xdist"]

[[package]]
name = "blinker"
version = "1.7.0"
description = "Fast, simple object-to-object and broadcast signaling"
category = "main"
optional = false
python-versions = ">=3.8"

[[package]]
name = "certifi"
version = "2024.2.2"
description = "Python package for providing Mozilla's CA Bundle."
category = "main"
optional = false
python-versions = ">=3.6"

[[package]]
name = "cfgv"
version = "3.4.0"
description = "Validate configuration and produce human readable error messages."
category = "dev"
optional = false
python-versions = ">=3.8"

[[package]]
name = "cftime"
version = "1.6.3"
description = "Time-handling functionality from netcdf4-python"
category = "main"
optional = false
python-versions = ">=3.8"

[package.dependencies]
numpy = {version = ">1.13.3", markers = "python_version < \"3.12.0.rc1\""}

[[package]]
name = "charset-normalizer"
version = "3.3.2"
description = "The Real First Universal Charset Detector. Open, modern and actively maintained alternative to Chardet."
category = "main"
optional = false
python-versions = ">=3.7.0"

[[package]]
name = "click"
version = "8.1.7"
description = "Composable command line interface toolkit"
category = "main"
optional = false
python-versions = ">=3.7"

[package.dependencies]
colorama = {version = "*", markers = "platform_system == \"Windows\""}

[[package]]
name = "colorama"
version = "0.4.6"
description = "Cross-platform colored terminal text."
category = "main"
optional = false
python-versions = "!=3.0.*,!=3.1.*,!=3.2.*,!=3.3.*,!=3.4.*,!=3.5.*,!=3.6.*,>=2.7"

[[package]]
name = "contourpy"
version = "1.2.0"
description = "Python library for calculating contours of 2D quadrilateral grids"
category = "main"
optional = false
python-versions = ">=3.9"

[package.dependencies]
numpy = ">=1.20,<2.0"

[package.extras]
bokeh = ["bokeh", "selenium"]
docs = ["furo", "sphinx (>=7.2)", "sphinx-copybutton"]
mypy = ["contourpy", "docutils-stubs", "mypy (==1.6.1)", "types-pillow"]
test = ["contourpy", "matplotlib", "pillow"]
test-no-images = ["pytest", "pytest-cov", "pytest-xdist", "wurlitzer"]

[[package]]
name = "corner"
version = "1.0.3"
description = "Make some beautiful corner plots of samples."
category = "main"
optional = false
python-versions = "*"

[[package]]
name = "coverage"
version = "5.5"
description = "Code coverage measurement for Python"
category = "dev"
optional = false
python-versions = ">=2.7, !=3.0.*, !=3.1.*, !=3.2.*, !=3.3.*, !=3.4.*, <4"

[package.dependencies]
toml = {version = "*", optional = true, markers = "extra == \"toml\""}

[package.extras]
toml = ["toml"]

[[package]]
name = "cycler"
version = "0.12.1"
description = "Composable style cycles"
category = "main"
optional = false
python-versions = ">=3.8"

[package.extras]
docs = ["ipython", "matplotlib", "numpydoc", "sphinx"]
tests = ["pytest", "pytest-cov", "pytest-xdist"]

[[package]]
name = "decorator"
version = "5.1.1"
description = "Decorators for Humans"
category = "main"
optional = false
python-versions = ">=3.5"

[[package]]
name = "distlib"
version = "0.3.8"
description = "Distribution utilities"
category = "dev"
optional = false
python-versions = "*"

[[package]]
name = "emcee"
version = "3.1.4"
description = "The Python ensemble sampling toolkit for MCMC"
category = "main"
optional = false
python-versions = "*"

[package.dependencies]
numpy = "*"

[package.extras]
extras = ["h5py", "scipy"]
tests = ["coverage", "pytest", "pytest-cov"]

[[package]]
name = "exceptiongroup"
version = "1.2.0"
description = "Backport of PEP 654 (exception groups)"
category = "main"
optional = false
python-versions = ">=3.7"

[package.extras]
test = ["pytest (>=6)"]

[[package]]
name = "execnet"
version = "2.0.2"
description = "execnet: rapid multi-Python deployment"
category = "dev"
optional = false
python-versions = ">=3.7"

[package.extras]
testing = ["hatch", "pre-commit", "pytest", "tox"]

[[package]]
name = "executing"
version = "2.0.1"
description = "Get the currently executing AST node of a frame, and other information"
category = "main"
optional = false
python-versions = ">=3.5"

[package.extras]
tests = ["asttokens (>=2.1.0)", "coverage", "coverage-enable-subprocess", "ipython", "littleutils", "pytest", "rich"]

[[package]]
name = "filelock"
version = "3.13.1"
description = "A platform independent file lock."
category = "dev"
optional = false
python-versions = ">=3.8"

[package.extras]
docs = ["furo (>=2023.9.10)", "sphinx (>=7.2.6)", "sphinx-autodoc-typehints (>=1.24)"]
testing = ["covdefaults (>=2.3)", "coverage (>=7.3.2)", "diff-cover (>=8)", "pytest (>=7.4.3)", "pytest-cov (>=4.1)", "pytest-mock (>=3.12)", "pytest-timeout (>=2.2)"]
typing = ["typing-extensions (>=4.8)"]

[[package]]
name = "flask"
version = "3.0.2"
description = "A simple framework for building complex web applications."
category = "main"
optional = false
python-versions = ">=3.8"

[package.dependencies]
blinker = ">=1.6.2"
click = ">=8.1.3"
importlib-metadata = {version = ">=3.6.0", markers = "python_version < \"3.10\""}
itsdangerous = ">=2.1.2"
Jinja2 = ">=3.1.2"
Werkzeug = ">=3.0.0"

[package.extras]
async = ["asgiref (>=3.2)"]
dotenv = ["python-dotenv"]

[[package]]
name = "flask-restful"
version = "0.3.10"
description = "Simple framework for creating REST APIs"
category = "main"
optional = false
python-versions = "*"

[package.dependencies]
aniso8601 = ">=0.82"
Flask = ">=0.8"
pytz = "*"
six = ">=1.3.0"

[package.extras]
docs = ["sphinx"]

[[package]]
name = "flatdict"
version = "4.0.1"
description = "Python module for interacting with nested dicts as a single level dict with delimited keys."
category = "main"
optional = false
python-versions = "*"

[[package]]
name = "fonttools"
version = "4.48.1"
description = "Tools to manipulate font files"
category = "main"
optional = false
python-versions = ">=3.8"

[package.extras]
all = ["brotli (>=1.0.1)", "brotlicffi (>=0.8.0)", "fs (>=2.2.0,<3)", "lxml (>=4.0)", "lz4 (>=1.7.4.2)", "matplotlib", "munkres", "pycairo", "scipy", "skia-pathops (>=0.5.0)", "sympy", "uharfbuzz (>=0.23.0)", "unicodedata2 (>=15.1.0)", "xattr", "zopfli (>=0.1.4)"]
graphite = ["lz4 (>=1.7.4.2)"]
interpolatable = ["munkres", "pycairo", "scipy"]
lxml = ["lxml (>=4.0)"]
pathops = ["skia-pathops (>=0.5.0)"]
plot = ["matplotlib"]
repacker = ["uharfbuzz (>=0.23.0)"]
symfont = ["sympy"]
type1 = ["xattr"]
ufo = ["fs (>=2.2.0,<3)"]
unicode = ["unicodedata2 (>=15.1.0)"]
woff = ["brotli (>=1.0.1)", "brotlicffi (>=0.8.0)", "zopfli (>=0.1.4)"]

[[package]]
name = "gitdb"
version = "4.0.11"
description = "Git Object Database"
category = "main"
optional = false
python-versions = ">=3.7"

[package.dependencies]
smmap = ">=3.0.1,<6"

[[package]]
name = "gitpython"
version = "3.1.41"
description = "GitPython is a Python library used to interact with Git repositories"
category = "main"
optional = false
python-versions = ">=3.7"

[package.dependencies]
gitdb = ">=4.0.1,<5"

[package.extras]
test = ["black", "coverage", "ddt (>=1.1.1,!=1.4.3)", "mock", "mypy", "pre-commit", "pytest (>=7.3.1)", "pytest-cov", "pytest-instafail", "pytest-mock", "pytest-sugar", "sumtypes"]

[[package]]
name = "hypothesis"
version = "5.49.0"
description = "A library for property-based testing"
category = "dev"
optional = false
python-versions = ">=3.6"

[package.dependencies]
attrs = ">=19.2.0"
numpy = {version = ">=1.9.0", optional = true, markers = "extra == \"numpy\""}
sortedcontainers = ">=2.1.0,<3.0.0"

[package.extras]
all = ["backports.zoneinfo (>=0.2.1)", "black (>=19.10b0)", "click (>=7.0)", "django (>=2.2)", "dpcontracts (>=0.4)", "importlib-metadata", "importlib-resources (>=3.3.0)", "lark-parser (>=0.6.5)", "libcst (>=0.3.16)", "numpy (>=1.9.0)", "pandas (>=0.25)", "pytest (>=4.3)", "python-dateutil (>=1.4)", "pytz (>=2014.1)", "redis (>=3.0.0)", "tzdata (>=2020.4)"]
cli = ["black (>=19.10b0)", "click (>=7.0)"]
codemods = ["libcst (>=0.3.16)"]
dateutil = ["python-dateutil (>=1.4)"]
django = ["django (>=2.2)", "pytz (>=2014.1)"]
dpcontracts = ["dpcontracts (>=0.4)"]
ghostwriter = ["black (>=19.10b0)"]
lark = ["lark-parser (>=0.6.5)"]
numpy = ["numpy (>=1.9.0)"]
pandas = ["pandas (>=0.25)"]
pytest = ["pytest (>=4.3)"]
pytz = ["pytz (>=2014.1)"]
redis = ["redis (>=3.0.0)"]
zoneinfo = ["backports.zoneinfo (>=0.2.1)", "importlib-resources (>=3.3.0)", "tzdata (>=2020.4)"]

[[package]]
name = "identify"
version = "2.5.33"
description = "File identification library for Python"
category = "dev"
optional = false
python-versions = ">=3.8"

[package.extras]
license = ["ukkonen"]

[[package]]
name = "idna"
version = "3.6"
description = "Internationalized Domain Names in Applications (IDNA)"
category = "main"
optional = false
python-versions = ">=3.5"

[[package]]
name = "importlib-metadata"
version = "7.0.1"
description = "Read metadata from Python packages"
category = "main"
optional = false
python-versions = ">=3.8"

[package.dependencies]
zipp = ">=0.5"

[package.extras]
docs = ["furo", "jaraco.packaging (>=9.3)", "jaraco.tidelift (>=1.4)", "rst.linker (>=1.9)", "sphinx (<7.2.5)", "sphinx (>=3.5)", "sphinx-lint"]
perf = ["ipython"]
testing = ["flufl.flake8", "importlib-resources (>=1.3)", "packaging", "pyfakefs", "pytest (>=6)", "pytest-black (>=0.3.7)", "pytest-checkdocs (>=2.4)", "pytest-cov", "pytest-enabler (>=2.2)", "pytest-mypy (>=0.9.1)", "pytest-perf (>=0.9.2)", "pytest-ruff"]

[[package]]
name = "importlib-resources"
version = "6.1.1"
description = "Read resources from Python packages"
category = "main"
optional = false
python-versions = ">=3.8"

[package.dependencies]
zipp = {version = ">=3.1.0", markers = "python_version < \"3.10\""}

[package.extras]
docs = ["furo", "jaraco.packaging (>=9.3)", "jaraco.tidelift (>=1.4)", "rst.linker (>=1.9)", "sphinx (<7.2.5)", "sphinx (>=3.5)", "sphinx-lint"]
testing = ["pytest (>=6)", "pytest-black (>=0.3.7)", "pytest-checkdocs (>=2.4)", "pytest-cov", "pytest-enabler (>=2.2)", "pytest-mypy (>=0.9.1)", "pytest-ruff", "zipp (>=3.17)"]

[[package]]
name = "iniconfig"
version = "2.0.0"
description = "brain-dead simple config-ini parsing"
category = "dev"
optional = false
python-versions = ">=3.7"

[[package]]
name = "ipython"
version = "8.18.1"
description = "IPython: Productive Interactive Computing"
category = "main"
optional = false
python-versions = ">=3.9"

[package.dependencies]
colorama = {version = "*", markers = "sys_platform == \"win32\""}
decorator = "*"
exceptiongroup = {version = "*", markers = "python_version < \"3.11\""}
jedi = ">=0.16"
matplotlib-inline = "*"
pexpect = {version = ">4.3", markers = "sys_platform != \"win32\""}
prompt-toolkit = ">=3.0.41,<3.1.0"
pygments = ">=2.4.0"
stack-data = "*"
traitlets = ">=5"
typing-extensions = {version = "*", markers = "python_version < \"3.10\""}

[package.extras]
all = ["black", "curio", "docrepr", "exceptiongroup", "ipykernel", "ipyparallel", "ipywidgets", "matplotlib", "matplotlib (!=3.2.0)", "nbconvert", "nbformat", "notebook", "numpy (>=1.22)", "pandas", "pickleshare", "pytest (<7)", "pytest (<7.1)", "pytest-asyncio (<0.22)", "qtconsole", "setuptools (>=18.5)", "sphinx (>=1.3)", "sphinx-rtd-theme", "stack-data", "testpath", "trio", "typing-extensions"]
black = ["black"]
doc = ["docrepr", "exceptiongroup", "ipykernel", "matplotlib", "pickleshare", "pytest (<7)", "pytest (<7.1)", "pytest-asyncio (<0.22)", "setuptools (>=18.5)", "sphinx (>=1.3)", "sphinx-rtd-theme", "stack-data", "testpath", "typing-extensions"]
kernel = ["ipykernel"]
nbconvert = ["nbconvert"]
nbformat = ["nbformat"]
notebook = ["ipywidgets", "notebook"]
parallel = ["ipyparallel"]
qtconsole = ["qtconsole"]
test = ["pickleshare", "pytest (<7.1)", "pytest-asyncio (<0.22)", "testpath"]
test_extra = ["curio", "matplotlib (!=3.2.0)", "nbformat", "numpy (>=1.22)", "pandas", "pickleshare", "pytest (<7.1)", "pytest-asyncio (<0.22)", "testpath", "trio"]

[[package]]
name = "isodate"
version = "0.6.1"
description = "An ISO 8601 date/time/duration parser and formatter"
category = "main"
optional = false
python-versions = "*"

[package.dependencies]
six = "*"

[[package]]
name = "itsdangerous"
version = "2.1.2"
description = "Safely pass data to untrusted environments and back."
category = "main"
optional = false
python-versions = ">=3.7"

[[package]]
name = "jedi"
version = "0.19.1"
description = "An autocompletion tool for Python that can be used for text editors."
category = "main"
optional = false
python-versions = ">=3.6"

[package.dependencies]
parso = ">=0.8.3,<0.9.0"

[package.extras]
docs = ["Jinja2 (==2.11.3)", "MarkupSafe (==1.1.1)", "Pygments (==2.8.1)", "alabaster (==0.7.12)", "babel (==2.9.1)", "chardet (==4.0.0)", "commonmark (==0.8.1)", "docutils (==0.17.1)", "future (==0.18.2)", "idna (==2.10)", "imagesize (==1.2.0)", "mock (==1.0.1)", "packaging (==20.9)", "pyparsing (==2.4.7)", "pytz (==2021.1)", "readthedocs-sphinx-ext (==2.1.4)", "recommonmark (==0.5.0)", "requests (==2.25.1)", "six (==1.15.0)", "snowballstemmer (==2.1.0)", "sphinx (==1.8.5)", "sphinx-rtd-theme (==0.4.3)", "sphinxcontrib-serializinghtml (==1.1.4)", "sphinxcontrib-websupport (==1.2.4)", "urllib3 (==1.26.4)"]
qa = ["flake8 (==5.0.4)", "mypy (==0.971)", "types-setuptools (==67.2.0.1)"]
testing = ["attrs", "colorama", "django", "docopt", "pytest (<7.0.0)"]

[[package]]
name = "jinja2"
version = "3.1.3"
description = "A very fast and expressive template engine."
category = "main"
optional = false
python-versions = ">=3.7"

[package.dependencies]
MarkupSafe = ">=2.0"

[package.extras]
i18n = ["Babel (>=2.7)"]

[[package]]
name = "joblib"
version = "1.3.2"
description = "Lightweight pipelining with Python functions"
category = "main"
optional = false
python-versions = ">=3.7"

[[package]]
name = "kiwisolver"
version = "1.4.5"
description = "A fast implementation of the Cassowary constraint solver"
category = "main"
optional = false
python-versions = ">=3.7"

[[package]]
name = "lxml"
version = "5.1.0"
description = "Powerful and Pythonic XML processing library combining libxml2/libxslt with the ElementTree API."
category = "main"
optional = false
python-versions = ">=3.6"

[package.extras]
cssselect = ["cssselect (>=0.7)"]
html5 = ["html5lib"]
htmlsoup = ["beautifulsoup4"]
source = ["Cython (>=3.0.7)"]

[[package]]
name = "markupsafe"
version = "2.1.5"
description = "Safely add untrusted strings to HTML/XML markup."
category = "main"
optional = false
python-versions = ">=3.7"

[[package]]
name = "matplotlib"
version = "3.8.2"
description = "Python plotting package"
category = "main"
optional = false
python-versions = ">=3.9"

[package.dependencies]
contourpy = ">=1.0.1"
cycler = ">=0.10"
fonttools = ">=4.22.0"
importlib-resources = {version = ">=3.2.0", markers = "python_version < \"3.10\""}
kiwisolver = ">=1.3.1"
numpy = ">=1.21,<2"
packaging = ">=20.0"
pillow = ">=8"
pyparsing = ">=2.3.1"
python-dateutil = ">=2.7"

[[package]]
name = "matplotlib-inline"
version = "0.1.6"
description = "Inline Matplotlib backend for Jupyter"
category = "main"
optional = false
python-versions = ">=3.5"

[package.dependencies]
traitlets = "*"

[[package]]
name = "mypy"
version = "0.942"
description = "Optional static typing for Python"
category = "dev"
optional = false
python-versions = ">=3.6"

[package.dependencies]
mypy-extensions = ">=0.4.3"
tomli = ">=1.1.0"
typing-extensions = ">=3.10"

[package.extras]
dmypy = ["psutil (>=4.0)"]
python2 = ["typed-ast (>=1.4.0,<2)"]
reports = ["lxml"]

[[package]]
name = "mypy-extensions"
version = "1.0.0"
description = "Type system extensions for programs checked with the mypy type checker."
category = "dev"
optional = false
python-versions = ">=3.5"

[[package]]
name = "netcdf4"
version = "1.6.5"
description = "Provides an object-oriented python interface to the netCDF version 4 library"
category = "main"
optional = false
python-versions = ">=3.7"

[package.dependencies]
certifi = "*"
cftime = "*"
numpy = "*"

[package.extras]
tests = ["cython", "packaging", "pytest"]

[[package]]
name = "networkx"
version = "3.2.1"
description = "Python package for creating and manipulating graphs and networks"
category = "main"
optional = false
python-versions = ">=3.9"

[package.extras]
default = ["matplotlib (>=3.5)", "numpy (>=1.22)", "pandas (>=1.4)", "scipy (>=1.9,!=1.11.0,!=1.11.1)"]
developer = ["changelist (==0.4)", "mypy (>=1.1)", "pre-commit (>=3.2)", "rtoml"]
doc = ["nb2plots (>=0.7)", "nbconvert (<7.9)", "numpydoc (>=1.6)", "pillow (>=9.4)", "pydata-sphinx-theme (>=0.14)", "sphinx (>=7)", "sphinx-gallery (>=0.14)", "texext (>=0.6.7)"]
extra = ["lxml (>=4.6)", "pydot (>=1.4.2)", "pygraphviz (>=1.11)", "sympy (>=1.10)"]
test = ["pytest (>=7.2)", "pytest-cov (>=4.0)"]

[[package]]
name = "nodeenv"
version = "1.8.0"
description = "Node.js virtual environment builder"
category = "dev"
optional = false
python-versions = ">=2.7,!=3.0.*,!=3.1.*,!=3.2.*,!=3.3.*,!=3.4.*,!=3.5.*,!=3.6.*"

[[package]]
name = "numpy"
version = "1.21.0"
description = "NumPy is the fundamental package for array computing with Python."
category = "main"
optional = false
python-versions = ">=3.7"

[[package]]
name = "packaging"
version = "23.2"
description = "Core utilities for Python packages"
category = "main"
optional = false
python-versions = ">=3.7"

[[package]]
name = "pandas"
version = "1.3.0"
description = "Powerful data structures for data analysis, time series, and statistics"
category = "main"
optional = false
python-versions = ">=3.7.1"

[package.dependencies]
numpy = ">=1.17.3"
python-dateutil = ">=2.7.3"
pytz = ">=2017.3"

[package.extras]
test = ["hypothesis (>=3.58)", "pytest (>=6.0)", "pytest-xdist"]

[[package]]
name = "parso"
version = "0.8.3"
description = "A Python Parser"
category = "main"
optional = false
python-versions = ">=3.6"

[package.extras]
qa = ["flake8 (==3.8.3)", "mypy (==0.782)"]
testing = ["docopt", "pytest (<6.0.0)"]

[[package]]
<<<<<<< HEAD
name = "pexpect"
version = "4.9.0"
description = "Pexpect allows easy control of interactive console applications."
=======
name = "periodictable"
version = "1.6.1"
description = "Extensible periodic table of the elements"
>>>>>>> b0fc7ee3
category = "main"
optional = false
python-versions = "*"

[package.dependencies]
numpy = "*"
pyparsing = "*"

[[package]]
<<<<<<< HEAD
=======
name = "pexpect"
version = "4.9.0"
description = "Pexpect allows easy control of interactive console applications."
category = "main"
optional = false
python-versions = "*"

[package.dependencies]
ptyprocess = ">=0.5"

[[package]]
>>>>>>> b0fc7ee3
name = "pillow"
version = "10.2.0"
description = "Python Imaging Library (Fork)"
category = "main"
optional = false
python-versions = ">=3.8"

[package.extras]
docs = ["furo", "olefile", "sphinx (>=2.4)", "sphinx-copybutton", "sphinx-inline-tabs", "sphinx-removed-in", "sphinxext-opengraph"]
fpx = ["olefile"]
mic = ["olefile"]
tests = ["check-manifest", "coverage", "defusedxml", "markdown2", "olefile", "packaging", "pyroma", "pytest", "pytest-cov", "pytest-timeout"]
typing = ["typing-extensions"]
xmp = ["defusedxml"]

[[package]]
name = "pint"
version = "0.23"
description = "Physical quantities module"
category = "main"
optional = false
python-versions = ">=3.9"

[package.dependencies]
typing-extensions = "*"

[package.extras]
babel = ["babel (<=2.8)"]
bench = ["pytest", "pytest-codspeed"]
dask = ["dask"]
mip = ["mip (>=1.13)"]
numpy = ["numpy (>=1.19.5)"]
pandas = ["pint-pandas (>=0.3)"]
test = ["pytest", "pytest-benchmark", "pytest-cov", "pytest-mpl", "pytest-subtests"]
testbase = ["pytest", "pytest-benchmark", "pytest-cov", "pytest-subtests"]
uncertainties = ["uncertainties (>=3.1.6)"]
xarray = ["xarray"]

[[package]]
name = "platformdirs"
version = "4.2.0"
description = "A small Python package for determining appropriate platform-specific dirs, e.g. a \"user data dir\"."
category = "dev"
optional = false
python-versions = ">=3.8"

[package.extras]
docs = ["furo (>=2023.9.10)", "proselint (>=0.13)", "sphinx (>=7.2.6)", "sphinx-autodoc-typehints (>=1.25.2)"]
test = ["appdirs (==1.4.4)", "covdefaults (>=2.3)", "pytest (>=7.4.3)", "pytest-cov (>=4.1)", "pytest-mock (>=3.12)"]

[[package]]
name = "pluggy"
version = "1.4.0"
description = "plugin and hook calling mechanisms for python"
category = "dev"
optional = false
python-versions = ">=3.8"

[package.extras]
dev = ["pre-commit", "tox"]
testing = ["pytest", "pytest-benchmark"]

[[package]]
name = "pre-commit"
version = "2.21.0"
description = "A framework for managing and maintaining multi-language pre-commit hooks."
category = "dev"
optional = false
python-versions = ">=3.7"

[package.dependencies]
cfgv = ">=2.0.0"
identify = ">=1.0.0"
nodeenv = ">=0.11.1"
pyyaml = ">=5.1"
virtualenv = ">=20.10.0"

[[package]]
name = "prompt-toolkit"
version = "3.0.43"
description = "Library for building powerful interactive command lines in Python"
category = "main"
optional = false
python-versions = ">=3.7.0"

[package.dependencies]
wcwidth = "*"

[[package]]
name = "prov"
version = "1.5.3"
description = "A library for W3C Provenance Data Model supporting PROV-JSON, PROV-XML and PROV-O (RDF)"
category = "main"
optional = false
python-versions = "*"

[package.dependencies]
lxml = ">=3.3.5"
networkx = ">=2.0"
python-dateutil = ">=2.2"
rdflib = ">=4.2.1"
six = ">=1.9.0"

[package.extras]
dot = ["pydot (>=1.2.0)"]

[[package]]
name = "ptyprocess"
version = "0.7.0"
description = "Run a subprocess in a pseudo terminal"
category = "main"
optional = false
python-versions = "*"

[[package]]
name = "pure-eval"
version = "0.2.2"
description = "Safely evaluate AST nodes without side effects"
category = "main"
optional = false
python-versions = "*"

[package.extras]
tests = ["pytest"]

[[package]]
name = "py"
version = "1.11.0"
description = "library with cross-python path, ini-parsing, io, code, log facilities"
category = "dev"
optional = false
python-versions = ">=2.7, !=3.0.*, !=3.1.*, !=3.2.*, !=3.3.*, !=3.4.*"

[[package]]
name = "pygments"
version = "2.17.2"
description = "Pygments is a syntax highlighting package written in Python."
category = "main"
optional = false
python-versions = ">=3.7"

[package.extras]
plugins = ["importlib-metadata"]
windows-terminal = ["colorama (>=0.4.6)"]

[[package]]
name = "pyparsing"
version = "3.1.1"
description = "pyparsing module - Classes and methods to define and execute parsing grammars"
category = "main"
optional = false
python-versions = ">=3.6.8"

[package.extras]
diagrams = ["jinja2", "railroad-diagrams"]

[[package]]
name = "pytest"
version = "6.2.5"
description = "pytest: simple powerful testing with Python"
category = "dev"
optional = false
python-versions = ">=3.6"

[package.dependencies]
atomicwrites = {version = ">=1.0", markers = "sys_platform == \"win32\""}
attrs = ">=19.2.0"
colorama = {version = "*", markers = "sys_platform == \"win32\""}
iniconfig = "*"
packaging = "*"
pluggy = ">=0.12,<2.0"
py = ">=1.8.2"
toml = "*"

[package.extras]
testing = ["argcomplete", "hypothesis (>=3.56)", "mock", "nose", "requests", "xmlschema"]

[[package]]
name = "pytest-cov"
version = "2.12.1"
description = "Pytest plugin for measuring coverage."
category = "dev"
optional = false
python-versions = ">=2.7, !=3.0.*, !=3.1.*, !=3.2.*, !=3.3.*, !=3.4.*"

[package.dependencies]
coverage = ">=5.2.1"
pytest = ">=4.6"
toml = "*"

[package.extras]
testing = ["fields", "hunter", "process-tests", "pytest-xdist", "six", "virtualenv"]

[[package]]
name = "pytest-forked"
version = "1.6.0"
description = "run tests in isolated forked subprocesses"
category = "dev"
optional = false
python-versions = ">=3.7"

[package.dependencies]
py = "*"
pytest = ">=3.10"

[[package]]
name = "pytest-xdist"
version = "2.5.0"
description = "pytest xdist plugin for distributed testing and loop-on-failing modes"
category = "dev"
optional = false
python-versions = ">=3.6"

[package.dependencies]
execnet = ">=1.1"
pytest = ">=6.2.0"
pytest-forked = "*"

[package.extras]
psutil = ["psutil (>=3.0)"]
setproctitle = ["setproctitle"]
testing = ["filelock"]

[[package]]
name = "python-dateutil"
version = "2.8.2"
description = "Extensions to the standard Python datetime module"
category = "main"
optional = false
python-versions = "!=3.0.*,!=3.1.*,!=3.2.*,>=2.7"

[package.dependencies]
six = ">=1.5"

[[package]]
name = "pytz"
version = "2024.1"
description = "World timezone definitions, modern and historical"
category = "main"
optional = false
python-versions = "*"

[[package]]
name = "pyyaml"
version = "6.0.1"
description = "YAML parser and emitter for Python"
category = "dev"
optional = false
python-versions = ">=3.6"

[[package]]
name = "rdflib"
version = "7.0.0"
description = "RDFLib is a Python library for working with RDF, a simple yet powerful language for representing information."
category = "main"
optional = false
python-versions = ">=3.8.1,<4.0.0"

[package.dependencies]
isodate = ">=0.6.0,<0.7.0"
pyparsing = ">=2.1.0,<4"

[package.extras]
berkeleydb = ["berkeleydb (>=18.1.0,<19.0.0)"]
html = ["html5lib (>=1.0,<2.0)"]
lxml = ["lxml (>=4.3.0,<5.0.0)"]
networkx = ["networkx (>=2.0.0,<3.0.0)"]

[[package]]
name = "requests"
version = "2.31.0"
description = "Python HTTP for Humans."
category = "main"
optional = false
python-versions = ">=3.7"

[package.dependencies]
certifi = ">=2017.4.17"
charset-normalizer = ">=2,<4"
idna = ">=2.5,<4"
urllib3 = ">=1.21.1,<3"

[package.extras]
socks = ["PySocks (>=1.5.6,!=1.5.7)"]
use_chardet_on_py3 = ["chardet (>=3.0.2,<6)"]

[[package]]
name = "sal"
version = "1.2.5"
description = "Simple Access Layer: A general purpose data system framework."
category = "main"
optional = false
python-versions = "*"

[package.dependencies]
flask = "*"
flask-restful = "*"
itsdangerous = "*"
numpy = "*"
requests = "*"

[package.extras]
ldap = ["ldap3"]

[[package]]
name = "scikit-learn"
version = "1.4.0"
description = "A set of python modules for machine learning and data mining"
category = "main"
optional = false
python-versions = ">=3.9"

[package.dependencies]
joblib = ">=1.2.0"
numpy = ">=1.19.5"
scipy = ">=1.6.0"
threadpoolctl = ">=2.0.0"

[package.extras]
benchmark = ["matplotlib (>=3.3.4)", "memory-profiler (>=0.57.0)", "pandas (>=1.1.5)"]
docs = ["Pillow (>=7.1.2)", "matplotlib (>=3.3.4)", "memory-profiler (>=0.57.0)", "numpydoc (>=1.2.0)", "pandas (>=1.1.5)", "plotly (>=5.14.0)", "pooch (>=1.6.0)", "scikit-image (>=0.17.2)", "seaborn (>=0.9.0)", "sphinx (>=6.0.0)", "sphinx-copybutton (>=0.5.2)", "sphinx-gallery (>=0.15.0)", "sphinx-prompt (>=1.3.0)", "sphinxext-opengraph (>=0.4.2)"]
examples = ["matplotlib (>=3.3.4)", "pandas (>=1.1.5)", "plotly (>=5.14.0)", "pooch (>=1.6.0)", "scikit-image (>=0.17.2)", "seaborn (>=0.9.0)"]
tests = ["black (>=23.3.0)", "matplotlib (>=3.3.4)", "mypy (>=1.3)", "numpydoc (>=1.2.0)", "pandas (>=1.1.5)", "polars (>=0.19.12)", "pooch (>=1.6.0)", "pyamg (>=4.0.0)", "pyarrow (>=12.0.0)", "pytest (>=7.1.2)", "pytest-cov (>=2.9.0)", "ruff (>=0.0.272)", "scikit-image (>=0.17.2)"]

[[package]]
name = "scipy"
version = "1.10.1"
description = "Fundamental algorithms for scientific computing in Python"
category = "main"
optional = false
python-versions = "<3.12,>=3.8"

[package.dependencies]
numpy = ">=1.19.5,<1.27.0"

[package.extras]
dev = ["click", "doit (>=0.36.0)", "flake8", "mypy", "pycodestyle", "pydevtool", "rich-click", "typing-extensions"]
doc = ["matplotlib (>2)", "numpydoc", "pydata-sphinx-theme (==0.9.0)", "sphinx (!=4.1.0)", "sphinx-design (>=0.2.0)"]
test = ["asv", "gmpy2", "mpmath", "pooch", "pytest", "pytest-cov", "pytest-timeout", "pytest-xdist", "scikit-umfpack", "threadpoolctl"]

[[package]]
name = "six"
version = "1.16.0"
description = "Python 2 and 3 compatibility utilities"
category = "main"
optional = false
python-versions = ">=2.7, !=3.0.*, !=3.1.*, !=3.2.*"

[[package]]
name = "smmap"
version = "5.0.1"
description = "A pure Python implementation of a sliding window memory map manager"
category = "main"
optional = false
python-versions = ">=3.7"

[[package]]
name = "sortedcontainers"
version = "2.4.0"
description = "Sorted Containers -- Sorted List, Sorted Dict, Sorted Set"
category = "dev"
optional = false
python-versions = "*"

[[package]]
name = "stack-data"
version = "0.6.3"
description = "Extract data from python stack frames and tracebacks for informative displays"
category = "main"
optional = false
python-versions = "*"

[package.dependencies]
asttokens = ">=2.1.0"
executing = ">=1.2.0"
pure-eval = "*"

[package.extras]
tests = ["cython", "littleutils", "pygments", "pytest", "typeguard"]

[[package]]
name = "threadpoolctl"
version = "3.2.0"
description = "threadpoolctl"
category = "main"
optional = false
python-versions = ">=3.8"

[[package]]
name = "toml"
version = "0.10.2"
description = "Python Library for Tom's Obvious, Minimal Language"
category = "dev"
optional = false
python-versions = ">=2.6, !=3.0.*, !=3.1.*, !=3.2.*"

[[package]]
name = "tomli"
version = "2.0.1"
description = "A lil' TOML parser"
category = "dev"
optional = false
python-versions = ">=3.7"

[[package]]
name = "tqdm"
version = "4.66.1"
description = "Fast, Extensible Progress Meter"
category = "main"
optional = false
python-versions = ">=3.7"

[package.dependencies]
colorama = {version = "*", markers = "platform_system == \"Windows\""}

[package.extras]
dev = ["pytest (>=6)", "pytest-cov", "pytest-timeout", "pytest-xdist"]
notebook = ["ipywidgets (>=6)"]
slack = ["slack-sdk"]
telegram = ["requests"]

[[package]]
name = "traitlets"
version = "5.14.1"
description = "Traitlets Python configuration system"
category = "main"
optional = false
python-versions = ">=3.8"

[package.extras]
docs = ["myst-parser", "pydata-sphinx-theme", "sphinx"]
test = ["argcomplete (>=3.0.3)", "mypy (>=1.7.0)", "pre-commit", "pytest (>=7.0,<7.5)", "pytest-mock", "pytest-mypy-testing"]

[[package]]
name = "types-setuptools"
version = "57.4.18"
description = "Typing stubs for setuptools"
category = "dev"
optional = false
python-versions = "*"

[[package]]
name = "typing-extensions"
version = "4.9.0"
description = "Backported and Experimental Type Hints for Python 3.8+"
category = "main"
optional = false
python-versions = ">=3.8"

[[package]]
name = "urllib3"
version = "2.2.0"
description = "HTTP library with thread-safe connection pooling, file post, and more."
category = "main"
optional = false
python-versions = ">=3.8"

[package.extras]
brotli = ["brotli (>=1.0.9)", "brotlicffi (>=0.8.0)"]
h2 = ["h2 (>=4,<5)"]
socks = ["pysocks (>=1.5.6,!=1.5.7,<2.0)"]
zstd = ["zstandard (>=0.18.0)"]

[[package]]
name = "virtualenv"
version = "20.25.0"
description = "Virtual Python Environment builder"
category = "dev"
optional = false
python-versions = ">=3.7"

[package.dependencies]
distlib = ">=0.3.7,<1"
filelock = ">=3.12.2,<4"
platformdirs = ">=3.9.1,<5"

[package.extras]
docs = ["furo (>=2023.7.26)", "proselint (>=0.13)", "sphinx (>=7.1.2)", "sphinx-argparse (>=0.4)", "sphinxcontrib-towncrier (>=0.2.1a0)", "towncrier (>=23.6)"]
test = ["covdefaults (>=2.3)", "coverage (>=7.2.7)", "coverage-enable-subprocess (>=1)", "flaky (>=3.7)", "packaging (>=23.1)", "pytest (>=7.4)", "pytest-env (>=0.8.2)", "pytest-freezer (>=0.4.8)", "pytest-mock (>=3.11.1)", "pytest-randomly (>=3.12)", "pytest-timeout (>=2.1)", "setuptools (>=68)", "time-machine (>=2.10)"]

[[package]]
name = "wcwidth"
version = "0.2.13"
description = "Measures the displayed width of unicode strings in a terminal"
category = "main"
optional = false
python-versions = "*"

[[package]]
name = "werkzeug"
version = "3.0.1"
description = "The comprehensive WSGI web application library."
category = "main"
optional = false
python-versions = ">=3.8"

[package.dependencies]
MarkupSafe = ">=2.1.1"

[package.extras]
watchdog = ["watchdog (>=2.3)"]

[[package]]
name = "xarray"
version = "0.16.2"
description = "N-D labeled arrays and datasets in Python"
category = "main"
optional = false
python-versions = ">=3.6"

[package.dependencies]
numpy = ">=1.15"
pandas = ">=0.25"

[package.extras]
accel = ["bottleneck", "numbagg", "scipy"]
complete = ["bottleneck", "cfgrib", "cftime", "dask", "fsspec", "h5netcdf", "matplotlib", "nc-time-axis", "netcdf4", "numbagg", "pydap", "rasterio", "scipy", "seaborn", "zarr"]
docs = ["bottleneck", "cfgrib", "cftime", "dask", "fsspec", "h5netcdf", "ipykernel", "ipython", "jupyter-client", "matplotlib", "nbsphinx", "nc-time-axis", "netcdf4", "numbagg", "pydap", "rasterio", "scanpydoc", "scipy", "seaborn", "sphinx-autosummary-accessors", "sphinx-rtd-theme", "zarr"]
io = ["cfgrib", "cftime", "fsspec", "h5netcdf", "netcdf4", "pydap", "rasterio", "scipy", "zarr"]
parallel = ["dask"]
viz = ["matplotlib", "nc-time-axis", "seaborn"]

[[package]]
name = "zipp"
version = "3.17.0"
description = "Backport of pathlib-compatible object wrapper for zip files"
category = "main"
optional = false
python-versions = ">=3.8"

[package.extras]
docs = ["furo", "jaraco.packaging (>=9.3)", "jaraco.tidelift (>=1.4)", "rst.linker (>=1.9)", "sphinx (<7.2.5)", "sphinx (>=3.5)", "sphinx-lint"]
testing = ["big-o", "jaraco.functools", "jaraco.itertools", "more-itertools", "pytest (>=6)", "pytest-black (>=0.3.7)", "pytest-checkdocs (>=2.4)", "pytest-cov", "pytest-enabler (>=2.2)", "pytest-ignore-flaky", "pytest-mypy (>=0.9.1)", "pytest-ruff"]

[metadata]
lock-version = "1.1"
python-versions = ">=3.9,<3.11"
<<<<<<< HEAD
content-hash = "900b71fe9062e8768a92fb7273aad6661d52ca65a50fd7fbeb22603388bf3e7c"
=======
content-hash = "1abf50df6ca402116f77e65b4bf233377d8379b5c87891055b45b641a8452eac"
>>>>>>> b0fc7ee3

[metadata.files]
aniso8601 = [
    {file = "aniso8601-9.0.1-py2.py3-none-any.whl", hash = "sha256:1d2b7ef82963909e93c4f24ce48d4de9e66009a21bf1c1e1c85bdd0812fe412f"},
    {file = "aniso8601-9.0.1.tar.gz", hash = "sha256:72e3117667eedf66951bb2d93f4296a56b94b078a8a95905a052611fb3f1b973"},
]
asttokens = [
    {file = "asttokens-2.4.1-py2.py3-none-any.whl", hash = "sha256:051ed49c3dcae8913ea7cd08e46a606dba30b79993209636c4875bc1d637bc24"},
    {file = "asttokens-2.4.1.tar.gz", hash = "sha256:b03869718ba9a6eb027e134bfdf69f38a236d681c83c160d510768af11254ba0"},
]
atomicwrites = [
    {file = "atomicwrites-1.4.1.tar.gz", hash = "sha256:81b2c9071a49367a7f770170e5eec8cb66567cfbbc8c73d20ce5ca4a8d71cf11"},
]
attrs = [
    {file = "attrs-23.2.0-py3-none-any.whl", hash = "sha256:99b87a485a5820b23b879f04c2305b44b951b502fd64be915879d77a7e8fc6f1"},
    {file = "attrs-23.2.0.tar.gz", hash = "sha256:935dc3b529c262f6cf76e50877d35a4bd3c1de194fd41f47a2b7ae8f19971f30"},
]
blinker = [
    {file = "blinker-1.7.0-py3-none-any.whl", hash = "sha256:c3f865d4d54db7abc53758a01601cf343fe55b84c1de4e3fa910e420b438d5b9"},
    {file = "blinker-1.7.0.tar.gz", hash = "sha256:e6820ff6fa4e4d1d8e2747c2283749c3f547e4fee112b98555cdcdae32996182"},
]
certifi = [
    {file = "certifi-2024.2.2-py3-none-any.whl", hash = "sha256:dc383c07b76109f368f6106eee2b593b04a011ea4d55f652c6ca24a754d1cdd1"},
    {file = "certifi-2024.2.2.tar.gz", hash = "sha256:0569859f95fc761b18b45ef421b1290a0f65f147e92a1e5eb3e635f9a5e4e66f"},
]
cfgv = [
    {file = "cfgv-3.4.0-py2.py3-none-any.whl", hash = "sha256:b7265b1f29fd3316bfcd2b330d63d024f2bfd8bcb8b0272f8e19a504856c48f9"},
    {file = "cfgv-3.4.0.tar.gz", hash = "sha256:e52591d4c5f5dead8e0f673fb16db7949d2cfb3f7da4582893288f0ded8fe560"},
]
cftime = [
    {file = "cftime-1.6.3-cp310-cp310-macosx_10_9_x86_64.whl", hash = "sha256:b62d42546fa5c914dfea5b15a9aaed2087ea1211cc36d08c374502ef95892038"},
    {file = "cftime-1.6.3-cp310-cp310-macosx_11_0_arm64.whl", hash = "sha256:eb6dd70b2ccabfe1a14b7fbb0bbdce0418e71697094373c0d573c880790fa291"},
    {file = "cftime-1.6.3-cp310-cp310-manylinux_2_17_x86_64.manylinux2014_x86_64.whl", hash = "sha256:f9878bfd8c1c3f24184ecbd528f739ba46ebaceaf1c8a24d348d7befb117a285"},
    {file = "cftime-1.6.3-cp310-cp310-win_amd64.whl", hash = "sha256:3cf6e216a4c06f9a628cdf8e9c9d5e8097fb3eb02dd087dd14ab3b18478a7271"},
    {file = "cftime-1.6.3-cp311-cp311-macosx_10_9_x86_64.whl", hash = "sha256:8d2c01456d9d7b46aa710a41d1c711a50d5ea259aff4a987d0e973d1093bc922"},
    {file = "cftime-1.6.3-cp311-cp311-macosx_11_0_arm64.whl", hash = "sha256:80eb1170ce1639016f55760847f4aadd04b0312496c5bac2797e930914bba48d"},
    {file = "cftime-1.6.3-cp311-cp311-manylinux_2_17_x86_64.manylinux2014_x86_64.whl", hash = "sha256:d87dadd0824262bdd7493babd2a44447da0a22175ded8ae9e060a3aebec7c5d7"},
    {file = "cftime-1.6.3-cp311-cp311-win_amd64.whl", hash = "sha256:0a38eb9f5c733a23e1714bd3ef2762ed5acee34f127670f8fb4ad6464946f6b3"},
    {file = "cftime-1.6.3-cp312-cp312-macosx_10_9_x86_64.whl", hash = "sha256:2d113a01ab924445e61d65c26bbd95bc08e4a22878d3b947064bba056c884c4a"},
    {file = "cftime-1.6.3-cp312-cp312-macosx_11_0_arm64.whl", hash = "sha256:5f11685663a6af97418908060492a07663c16d42519c139ca03c2ffb1377fd25"},
    {file = "cftime-1.6.3-cp312-cp312-manylinux_2_17_x86_64.manylinux2014_x86_64.whl", hash = "sha256:a98abb1d46d118e52b0611ce668a0b714b407be26177ef0581ecf5e95f894725"},
    {file = "cftime-1.6.3-cp312-cp312-win_amd64.whl", hash = "sha256:4d6fbd5f41b322cfa7b0ac3aaadeceb4450100a164b5bccbbb9e7c5048489a88"},
    {file = "cftime-1.6.3-cp38-cp38-macosx_10_9_x86_64.whl", hash = "sha256:bedb577bc8b8f3f10f5336c0792e5dae88605781890f50f36b45bb46907968e8"},
    {file = "cftime-1.6.3-cp38-cp38-macosx_11_0_arm64.whl", hash = "sha256:022dabf1610cdd04a693e730fa8f71d307059717f29dba921e7486e553412bb4"},
    {file = "cftime-1.6.3-cp38-cp38-manylinux_2_17_x86_64.manylinux2014_x86_64.whl", hash = "sha256:bbf782ab4ac0605bdec2b941952c897595613203942b7f8c2fccd17efa5147df"},
    {file = "cftime-1.6.3-cp38-cp38-win_amd64.whl", hash = "sha256:9eb177a02db7cd84aa6962278e4bd2d3106a545de82e6aacd9404f1e153661db"},
    {file = "cftime-1.6.3-cp39-cp39-macosx_10_9_x86_64.whl", hash = "sha256:3b86be8c2f254147be4ba88f12099466dde457a4a3a21de6c69d52a7224c13ae"},
    {file = "cftime-1.6.3-cp39-cp39-macosx_11_0_arm64.whl", hash = "sha256:523b9a6bf03f5e36407979e248381d0fcab2d225b915bbde77d00c6dde192b90"},
    {file = "cftime-1.6.3-cp39-cp39-manylinux_2_17_x86_64.manylinux2014_x86_64.whl", hash = "sha256:8a14d2c7d22fd2a6dfa6ad563283b6d6679f1df95e0ed8d14b8f284dad402887"},
    {file = "cftime-1.6.3-cp39-cp39-win_amd64.whl", hash = "sha256:d9b00c2844c7a1701d8ede5336b6321dfee256ceab81a34a1aff0483d56891a6"},
    {file = "cftime-1.6.3.tar.gz", hash = "sha256:d0a6b29f72a13f08e008b9becff247cc75c84acb213332ede18879c5b6aa4dfd"},
]
charset-normalizer = [
    {file = "charset-normalizer-3.3.2.tar.gz", hash = "sha256:f30c3cb33b24454a82faecaf01b19c18562b1e89558fb6c56de4d9118a032fd5"},
    {file = "charset_normalizer-3.3.2-cp310-cp310-macosx_10_9_universal2.whl", hash = "sha256:25baf083bf6f6b341f4121c2f3c548875ee6f5339300e08be3f2b2ba1721cdd3"},
    {file = "charset_normalizer-3.3.2-cp310-cp310-macosx_10_9_x86_64.whl", hash = "sha256:06435b539f889b1f6f4ac1758871aae42dc3a8c0e24ac9e60c2384973ad73027"},
    {file = "charset_normalizer-3.3.2-cp310-cp310-macosx_11_0_arm64.whl", hash = "sha256:9063e24fdb1e498ab71cb7419e24622516c4a04476b17a2dab57e8baa30d6e03"},
    {file = "charset_normalizer-3.3.2-cp310-cp310-manylinux_2_17_aarch64.manylinux2014_aarch64.whl", hash = "sha256:6897af51655e3691ff853668779c7bad41579facacf5fd7253b0133308cf000d"},
    {file = "charset_normalizer-3.3.2-cp310-cp310-manylinux_2_17_ppc64le.manylinux2014_ppc64le.whl", hash = "sha256:1d3193f4a680c64b4b6a9115943538edb896edc190f0b222e73761716519268e"},
    {file = "charset_normalizer-3.3.2-cp310-cp310-manylinux_2_17_s390x.manylinux2014_s390x.whl", hash = "sha256:cd70574b12bb8a4d2aaa0094515df2463cb429d8536cfb6c7ce983246983e5a6"},
    {file = "charset_normalizer-3.3.2-cp310-cp310-manylinux_2_17_x86_64.manylinux2014_x86_64.whl", hash = "sha256:8465322196c8b4d7ab6d1e049e4c5cb460d0394da4a27d23cc242fbf0034b6b5"},
    {file = "charset_normalizer-3.3.2-cp310-cp310-manylinux_2_5_i686.manylinux1_i686.manylinux_2_17_i686.manylinux2014_i686.whl", hash = "sha256:a9a8e9031d613fd2009c182b69c7b2c1ef8239a0efb1df3f7c8da66d5dd3d537"},
    {file = "charset_normalizer-3.3.2-cp310-cp310-musllinux_1_1_aarch64.whl", hash = "sha256:beb58fe5cdb101e3a055192ac291b7a21e3b7ef4f67fa1d74e331a7f2124341c"},
    {file = "charset_normalizer-3.3.2-cp310-cp310-musllinux_1_1_i686.whl", hash = "sha256:e06ed3eb3218bc64786f7db41917d4e686cc4856944f53d5bdf83a6884432e12"},
    {file = "charset_normalizer-3.3.2-cp310-cp310-musllinux_1_1_ppc64le.whl", hash = "sha256:2e81c7b9c8979ce92ed306c249d46894776a909505d8f5a4ba55b14206e3222f"},
    {file = "charset_normalizer-3.3.2-cp310-cp310-musllinux_1_1_s390x.whl", hash = "sha256:572c3763a264ba47b3cf708a44ce965d98555f618ca42c926a9c1616d8f34269"},
    {file = "charset_normalizer-3.3.2-cp310-cp310-musllinux_1_1_x86_64.whl", hash = "sha256:fd1abc0d89e30cc4e02e4064dc67fcc51bd941eb395c502aac3ec19fab46b519"},
    {file = "charset_normalizer-3.3.2-cp310-cp310-win32.whl", hash = "sha256:3d47fa203a7bd9c5b6cee4736ee84ca03b8ef23193c0d1ca99b5089f72645c73"},
    {file = "charset_normalizer-3.3.2-cp310-cp310-win_amd64.whl", hash = "sha256:10955842570876604d404661fbccbc9c7e684caf432c09c715ec38fbae45ae09"},
    {file = "charset_normalizer-3.3.2-cp311-cp311-macosx_10_9_universal2.whl", hash = "sha256:802fe99cca7457642125a8a88a084cef28ff0cf9407060f7b93dca5aa25480db"},
    {file = "charset_normalizer-3.3.2-cp311-cp311-macosx_10_9_x86_64.whl", hash = "sha256:573f6eac48f4769d667c4442081b1794f52919e7edada77495aaed9236d13a96"},
    {file = "charset_normalizer-3.3.2-cp311-cp311-macosx_11_0_arm64.whl", hash = "sha256:549a3a73da901d5bc3ce8d24e0600d1fa85524c10287f6004fbab87672bf3e1e"},
    {file = "charset_normalizer-3.3.2-cp311-cp311-manylinux_2_17_aarch64.manylinux2014_aarch64.whl", hash = "sha256:f27273b60488abe721a075bcca6d7f3964f9f6f067c8c4c605743023d7d3944f"},
    {file = "charset_normalizer-3.3.2-cp311-cp311-manylinux_2_17_ppc64le.manylinux2014_ppc64le.whl", hash = "sha256:1ceae2f17a9c33cb48e3263960dc5fc8005351ee19db217e9b1bb15d28c02574"},
    {file = "charset_normalizer-3.3.2-cp311-cp311-manylinux_2_17_s390x.manylinux2014_s390x.whl", hash = "sha256:65f6f63034100ead094b8744b3b97965785388f308a64cf8d7c34f2f2e5be0c4"},
    {file = "charset_normalizer-3.3.2-cp311-cp311-manylinux_2_17_x86_64.manylinux2014_x86_64.whl", hash = "sha256:753f10e867343b4511128c6ed8c82f7bec3bd026875576dfd88483c5c73b2fd8"},
    {file = "charset_normalizer-3.3.2-cp311-cp311-manylinux_2_5_i686.manylinux1_i686.manylinux_2_17_i686.manylinux2014_i686.whl", hash = "sha256:4a78b2b446bd7c934f5dcedc588903fb2f5eec172f3d29e52a9096a43722adfc"},
    {file = "charset_normalizer-3.3.2-cp311-cp311-musllinux_1_1_aarch64.whl", hash = "sha256:e537484df0d8f426ce2afb2d0f8e1c3d0b114b83f8850e5f2fbea0e797bd82ae"},
    {file = "charset_normalizer-3.3.2-cp311-cp311-musllinux_1_1_i686.whl", hash = "sha256:eb6904c354526e758fda7167b33005998fb68c46fbc10e013ca97f21ca5c8887"},
    {file = "charset_normalizer-3.3.2-cp311-cp311-musllinux_1_1_ppc64le.whl", hash = "sha256:deb6be0ac38ece9ba87dea880e438f25ca3eddfac8b002a2ec3d9183a454e8ae"},
    {file = "charset_normalizer-3.3.2-cp311-cp311-musllinux_1_1_s390x.whl", hash = "sha256:4ab2fe47fae9e0f9dee8c04187ce5d09f48eabe611be8259444906793ab7cbce"},
    {file = "charset_normalizer-3.3.2-cp311-cp311-musllinux_1_1_x86_64.whl", hash = "sha256:80402cd6ee291dcb72644d6eac93785fe2c8b9cb30893c1af5b8fdd753b9d40f"},
    {file = "charset_normalizer-3.3.2-cp311-cp311-win32.whl", hash = "sha256:7cd13a2e3ddeed6913a65e66e94b51d80a041145a026c27e6bb76c31a853c6ab"},
    {file = "charset_normalizer-3.3.2-cp311-cp311-win_amd64.whl", hash = "sha256:663946639d296df6a2bb2aa51b60a2454ca1cb29835324c640dafb5ff2131a77"},
    {file = "charset_normalizer-3.3.2-cp312-cp312-macosx_10_9_universal2.whl", hash = "sha256:0b2b64d2bb6d3fb9112bafa732def486049e63de9618b5843bcdd081d8144cd8"},
    {file = "charset_normalizer-3.3.2-cp312-cp312-macosx_10_9_x86_64.whl", hash = "sha256:ddbb2551d7e0102e7252db79ba445cdab71b26640817ab1e3e3648dad515003b"},
    {file = "charset_normalizer-3.3.2-cp312-cp312-macosx_11_0_arm64.whl", hash = "sha256:55086ee1064215781fff39a1af09518bc9255b50d6333f2e4c74ca09fac6a8f6"},
    {file = "charset_normalizer-3.3.2-cp312-cp312-manylinux_2_17_aarch64.manylinux2014_aarch64.whl", hash = "sha256:8f4a014bc36d3c57402e2977dada34f9c12300af536839dc38c0beab8878f38a"},
    {file = "charset_normalizer-3.3.2-cp312-cp312-manylinux_2_17_ppc64le.manylinux2014_ppc64le.whl", hash = "sha256:a10af20b82360ab00827f916a6058451b723b4e65030c5a18577c8b2de5b3389"},
    {file = "charset_normalizer-3.3.2-cp312-cp312-manylinux_2_17_s390x.manylinux2014_s390x.whl", hash = "sha256:8d756e44e94489e49571086ef83b2bb8ce311e730092d2c34ca8f7d925cb20aa"},
    {file = "charset_normalizer-3.3.2-cp312-cp312-manylinux_2_17_x86_64.manylinux2014_x86_64.whl", hash = "sha256:90d558489962fd4918143277a773316e56c72da56ec7aa3dc3dbbe20fdfed15b"},
    {file = "charset_normalizer-3.3.2-cp312-cp312-manylinux_2_5_i686.manylinux1_i686.manylinux_2_17_i686.manylinux2014_i686.whl", hash = "sha256:6ac7ffc7ad6d040517be39eb591cac5ff87416c2537df6ba3cba3bae290c0fed"},
    {file = "charset_normalizer-3.3.2-cp312-cp312-musllinux_1_1_aarch64.whl", hash = "sha256:7ed9e526742851e8d5cc9e6cf41427dfc6068d4f5a3bb03659444b4cabf6bc26"},
    {file = "charset_normalizer-3.3.2-cp312-cp312-musllinux_1_1_i686.whl", hash = "sha256:8bdb58ff7ba23002a4c5808d608e4e6c687175724f54a5dade5fa8c67b604e4d"},
    {file = "charset_normalizer-3.3.2-cp312-cp312-musllinux_1_1_ppc64le.whl", hash = "sha256:6b3251890fff30ee142c44144871185dbe13b11bab478a88887a639655be1068"},
    {file = "charset_normalizer-3.3.2-cp312-cp312-musllinux_1_1_s390x.whl", hash = "sha256:b4a23f61ce87adf89be746c8a8974fe1c823c891d8f86eb218bb957c924bb143"},
    {file = "charset_normalizer-3.3.2-cp312-cp312-musllinux_1_1_x86_64.whl", hash = "sha256:efcb3f6676480691518c177e3b465bcddf57cea040302f9f4e6e191af91174d4"},
    {file = "charset_normalizer-3.3.2-cp312-cp312-win32.whl", hash = "sha256:d965bba47ddeec8cd560687584e88cf699fd28f192ceb452d1d7ee807c5597b7"},
    {file = "charset_normalizer-3.3.2-cp312-cp312-win_amd64.whl", hash = "sha256:96b02a3dc4381e5494fad39be677abcb5e6634bf7b4fa83a6dd3112607547001"},
    {file = "charset_normalizer-3.3.2-cp37-cp37m-macosx_10_9_x86_64.whl", hash = "sha256:95f2a5796329323b8f0512e09dbb7a1860c46a39da62ecb2324f116fa8fdc85c"},
    {file = "charset_normalizer-3.3.2-cp37-cp37m-manylinux_2_17_aarch64.manylinux2014_aarch64.whl", hash = "sha256:c002b4ffc0be611f0d9da932eb0f704fe2602a9a949d1f738e4c34c75b0863d5"},
    {file = "charset_normalizer-3.3.2-cp37-cp37m-manylinux_2_17_ppc64le.manylinux2014_ppc64le.whl", hash = "sha256:a981a536974bbc7a512cf44ed14938cf01030a99e9b3a06dd59578882f06f985"},
    {file = "charset_normalizer-3.3.2-cp37-cp37m-manylinux_2_17_s390x.manylinux2014_s390x.whl", hash = "sha256:3287761bc4ee9e33561a7e058c72ac0938c4f57fe49a09eae428fd88aafe7bb6"},
    {file = "charset_normalizer-3.3.2-cp37-cp37m-manylinux_2_17_x86_64.manylinux2014_x86_64.whl", hash = "sha256:42cb296636fcc8b0644486d15c12376cb9fa75443e00fb25de0b8602e64c1714"},
    {file = "charset_normalizer-3.3.2-cp37-cp37m-manylinux_2_5_i686.manylinux1_i686.manylinux_2_17_i686.manylinux2014_i686.whl", hash = "sha256:0a55554a2fa0d408816b3b5cedf0045f4b8e1a6065aec45849de2d6f3f8e9786"},
    {file = "charset_normalizer-3.3.2-cp37-cp37m-musllinux_1_1_aarch64.whl", hash = "sha256:c083af607d2515612056a31f0a8d9e0fcb5876b7bfc0abad3ecd275bc4ebc2d5"},
    {file = "charset_normalizer-3.3.2-cp37-cp37m-musllinux_1_1_i686.whl", hash = "sha256:87d1351268731db79e0f8e745d92493ee2841c974128ef629dc518b937d9194c"},
    {file = "charset_normalizer-3.3.2-cp37-cp37m-musllinux_1_1_ppc64le.whl", hash = "sha256:bd8f7df7d12c2db9fab40bdd87a7c09b1530128315d047a086fa3ae3435cb3a8"},
    {file = "charset_normalizer-3.3.2-cp37-cp37m-musllinux_1_1_s390x.whl", hash = "sha256:c180f51afb394e165eafe4ac2936a14bee3eb10debc9d9e4db8958fe36afe711"},
    {file = "charset_normalizer-3.3.2-cp37-cp37m-musllinux_1_1_x86_64.whl", hash = "sha256:8c622a5fe39a48f78944a87d4fb8a53ee07344641b0562c540d840748571b811"},
    {file = "charset_normalizer-3.3.2-cp37-cp37m-win32.whl", hash = "sha256:db364eca23f876da6f9e16c9da0df51aa4f104a972735574842618b8c6d999d4"},
    {file = "charset_normalizer-3.3.2-cp37-cp37m-win_amd64.whl", hash = "sha256:86216b5cee4b06df986d214f664305142d9c76df9b6512be2738aa72a2048f99"},
    {file = "charset_normalizer-3.3.2-cp38-cp38-macosx_10_9_universal2.whl", hash = "sha256:6463effa3186ea09411d50efc7d85360b38d5f09b870c48e4600f63af490e56a"},
    {file = "charset_normalizer-3.3.2-cp38-cp38-macosx_10_9_x86_64.whl", hash = "sha256:6c4caeef8fa63d06bd437cd4bdcf3ffefe6738fb1b25951440d80dc7df8c03ac"},
    {file = "charset_normalizer-3.3.2-cp38-cp38-macosx_11_0_arm64.whl", hash = "sha256:37e55c8e51c236f95b033f6fb391d7d7970ba5fe7ff453dad675e88cf303377a"},
    {file = "charset_normalizer-3.3.2-cp38-cp38-manylinux_2_17_aarch64.manylinux2014_aarch64.whl", hash = "sha256:fb69256e180cb6c8a894fee62b3afebae785babc1ee98b81cdf68bbca1987f33"},
    {file = "charset_normalizer-3.3.2-cp38-cp38-manylinux_2_17_ppc64le.manylinux2014_ppc64le.whl", hash = "sha256:ae5f4161f18c61806f411a13b0310bea87f987c7d2ecdbdaad0e94eb2e404238"},
    {file = "charset_normalizer-3.3.2-cp38-cp38-manylinux_2_17_s390x.manylinux2014_s390x.whl", hash = "sha256:b2b0a0c0517616b6869869f8c581d4eb2dd83a4d79e0ebcb7d373ef9956aeb0a"},
    {file = "charset_normalizer-3.3.2-cp38-cp38-manylinux_2_17_x86_64.manylinux2014_x86_64.whl", hash = "sha256:45485e01ff4d3630ec0d9617310448a8702f70e9c01906b0d0118bdf9d124cf2"},
    {file = "charset_normalizer-3.3.2-cp38-cp38-manylinux_2_5_i686.manylinux1_i686.manylinux_2_17_i686.manylinux2014_i686.whl", hash = "sha256:eb00ed941194665c332bf8e078baf037d6c35d7c4f3102ea2d4f16ca94a26dc8"},
    {file = "charset_normalizer-3.3.2-cp38-cp38-musllinux_1_1_aarch64.whl", hash = "sha256:2127566c664442652f024c837091890cb1942c30937add288223dc895793f898"},
    {file = "charset_normalizer-3.3.2-cp38-cp38-musllinux_1_1_i686.whl", hash = "sha256:a50aebfa173e157099939b17f18600f72f84eed3049e743b68ad15bd69b6bf99"},
    {file = "charset_normalizer-3.3.2-cp38-cp38-musllinux_1_1_ppc64le.whl", hash = "sha256:4d0d1650369165a14e14e1e47b372cfcb31d6ab44e6e33cb2d4e57265290044d"},
    {file = "charset_normalizer-3.3.2-cp38-cp38-musllinux_1_1_s390x.whl", hash = "sha256:923c0c831b7cfcb071580d3f46c4baf50f174be571576556269530f4bbd79d04"},
    {file = "charset_normalizer-3.3.2-cp38-cp38-musllinux_1_1_x86_64.whl", hash = "sha256:06a81e93cd441c56a9b65d8e1d043daeb97a3d0856d177d5c90ba85acb3db087"},
    {file = "charset_normalizer-3.3.2-cp38-cp38-win32.whl", hash = "sha256:6ef1d82a3af9d3eecdba2321dc1b3c238245d890843e040e41e470ffa64c3e25"},
    {file = "charset_normalizer-3.3.2-cp38-cp38-win_amd64.whl", hash = "sha256:eb8821e09e916165e160797a6c17edda0679379a4be5c716c260e836e122f54b"},
    {file = "charset_normalizer-3.3.2-cp39-cp39-macosx_10_9_universal2.whl", hash = "sha256:c235ebd9baae02f1b77bcea61bce332cb4331dc3617d254df3323aa01ab47bd4"},
    {file = "charset_normalizer-3.3.2-cp39-cp39-macosx_10_9_x86_64.whl", hash = "sha256:5b4c145409bef602a690e7cfad0a15a55c13320ff7a3ad7ca59c13bb8ba4d45d"},
    {file = "charset_normalizer-3.3.2-cp39-cp39-macosx_11_0_arm64.whl", hash = "sha256:68d1f8a9e9e37c1223b656399be5d6b448dea850bed7d0f87a8311f1ff3dabb0"},
    {file = "charset_normalizer-3.3.2-cp39-cp39-manylinux_2_17_aarch64.manylinux2014_aarch64.whl", hash = "sha256:22afcb9f253dac0696b5a4be4a1c0f8762f8239e21b99680099abd9b2b1b2269"},
    {file = "charset_normalizer-3.3.2-cp39-cp39-manylinux_2_17_ppc64le.manylinux2014_ppc64le.whl", hash = "sha256:e27ad930a842b4c5eb8ac0016b0a54f5aebbe679340c26101df33424142c143c"},
    {file = "charset_normalizer-3.3.2-cp39-cp39-manylinux_2_17_s390x.manylinux2014_s390x.whl", hash = "sha256:1f79682fbe303db92bc2b1136016a38a42e835d932bab5b3b1bfcfbf0640e519"},
    {file = "charset_normalizer-3.3.2-cp39-cp39-manylinux_2_17_x86_64.manylinux2014_x86_64.whl", hash = "sha256:b261ccdec7821281dade748d088bb6e9b69e6d15b30652b74cbbac25e280b796"},
    {file = "charset_normalizer-3.3.2-cp39-cp39-manylinux_2_5_i686.manylinux1_i686.manylinux_2_17_i686.manylinux2014_i686.whl", hash = "sha256:122c7fa62b130ed55f8f285bfd56d5f4b4a5b503609d181f9ad85e55c89f4185"},
    {file = "charset_normalizer-3.3.2-cp39-cp39-musllinux_1_1_aarch64.whl", hash = "sha256:d0eccceffcb53201b5bfebb52600a5fb483a20b61da9dbc885f8b103cbe7598c"},
    {file = "charset_normalizer-3.3.2-cp39-cp39-musllinux_1_1_i686.whl", hash = "sha256:9f96df6923e21816da7e0ad3fd47dd8f94b2a5ce594e00677c0013018b813458"},
    {file = "charset_normalizer-3.3.2-cp39-cp39-musllinux_1_1_ppc64le.whl", hash = "sha256:7f04c839ed0b6b98b1a7501a002144b76c18fb1c1850c8b98d458ac269e26ed2"},
    {file = "charset_normalizer-3.3.2-cp39-cp39-musllinux_1_1_s390x.whl", hash = "sha256:34d1c8da1e78d2e001f363791c98a272bb734000fcef47a491c1e3b0505657a8"},
    {file = "charset_normalizer-3.3.2-cp39-cp39-musllinux_1_1_x86_64.whl", hash = "sha256:ff8fa367d09b717b2a17a052544193ad76cd49979c805768879cb63d9ca50561"},
    {file = "charset_normalizer-3.3.2-cp39-cp39-win32.whl", hash = "sha256:aed38f6e4fb3f5d6bf81bfa990a07806be9d83cf7bacef998ab1a9bd660a581f"},
    {file = "charset_normalizer-3.3.2-cp39-cp39-win_amd64.whl", hash = "sha256:b01b88d45a6fcb69667cd6d2f7a9aeb4bf53760d7fc536bf679ec94fe9f3ff3d"},
    {file = "charset_normalizer-3.3.2-py3-none-any.whl", hash = "sha256:3e4d1f6587322d2788836a99c69062fbb091331ec940e02d12d179c1d53e25fc"},
]
click = [
    {file = "click-8.1.7-py3-none-any.whl", hash = "sha256:ae74fb96c20a0277a1d615f1e4d73c8414f5a98db8b799a7931d1582f3390c28"},
    {file = "click-8.1.7.tar.gz", hash = "sha256:ca9853ad459e787e2192211578cc907e7594e294c7ccc834310722b41b9ca6de"},
]
colorama = [
    {file = "colorama-0.4.6-py2.py3-none-any.whl", hash = "sha256:4f1d9991f5acc0ca119f9d443620b77f9d6b33703e51011c16baf57afb285fc6"},
    {file = "colorama-0.4.6.tar.gz", hash = "sha256:08695f5cb7ed6e0531a20572697297273c47b8cae5a63ffc6d6ed5c201be6e44"},
]
contourpy = [
    {file = "contourpy-1.2.0-cp310-cp310-macosx_10_9_x86_64.whl", hash = "sha256:0274c1cb63625972c0c007ab14dd9ba9e199c36ae1a231ce45d725cbcbfd10a8"},
    {file = "contourpy-1.2.0-cp310-cp310-macosx_11_0_arm64.whl", hash = "sha256:ab459a1cbbf18e8698399c595a01f6dcc5c138220ca3ea9e7e6126232d102bb4"},
    {file = "contourpy-1.2.0-cp310-cp310-manylinux_2_17_aarch64.manylinux2014_aarch64.whl", hash = "sha256:6fdd887f17c2f4572ce548461e4f96396681212d858cae7bd52ba3310bc6f00f"},
    {file = "contourpy-1.2.0-cp310-cp310-manylinux_2_17_ppc64le.manylinux2014_ppc64le.whl", hash = "sha256:5d16edfc3fc09968e09ddffada434b3bf989bf4911535e04eada58469873e28e"},
    {file = "contourpy-1.2.0-cp310-cp310-manylinux_2_17_s390x.manylinux2014_s390x.whl", hash = "sha256:1c203f617abc0dde5792beb586f827021069fb6d403d7f4d5c2b543d87edceb9"},
    {file = "contourpy-1.2.0-cp310-cp310-manylinux_2_17_x86_64.manylinux2014_x86_64.whl", hash = "sha256:b69303ceb2e4d4f146bf82fda78891ef7bcd80c41bf16bfca3d0d7eb545448aa"},
    {file = "contourpy-1.2.0-cp310-cp310-musllinux_1_1_aarch64.whl", hash = "sha256:884c3f9d42d7218304bc74a8a7693d172685c84bd7ab2bab1ee567b769696df9"},
    {file = "contourpy-1.2.0-cp310-cp310-musllinux_1_1_x86_64.whl", hash = "sha256:4a1b1208102be6e851f20066bf0e7a96b7d48a07c9b0cfe6d0d4545c2f6cadab"},
    {file = "contourpy-1.2.0-cp310-cp310-win32.whl", hash = "sha256:34b9071c040d6fe45d9826cbbe3727d20d83f1b6110d219b83eb0e2a01d79488"},
    {file = "contourpy-1.2.0-cp310-cp310-win_amd64.whl", hash = "sha256:bd2f1ae63998da104f16a8b788f685e55d65760cd1929518fd94cd682bf03e41"},
    {file = "contourpy-1.2.0-cp311-cp311-macosx_10_9_x86_64.whl", hash = "sha256:dd10c26b4eadae44783c45ad6655220426f971c61d9b239e6f7b16d5cdaaa727"},
    {file = "contourpy-1.2.0-cp311-cp311-macosx_11_0_arm64.whl", hash = "sha256:5c6b28956b7b232ae801406e529ad7b350d3f09a4fde958dfdf3c0520cdde0dd"},
    {file = "contourpy-1.2.0-cp311-cp311-manylinux_2_17_aarch64.manylinux2014_aarch64.whl", hash = "sha256:ebeac59e9e1eb4b84940d076d9f9a6cec0064e241818bcb6e32124cc5c3e377a"},
    {file = "contourpy-1.2.0-cp311-cp311-manylinux_2_17_ppc64le.manylinux2014_ppc64le.whl", hash = "sha256:139d8d2e1c1dd52d78682f505e980f592ba53c9f73bd6be102233e358b401063"},
    {file = "contourpy-1.2.0-cp311-cp311-manylinux_2_17_s390x.manylinux2014_s390x.whl", hash = "sha256:1e9dc350fb4c58adc64df3e0703ab076f60aac06e67d48b3848c23647ae4310e"},
    {file = "contourpy-1.2.0-cp311-cp311-manylinux_2_17_x86_64.manylinux2014_x86_64.whl", hash = "sha256:18fc2b4ed8e4a8fe849d18dce4bd3c7ea637758c6343a1f2bae1e9bd4c9f4686"},
    {file = "contourpy-1.2.0-cp311-cp311-musllinux_1_1_aarch64.whl", hash = "sha256:16a7380e943a6d52472096cb7ad5264ecee36ed60888e2a3d3814991a0107286"},
    {file = "contourpy-1.2.0-cp311-cp311-musllinux_1_1_x86_64.whl", hash = "sha256:8d8faf05be5ec8e02a4d86f616fc2a0322ff4a4ce26c0f09d9f7fb5330a35c95"},
    {file = "contourpy-1.2.0-cp311-cp311-win32.whl", hash = "sha256:67b7f17679fa62ec82b7e3e611c43a016b887bd64fb933b3ae8638583006c6d6"},
    {file = "contourpy-1.2.0-cp311-cp311-win_amd64.whl", hash = "sha256:99ad97258985328b4f207a5e777c1b44a83bfe7cf1f87b99f9c11d4ee477c4de"},
    {file = "contourpy-1.2.0-cp312-cp312-macosx_10_9_x86_64.whl", hash = "sha256:575bcaf957a25d1194903a10bc9f316c136c19f24e0985a2b9b5608bdf5dbfe0"},
    {file = "contourpy-1.2.0-cp312-cp312-macosx_11_0_arm64.whl", hash = "sha256:9e6c93b5b2dbcedad20a2f18ec22cae47da0d705d454308063421a3b290d9ea4"},
    {file = "contourpy-1.2.0-cp312-cp312-manylinux_2_17_aarch64.manylinux2014_aarch64.whl", hash = "sha256:464b423bc2a009088f19bdf1f232299e8b6917963e2b7e1d277da5041f33a779"},
    {file = "contourpy-1.2.0-cp312-cp312-manylinux_2_17_ppc64le.manylinux2014_ppc64le.whl", hash = "sha256:68ce4788b7d93e47f84edd3f1f95acdcd142ae60bc0e5493bfd120683d2d4316"},
    {file = "contourpy-1.2.0-cp312-cp312-manylinux_2_17_s390x.manylinux2014_s390x.whl", hash = "sha256:3d7d1f8871998cdff5d2ff6a087e5e1780139abe2838e85b0b46b7ae6cc25399"},
    {file = "contourpy-1.2.0-cp312-cp312-manylinux_2_17_x86_64.manylinux2014_x86_64.whl", hash = "sha256:6e739530c662a8d6d42c37c2ed52a6f0932c2d4a3e8c1f90692ad0ce1274abe0"},
    {file = "contourpy-1.2.0-cp312-cp312-musllinux_1_1_aarch64.whl", hash = "sha256:247b9d16535acaa766d03037d8e8fb20866d054d3c7fbf6fd1f993f11fc60ca0"},
    {file = "contourpy-1.2.0-cp312-cp312-musllinux_1_1_x86_64.whl", hash = "sha256:461e3ae84cd90b30f8d533f07d87c00379644205b1d33a5ea03381edc4b69431"},
    {file = "contourpy-1.2.0-cp312-cp312-win32.whl", hash = "sha256:1c2559d6cffc94890b0529ea7eeecc20d6fadc1539273aa27faf503eb4656d8f"},
    {file = "contourpy-1.2.0-cp312-cp312-win_amd64.whl", hash = "sha256:491b1917afdd8638a05b611a56d46587d5a632cabead889a5440f7c638bc6ed9"},
    {file = "contourpy-1.2.0-cp39-cp39-macosx_10_9_x86_64.whl", hash = "sha256:5fd1810973a375ca0e097dee059c407913ba35723b111df75671a1976efa04bc"},
    {file = "contourpy-1.2.0-cp39-cp39-macosx_11_0_arm64.whl", hash = "sha256:999c71939aad2780f003979b25ac5b8f2df651dac7b38fb8ce6c46ba5abe6ae9"},
    {file = "contourpy-1.2.0-cp39-cp39-manylinux_2_17_aarch64.manylinux2014_aarch64.whl", hash = "sha256:b7caf9b241464c404613512d5594a6e2ff0cc9cb5615c9475cc1d9b514218ae8"},
    {file = "contourpy-1.2.0-cp39-cp39-manylinux_2_17_ppc64le.manylinux2014_ppc64le.whl", hash = "sha256:266270c6f6608340f6c9836a0fb9b367be61dde0c9a9a18d5ece97774105ff3e"},
    {file = "contourpy-1.2.0-cp39-cp39-manylinux_2_17_s390x.manylinux2014_s390x.whl", hash = "sha256:dbd50d0a0539ae2e96e537553aff6d02c10ed165ef40c65b0e27e744a0f10af8"},
    {file = "contourpy-1.2.0-cp39-cp39-manylinux_2_17_x86_64.manylinux2014_x86_64.whl", hash = "sha256:11f8d2554e52f459918f7b8e6aa20ec2a3bce35ce95c1f0ef4ba36fbda306df5"},
    {file = "contourpy-1.2.0-cp39-cp39-musllinux_1_1_aarch64.whl", hash = "sha256:ce96dd400486e80ac7d195b2d800b03e3e6a787e2a522bfb83755938465a819e"},
    {file = "contourpy-1.2.0-cp39-cp39-musllinux_1_1_x86_64.whl", hash = "sha256:6d3364b999c62f539cd403f8123ae426da946e142312a514162adb2addd8d808"},
    {file = "contourpy-1.2.0-cp39-cp39-win32.whl", hash = "sha256:1c88dfb9e0c77612febebb6ac69d44a8d81e3dc60f993215425b62c1161353f4"},
    {file = "contourpy-1.2.0-cp39-cp39-win_amd64.whl", hash = "sha256:78e6ad33cf2e2e80c5dfaaa0beec3d61face0fb650557100ee36db808bfa6843"},
    {file = "contourpy-1.2.0-pp39-pypy39_pp73-macosx_10_9_x86_64.whl", hash = "sha256:be16975d94c320432657ad2402f6760990cb640c161ae6da1363051805fa8108"},
    {file = "contourpy-1.2.0-pp39-pypy39_pp73-manylinux_2_17_x86_64.manylinux2014_x86_64.whl", hash = "sha256:b95a225d4948b26a28c08307a60ac00fb8671b14f2047fc5476613252a129776"},
    {file = "contourpy-1.2.0-pp39-pypy39_pp73-win_amd64.whl", hash = "sha256:0d7e03c0f9a4f90dc18d4e77e9ef4ec7b7bbb437f7f675be8e530d65ae6ef956"},
    {file = "contourpy-1.2.0.tar.gz", hash = "sha256:171f311cb758de7da13fc53af221ae47a5877be5a0843a9fe150818c51ed276a"},
]
corner = [
    {file = "corner-1.0.3.tar.gz", hash = "sha256:8330a1f44ecf98ba6a74b866351758e4ee5d7b9264988165f36757429b4dc4e9"},
]
coverage = [
    {file = "coverage-5.5-cp27-cp27m-macosx_10_9_x86_64.whl", hash = "sha256:b6d534e4b2ab35c9f93f46229363e17f63c53ad01330df9f2d6bd1187e5eaacf"},
    {file = "coverage-5.5-cp27-cp27m-manylinux1_i686.whl", hash = "sha256:b7895207b4c843c76a25ab8c1e866261bcfe27bfaa20c192de5190121770672b"},
    {file = "coverage-5.5-cp27-cp27m-manylinux1_x86_64.whl", hash = "sha256:c2723d347ab06e7ddad1a58b2a821218239249a9e4365eaff6649d31180c1669"},
    {file = "coverage-5.5-cp27-cp27m-manylinux2010_i686.whl", hash = "sha256:900fbf7759501bc7807fd6638c947d7a831fc9fdf742dc10f02956ff7220fa90"},
    {file = "coverage-5.5-cp27-cp27m-manylinux2010_x86_64.whl", hash = "sha256:004d1880bed2d97151facef49f08e255a20ceb6f9432df75f4eef018fdd5a78c"},
    {file = "coverage-5.5-cp27-cp27m-win32.whl", hash = "sha256:06191eb60f8d8a5bc046f3799f8a07a2d7aefb9504b0209aff0b47298333302a"},
    {file = "coverage-5.5-cp27-cp27m-win_amd64.whl", hash = "sha256:7501140f755b725495941b43347ba8a2777407fc7f250d4f5a7d2a1050ba8e82"},
    {file = "coverage-5.5-cp27-cp27mu-manylinux1_i686.whl", hash = "sha256:372da284cfd642d8e08ef606917846fa2ee350f64994bebfbd3afb0040436905"},
    {file = "coverage-5.5-cp27-cp27mu-manylinux1_x86_64.whl", hash = "sha256:8963a499849a1fc54b35b1c9f162f4108017b2e6db2c46c1bed93a72262ed083"},
    {file = "coverage-5.5-cp27-cp27mu-manylinux2010_i686.whl", hash = "sha256:869a64f53488f40fa5b5b9dcb9e9b2962a66a87dab37790f3fcfb5144b996ef5"},
    {file = "coverage-5.5-cp27-cp27mu-manylinux2010_x86_64.whl", hash = "sha256:4a7697d8cb0f27399b0e393c0b90f0f1e40c82023ea4d45d22bce7032a5d7b81"},
    {file = "coverage-5.5-cp310-cp310-macosx_10_14_x86_64.whl", hash = "sha256:8d0a0725ad7c1a0bcd8d1b437e191107d457e2ec1084b9f190630a4fb1af78e6"},
    {file = "coverage-5.5-cp310-cp310-manylinux1_x86_64.whl", hash = "sha256:51cb9476a3987c8967ebab3f0fe144819781fca264f57f89760037a2ea191cb0"},
    {file = "coverage-5.5-cp310-cp310-win_amd64.whl", hash = "sha256:c0891a6a97b09c1f3e073a890514d5012eb256845c451bd48f7968ef939bf4ae"},
    {file = "coverage-5.5-cp35-cp35m-macosx_10_9_x86_64.whl", hash = "sha256:3487286bc29a5aa4b93a072e9592f22254291ce96a9fbc5251f566b6b7343cdb"},
    {file = "coverage-5.5-cp35-cp35m-manylinux1_i686.whl", hash = "sha256:deee1077aae10d8fa88cb02c845cfba9b62c55e1183f52f6ae6a2df6a2187160"},
    {file = "coverage-5.5-cp35-cp35m-manylinux1_x86_64.whl", hash = "sha256:f11642dddbb0253cc8853254301b51390ba0081750a8ac03f20ea8103f0c56b6"},
    {file = "coverage-5.5-cp35-cp35m-manylinux2010_i686.whl", hash = "sha256:6c90e11318f0d3c436a42409f2749ee1a115cd8b067d7f14c148f1ce5574d701"},
    {file = "coverage-5.5-cp35-cp35m-manylinux2010_x86_64.whl", hash = "sha256:30c77c1dc9f253283e34c27935fded5015f7d1abe83bc7821680ac444eaf7793"},
    {file = "coverage-5.5-cp35-cp35m-win32.whl", hash = "sha256:9a1ef3b66e38ef8618ce5fdc7bea3d9f45f3624e2a66295eea5e57966c85909e"},
    {file = "coverage-5.5-cp35-cp35m-win_amd64.whl", hash = "sha256:972c85d205b51e30e59525694670de6a8a89691186012535f9d7dbaa230e42c3"},
    {file = "coverage-5.5-cp36-cp36m-macosx_10_9_x86_64.whl", hash = "sha256:af0e781009aaf59e25c5a678122391cb0f345ac0ec272c7961dc5455e1c40066"},
    {file = "coverage-5.5-cp36-cp36m-manylinux1_i686.whl", hash = "sha256:74d881fc777ebb11c63736622b60cb9e4aee5cace591ce274fb69e582a12a61a"},
    {file = "coverage-5.5-cp36-cp36m-manylinux1_x86_64.whl", hash = "sha256:92b017ce34b68a7d67bd6d117e6d443a9bf63a2ecf8567bb3d8c6c7bc5014465"},
    {file = "coverage-5.5-cp36-cp36m-manylinux2010_i686.whl", hash = "sha256:d636598c8305e1f90b439dbf4f66437de4a5e3c31fdf47ad29542478c8508bbb"},
    {file = "coverage-5.5-cp36-cp36m-manylinux2010_x86_64.whl", hash = "sha256:41179b8a845742d1eb60449bdb2992196e211341818565abded11cfa90efb821"},
    {file = "coverage-5.5-cp36-cp36m-win32.whl", hash = "sha256:040af6c32813fa3eae5305d53f18875bedd079960822ef8ec067a66dd8afcd45"},
    {file = "coverage-5.5-cp36-cp36m-win_amd64.whl", hash = "sha256:5fec2d43a2cc6965edc0bb9e83e1e4b557f76f843a77a2496cbe719583ce8184"},
    {file = "coverage-5.5-cp37-cp37m-macosx_10_9_x86_64.whl", hash = "sha256:18ba8bbede96a2c3dde7b868de9dcbd55670690af0988713f0603f037848418a"},
    {file = "coverage-5.5-cp37-cp37m-manylinux1_i686.whl", hash = "sha256:2910f4d36a6a9b4214bb7038d537f015346f413a975d57ca6b43bf23d6563b53"},
    {file = "coverage-5.5-cp37-cp37m-manylinux1_x86_64.whl", hash = "sha256:f0b278ce10936db1a37e6954e15a3730bea96a0997c26d7fee88e6c396c2086d"},
    {file = "coverage-5.5-cp37-cp37m-manylinux2010_i686.whl", hash = "sha256:796c9c3c79747146ebd278dbe1e5c5c05dd6b10cc3bcb8389dfdf844f3ead638"},
    {file = "coverage-5.5-cp37-cp37m-manylinux2010_x86_64.whl", hash = "sha256:53194af30d5bad77fcba80e23a1441c71abfb3e01192034f8246e0d8f99528f3"},
    {file = "coverage-5.5-cp37-cp37m-win32.whl", hash = "sha256:184a47bbe0aa6400ed2d41d8e9ed868b8205046518c52464fde713ea06e3a74a"},
    {file = "coverage-5.5-cp37-cp37m-win_amd64.whl", hash = "sha256:2949cad1c5208b8298d5686d5a85b66aae46d73eec2c3e08c817dd3513e5848a"},
    {file = "coverage-5.5-cp38-cp38-macosx_10_9_x86_64.whl", hash = "sha256:217658ec7187497e3f3ebd901afdca1af062b42cfe3e0dafea4cced3983739f6"},
    {file = "coverage-5.5-cp38-cp38-manylinux1_i686.whl", hash = "sha256:1aa846f56c3d49205c952d8318e76ccc2ae23303351d9270ab220004c580cfe2"},
    {file = "coverage-5.5-cp38-cp38-manylinux1_x86_64.whl", hash = "sha256:24d4a7de75446be83244eabbff746d66b9240ae020ced65d060815fac3423759"},
    {file = "coverage-5.5-cp38-cp38-manylinux2010_i686.whl", hash = "sha256:d1f8bf7b90ba55699b3a5e44930e93ff0189aa27186e96071fac7dd0d06a1873"},
    {file = "coverage-5.5-cp38-cp38-manylinux2010_x86_64.whl", hash = "sha256:970284a88b99673ccb2e4e334cfb38a10aab7cd44f7457564d11898a74b62d0a"},
    {file = "coverage-5.5-cp38-cp38-win32.whl", hash = "sha256:01d84219b5cdbfc8122223b39a954820929497a1cb1422824bb86b07b74594b6"},
    {file = "coverage-5.5-cp38-cp38-win_amd64.whl", hash = "sha256:2e0d881ad471768bf6e6c2bf905d183543f10098e3b3640fc029509530091502"},
    {file = "coverage-5.5-cp39-cp39-macosx_10_9_x86_64.whl", hash = "sha256:d1f9ce122f83b2305592c11d64f181b87153fc2c2bbd3bb4a3dde8303cfb1a6b"},
    {file = "coverage-5.5-cp39-cp39-manylinux1_i686.whl", hash = "sha256:13c4ee887eca0f4c5a247b75398d4114c37882658300e153113dafb1d76de529"},
    {file = "coverage-5.5-cp39-cp39-manylinux1_x86_64.whl", hash = "sha256:52596d3d0e8bdf3af43db3e9ba8dcdaac724ba7b5ca3f6358529d56f7a166f8b"},
    {file = "coverage-5.5-cp39-cp39-manylinux2010_i686.whl", hash = "sha256:2cafbbb3af0733db200c9b5f798d18953b1a304d3f86a938367de1567f4b5bff"},
    {file = "coverage-5.5-cp39-cp39-manylinux2010_x86_64.whl", hash = "sha256:44d654437b8ddd9eee7d1eaee28b7219bec228520ff809af170488fd2fed3e2b"},
    {file = "coverage-5.5-cp39-cp39-win32.whl", hash = "sha256:d314ed732c25d29775e84a960c3c60808b682c08d86602ec2c3008e1202e3bb6"},
    {file = "coverage-5.5-cp39-cp39-win_amd64.whl", hash = "sha256:13034c4409db851670bc9acd836243aeee299949bd5673e11844befcb0149f03"},
    {file = "coverage-5.5-pp36-none-any.whl", hash = "sha256:f030f8873312a16414c0d8e1a1ddff2d3235655a2174e3648b4fa66b3f2f1079"},
    {file = "coverage-5.5-pp37-none-any.whl", hash = "sha256:2a3859cb82dcbda1cfd3e6f71c27081d18aa251d20a17d87d26d4cd216fb0af4"},
    {file = "coverage-5.5.tar.gz", hash = "sha256:ebe78fe9a0e874362175b02371bdfbee64d8edc42a044253ddf4ee7d3c15212c"},
]
cycler = [
    {file = "cycler-0.12.1-py3-none-any.whl", hash = "sha256:85cef7cff222d8644161529808465972e51340599459b8ac3ccbac5a854e0d30"},
    {file = "cycler-0.12.1.tar.gz", hash = "sha256:88bb128f02ba341da8ef447245a9e138fae777f6a23943da4540077d3601eb1c"},
]
decorator = [
    {file = "decorator-5.1.1-py3-none-any.whl", hash = "sha256:b8c3f85900b9dc423225913c5aace94729fe1fa9763b38939a95226f02d37186"},
    {file = "decorator-5.1.1.tar.gz", hash = "sha256:637996211036b6385ef91435e4fae22989472f9d571faba8927ba8253acbc330"},
]
distlib = [
    {file = "distlib-0.3.8-py2.py3-none-any.whl", hash = "sha256:034db59a0b96f8ca18035f36290806a9a6e6bd9d1ff91e45a7f172eb17e51784"},
    {file = "distlib-0.3.8.tar.gz", hash = "sha256:1530ea13e350031b6312d8580ddb6b27a104275a31106523b8f123787f494f64"},
]
emcee = [
    {file = "emcee-3.1.4-py2.py3-none-any.whl", hash = "sha256:13d216a96b4f60661839d5f6ec482eda9e86b499502cda2bf6d8cc839ccf3e59"},
    {file = "emcee-3.1.4.tar.gz", hash = "sha256:8e0e19dc8bcef9c6d02f860bef8ddc6c876b8878a6ce666943e2c5cfd9317fed"},
]
exceptiongroup = [
    {file = "exceptiongroup-1.2.0-py3-none-any.whl", hash = "sha256:4bfd3996ac73b41e9b9628b04e079f193850720ea5945fc96a08633c66912f14"},
    {file = "exceptiongroup-1.2.0.tar.gz", hash = "sha256:91f5c769735f051a4290d52edd0858999b57e5876e9f85937691bd4c9fa3ed68"},
]
execnet = [
    {file = "execnet-2.0.2-py3-none-any.whl", hash = "sha256:88256416ae766bc9e8895c76a87928c0012183da3cc4fc18016e6f050e025f41"},
    {file = "execnet-2.0.2.tar.gz", hash = "sha256:cc59bc4423742fd71ad227122eb0dd44db51efb3dc4095b45ac9a08c770096af"},
]
executing = [
    {file = "executing-2.0.1-py2.py3-none-any.whl", hash = "sha256:eac49ca94516ccc753f9fb5ce82603156e590b27525a8bc32cce8ae302eb61bc"},
    {file = "executing-2.0.1.tar.gz", hash = "sha256:35afe2ce3affba8ee97f2d69927fa823b08b472b7b994e36a52a964b93d16147"},
]
filelock = [
    {file = "filelock-3.13.1-py3-none-any.whl", hash = "sha256:57dbda9b35157b05fb3e58ee91448612eb674172fab98ee235ccb0b5bee19a1c"},
    {file = "filelock-3.13.1.tar.gz", hash = "sha256:521f5f56c50f8426f5e03ad3b281b490a87ef15bc6c526f168290f0c7148d44e"},
]
flask = [
    {file = "flask-3.0.2-py3-none-any.whl", hash = "sha256:3232e0e9c850d781933cf0207523d1ece087eb8d87b23777ae38456e2fbe7c6e"},
    {file = "flask-3.0.2.tar.gz", hash = "sha256:822c03f4b799204250a7ee84b1eddc40665395333973dfb9deebfe425fefcb7d"},
]
flask-restful = [
    {file = "Flask-RESTful-0.3.10.tar.gz", hash = "sha256:fe4af2ef0027df8f9b4f797aba20c5566801b6ade995ac63b588abf1a59cec37"},
    {file = "Flask_RESTful-0.3.10-py2.py3-none-any.whl", hash = "sha256:1cf93c535172f112e080b0d4503a8d15f93a48c88bdd36dd87269bdaf405051b"},
]
flatdict = [
    {file = "flatdict-4.0.1.tar.gz", hash = "sha256:cd32f08fd31ed21eb09ebc76f06b6bd12046a24f77beb1fd0281917e47f26742"},
]
fonttools = [
    {file = "fonttools-4.48.1-cp310-cp310-macosx_10_9_universal2.whl", hash = "sha256:702ae93058c81f46461dc4b2c79f11d3c3d8fd7296eaf8f75b4ba5bbf813cd5f"},
    {file = "fonttools-4.48.1-cp310-cp310-macosx_10_9_x86_64.whl", hash = "sha256:97f0a49fa6aa2d6205c6f72f4f98b74ef4b9bfdcb06fd78e6fe6c7af4989b63e"},
    {file = "fonttools-4.48.1-cp310-cp310-manylinux_2_17_aarch64.manylinux2014_aarch64.whl", hash = "sha256:d3260db55f1843e57115256e91247ad9f68cb02a434b51262fe0019e95a98738"},
    {file = "fonttools-4.48.1-cp310-cp310-manylinux_2_17_x86_64.manylinux2014_x86_64.whl", hash = "sha256:e740a7602c2bb71e1091269b5dbe89549749a8817dc294b34628ffd8b2bf7124"},
    {file = "fonttools-4.48.1-cp310-cp310-musllinux_1_1_aarch64.whl", hash = "sha256:4108b1d247953dd7c90ec8f457a2dec5fceb373485973cc852b14200118a51ee"},
    {file = "fonttools-4.48.1-cp310-cp310-musllinux_1_1_x86_64.whl", hash = "sha256:56339ec557f0c342bddd7c175f5e41c45fc21282bee58a86bd9aa322bec715f2"},
    {file = "fonttools-4.48.1-cp310-cp310-win32.whl", hash = "sha256:bff5b38d0e76eb18e0b8abbf35d384e60b3371be92f7be36128ee3e67483b3ec"},
    {file = "fonttools-4.48.1-cp310-cp310-win_amd64.whl", hash = "sha256:f7449493886da6a17472004d3818cc050ba3f4a0aa03fb47972e4fa5578e6703"},
    {file = "fonttools-4.48.1-cp311-cp311-macosx_10_9_universal2.whl", hash = "sha256:18b35fd1a850ed7233a99bbd6774485271756f717dac8b594958224b54118b61"},
    {file = "fonttools-4.48.1-cp311-cp311-macosx_10_9_x86_64.whl", hash = "sha256:cad5cfd044ea2e306fda44482b3dd32ee47830fa82dfa4679374b41baa294f5f"},
    {file = "fonttools-4.48.1-cp311-cp311-manylinux_2_17_aarch64.manylinux2014_aarch64.whl", hash = "sha256:6f30e605c7565d0da6f0aec75a30ec372072d016957cd8fc4469721a36ea59b7"},
    {file = "fonttools-4.48.1-cp311-cp311-manylinux_2_17_x86_64.manylinux2014_x86_64.whl", hash = "sha256:aee76fd81a8571c68841d6ef0da750d5ff08ff2c5f025576473016f16ac3bcf7"},
    {file = "fonttools-4.48.1-cp311-cp311-musllinux_1_1_aarch64.whl", hash = "sha256:5057ade278e67923000041e2b195c9ea53e87f227690d499b6a4edd3702f7f01"},
    {file = "fonttools-4.48.1-cp311-cp311-musllinux_1_1_x86_64.whl", hash = "sha256:b10633aafc5932995a391ec07eba5e79f52af0003a1735b2306b3dab8a056d48"},
    {file = "fonttools-4.48.1-cp311-cp311-win32.whl", hash = "sha256:0d533f89819f9b3ee2dbedf0fed3825c425850e32bdda24c558563c71be0064e"},
    {file = "fonttools-4.48.1-cp311-cp311-win_amd64.whl", hash = "sha256:d20588466367f05025bb1efdf4e5d498ca6d14bde07b6928b79199c588800f0a"},
    {file = "fonttools-4.48.1-cp312-cp312-macosx_10_9_universal2.whl", hash = "sha256:0a2417547462e468edf35b32e3dd06a6215ac26aa6316b41e03b8eeaf9f079ea"},
    {file = "fonttools-4.48.1-cp312-cp312-macosx_10_9_x86_64.whl", hash = "sha256:cf5a0cd974f85a80b74785db2d5c3c1fd6cc09a2ba3c837359b2b5da629ee1b0"},
    {file = "fonttools-4.48.1-cp312-cp312-manylinux_2_17_aarch64.manylinux2014_aarch64.whl", hash = "sha256:0452fcbfbce752ba596737a7c5ec5cf76bc5f83847ce1781f4f90eab14ece252"},
    {file = "fonttools-4.48.1-cp312-cp312-manylinux_2_5_x86_64.manylinux1_x86_64.manylinux_2_17_x86_64.manylinux2014_x86_64.whl", hash = "sha256:578c00f93868f64a4102ecc5aa600a03b49162c654676c3fadc33de2ddb88a81"},
    {file = "fonttools-4.48.1-cp312-cp312-musllinux_1_1_aarch64.whl", hash = "sha256:63dc592a16cd08388d8c4c7502b59ac74190b23e16dfc863c69fe1ea74605b68"},
    {file = "fonttools-4.48.1-cp312-cp312-musllinux_1_1_x86_64.whl", hash = "sha256:9b58638d8a85e3a1b32ec0a91d9f8171a877b4b81c408d4cb3257d0dee63e092"},
    {file = "fonttools-4.48.1-cp312-cp312-win32.whl", hash = "sha256:d10979ef14a8beaaa32f613bb698743f7241d92f437a3b5e32356dfb9769c65d"},
    {file = "fonttools-4.48.1-cp312-cp312-win_amd64.whl", hash = "sha256:cdfd7557d1bd294a200bd211aa665ca3b02998dcc18f8211a5532da5b8fad5c5"},
    {file = "fonttools-4.48.1-cp38-cp38-macosx_10_9_universal2.whl", hash = "sha256:3cdb9a92521b81bf717ebccf592bd0292e853244d84115bfb4db0c426de58348"},
    {file = "fonttools-4.48.1-cp38-cp38-macosx_10_9_x86_64.whl", hash = "sha256:9b4ec6d42a7555f5ae35f3b805482f0aad0f1baeeef54859492ea3b782959d4a"},
    {file = "fonttools-4.48.1-cp38-cp38-manylinux_2_17_aarch64.manylinux2014_aarch64.whl", hash = "sha256:902e9c4e9928301912f34a6638741b8ae0b64824112b42aaf240e06b735774b1"},
    {file = "fonttools-4.48.1-cp38-cp38-manylinux_2_17_x86_64.manylinux2014_x86_64.whl", hash = "sha256:a8c8b54bd1420c184a995f980f1a8076f87363e2bb24239ef8c171a369d85a31"},
    {file = "fonttools-4.48.1-cp38-cp38-musllinux_1_1_aarch64.whl", hash = "sha256:12ee86abca46193359ea69216b3a724e90c66ab05ab220d39e3fc068c1eb72ac"},
    {file = "fonttools-4.48.1-cp38-cp38-musllinux_1_1_x86_64.whl", hash = "sha256:6978bade7b6c0335095bdd0bd97f8f3d590d2877b370f17e03e0865241694eb5"},
    {file = "fonttools-4.48.1-cp38-cp38-win32.whl", hash = "sha256:bcd77f89fc1a6b18428e7a55dde8ef56dae95640293bfb8f4e929929eba5e2a2"},
    {file = "fonttools-4.48.1-cp38-cp38-win_amd64.whl", hash = "sha256:f40441437b039930428e04fb05ac3a132e77458fb57666c808d74a556779e784"},
    {file = "fonttools-4.48.1-cp39-cp39-macosx_10_9_universal2.whl", hash = "sha256:0d2b01428f7da26f229a5656defc824427b741e454b4e210ad2b25ed6ea2aed4"},
    {file = "fonttools-4.48.1-cp39-cp39-macosx_10_9_x86_64.whl", hash = "sha256:df48798f9a4fc4c315ab46e17873436c8746f5df6eddd02fad91299b2af7af95"},
    {file = "fonttools-4.48.1-cp39-cp39-manylinux_2_17_aarch64.manylinux2014_aarch64.whl", hash = "sha256:2eb4167bde04e172a93cf22c875d8b0cff76a2491f67f5eb069566215302d45d"},
    {file = "fonttools-4.48.1-cp39-cp39-manylinux_2_17_x86_64.manylinux2014_x86_64.whl", hash = "sha256:c900508c46274d32d308ae8e82335117f11aaee1f7d369ac16502c9a78930b0a"},
    {file = "fonttools-4.48.1-cp39-cp39-musllinux_1_1_aarch64.whl", hash = "sha256:594206b31c95fcfa65f484385171fabb4ec69f7d2d7f56d27f17db26b7a31814"},
    {file = "fonttools-4.48.1-cp39-cp39-musllinux_1_1_x86_64.whl", hash = "sha256:292922dc356d7f11f5063b4111a8b719efb8faea92a2a88ed296408d449d8c2e"},
    {file = "fonttools-4.48.1-cp39-cp39-win32.whl", hash = "sha256:4709c5bf123ba10eac210d2d5c9027d3f472591d9f1a04262122710fa3d23199"},
    {file = "fonttools-4.48.1-cp39-cp39-win_amd64.whl", hash = "sha256:63c73b9dd56a94a3cbd2f90544b5fca83666948a9e03370888994143b8d7c070"},
    {file = "fonttools-4.48.1-py3-none-any.whl", hash = "sha256:e3e33862fc5261d46d9aae3544acb36203b1a337d00bdb5d3753aae50dac860e"},
    {file = "fonttools-4.48.1.tar.gz", hash = "sha256:8b8a45254218679c7f1127812761e7854ed5c8e34349aebf581e8c9204e7495a"},
]
gitdb = [
    {file = "gitdb-4.0.11-py3-none-any.whl", hash = "sha256:81a3407ddd2ee8df444cbacea00e2d038e40150acfa3001696fe0dcf1d3adfa4"},
    {file = "gitdb-4.0.11.tar.gz", hash = "sha256:bf5421126136d6d0af55bc1e7c1af1c397a34f5b7bd79e776cd3e89785c2b04b"},
]
gitpython = [
    {file = "GitPython-3.1.41-py3-none-any.whl", hash = "sha256:c36b6634d069b3f719610175020a9aed919421c87552185b085e04fbbdb10b7c"},
    {file = "GitPython-3.1.41.tar.gz", hash = "sha256:ed66e624884f76df22c8e16066d567aaa5a37d5b5fa19db2c6df6f7156db9048"},
]
hypothesis = [
    {file = "hypothesis-5.49.0-py3-none-any.whl", hash = "sha256:e91111f2f01abf2566041c4c86366aa7f08bfd5b3d858cc77a545fcf67df335e"},
    {file = "hypothesis-5.49.0.tar.gz", hash = "sha256:36a4d5587c34193125d654b61bf9284e24a227d1edd339c49143378658a10c7d"},
]
identify = [
    {file = "identify-2.5.33-py2.py3-none-any.whl", hash = "sha256:d40ce5fcd762817627670da8a7d8d8e65f24342d14539c59488dc603bf662e34"},
    {file = "identify-2.5.33.tar.gz", hash = "sha256:161558f9fe4559e1557e1bff323e8631f6a0e4837f7497767c1782832f16b62d"},
]
idna = [
    {file = "idna-3.6-py3-none-any.whl", hash = "sha256:c05567e9c24a6b9faaa835c4821bad0590fbb9d5779e7caa6e1cc4978e7eb24f"},
    {file = "idna-3.6.tar.gz", hash = "sha256:9ecdbbd083b06798ae1e86adcbfe8ab1479cf864e4ee30fe4e46a003d12491ca"},
]
importlib-metadata = [
    {file = "importlib_metadata-7.0.1-py3-none-any.whl", hash = "sha256:4805911c3a4ec7c3966410053e9ec6a1fecd629117df5adee56dfc9432a1081e"},
    {file = "importlib_metadata-7.0.1.tar.gz", hash = "sha256:f238736bb06590ae52ac1fab06a3a9ef1d8dce2b7a35b5ab329371d6c8f5d2cc"},
]
importlib-resources = [
    {file = "importlib_resources-6.1.1-py3-none-any.whl", hash = "sha256:e8bf90d8213b486f428c9c39714b920041cb02c184686a3dee24905aaa8105d6"},
    {file = "importlib_resources-6.1.1.tar.gz", hash = "sha256:3893a00122eafde6894c59914446a512f728a0c1a45f9bb9b63721b6bacf0b4a"},
]
iniconfig = [
    {file = "iniconfig-2.0.0-py3-none-any.whl", hash = "sha256:b6a85871a79d2e3b22d2d1b94ac2824226a63c6b741c88f7ae975f18b6778374"},
    {file = "iniconfig-2.0.0.tar.gz", hash = "sha256:2d91e135bf72d31a410b17c16da610a82cb55f6b0477d1a902134b24a455b8b3"},
]
ipython = [
    {file = "ipython-8.18.1-py3-none-any.whl", hash = "sha256:e8267419d72d81955ec1177f8a29aaa90ac80ad647499201119e2f05e99aa397"},
    {file = "ipython-8.18.1.tar.gz", hash = "sha256:ca6f079bb33457c66e233e4580ebfc4128855b4cf6370dddd73842a9563e8a27"},
]
isodate = [
    {file = "isodate-0.6.1-py2.py3-none-any.whl", hash = "sha256:0751eece944162659049d35f4f549ed815792b38793f07cf73381c1c87cbed96"},
    {file = "isodate-0.6.1.tar.gz", hash = "sha256:48c5881de7e8b0a0d648cb024c8062dc84e7b840ed81e864c7614fd3c127bde9"},
]
itsdangerous = [
    {file = "itsdangerous-2.1.2-py3-none-any.whl", hash = "sha256:2c2349112351b88699d8d4b6b075022c0808887cb7ad10069318a8b0bc88db44"},
    {file = "itsdangerous-2.1.2.tar.gz", hash = "sha256:5dbbc68b317e5e42f327f9021763545dc3fc3bfe22e6deb96aaf1fc38874156a"},
]
jedi = [
    {file = "jedi-0.19.1-py2.py3-none-any.whl", hash = "sha256:e983c654fe5c02867aef4cdfce5a2fbb4a50adc0af145f70504238f18ef5e7e0"},
    {file = "jedi-0.19.1.tar.gz", hash = "sha256:cf0496f3651bc65d7174ac1b7d043eff454892c708a87d1b683e57b569927ffd"},
]
jinja2 = [
    {file = "Jinja2-3.1.3-py3-none-any.whl", hash = "sha256:7d6d50dd97d52cbc355597bd845fabfbac3f551e1f99619e39a35ce8c370b5fa"},
    {file = "Jinja2-3.1.3.tar.gz", hash = "sha256:ac8bd6544d4bb2c9792bf3a159e80bba8fda7f07e81bc3aed565432d5925ba90"},
]
joblib = [
    {file = "joblib-1.3.2-py3-none-any.whl", hash = "sha256:ef4331c65f239985f3f2220ecc87db222f08fd22097a3dd5698f693875f8cbb9"},
    {file = "joblib-1.3.2.tar.gz", hash = "sha256:92f865e621e17784e7955080b6d042489e3b8e294949cc44c6eac304f59772b1"},
]
kiwisolver = [
    {file = "kiwisolver-1.4.5-cp310-cp310-macosx_10_9_universal2.whl", hash = "sha256:05703cf211d585109fcd72207a31bb170a0f22144d68298dc5e61b3c946518af"},
    {file = "kiwisolver-1.4.5-cp310-cp310-macosx_10_9_x86_64.whl", hash = "sha256:146d14bebb7f1dc4d5fbf74f8a6cb15ac42baadee8912eb84ac0b3b2a3dc6ac3"},
    {file = "kiwisolver-1.4.5-cp310-cp310-macosx_11_0_arm64.whl", hash = "sha256:6ef7afcd2d281494c0a9101d5c571970708ad911d028137cd558f02b851c08b4"},
    {file = "kiwisolver-1.4.5-cp310-cp310-manylinux_2_12_i686.manylinux2010_i686.whl", hash = "sha256:9eaa8b117dc8337728e834b9c6e2611f10c79e38f65157c4c38e9400286f5cb1"},
    {file = "kiwisolver-1.4.5-cp310-cp310-manylinux_2_12_x86_64.manylinux2010_x86_64.whl", hash = "sha256:ec20916e7b4cbfb1f12380e46486ec4bcbaa91a9c448b97023fde0d5bbf9e4ff"},
    {file = "kiwisolver-1.4.5-cp310-cp310-manylinux_2_17_aarch64.manylinux2014_aarch64.whl", hash = "sha256:39b42c68602539407884cf70d6a480a469b93b81b7701378ba5e2328660c847a"},
    {file = "kiwisolver-1.4.5-cp310-cp310-manylinux_2_17_ppc64le.manylinux2014_ppc64le.whl", hash = "sha256:aa12042de0171fad672b6c59df69106d20d5596e4f87b5e8f76df757a7c399aa"},
    {file = "kiwisolver-1.4.5-cp310-cp310-manylinux_2_17_s390x.manylinux2014_s390x.whl", hash = "sha256:2a40773c71d7ccdd3798f6489aaac9eee213d566850a9533f8d26332d626b82c"},
    {file = "kiwisolver-1.4.5-cp310-cp310-musllinux_1_1_aarch64.whl", hash = "sha256:19df6e621f6d8b4b9c4d45f40a66839294ff2bb235e64d2178f7522d9170ac5b"},
    {file = "kiwisolver-1.4.5-cp310-cp310-musllinux_1_1_i686.whl", hash = "sha256:83d78376d0d4fd884e2c114d0621624b73d2aba4e2788182d286309ebdeed770"},
    {file = "kiwisolver-1.4.5-cp310-cp310-musllinux_1_1_ppc64le.whl", hash = "sha256:e391b1f0a8a5a10ab3b9bb6afcfd74f2175f24f8975fb87ecae700d1503cdee0"},
    {file = "kiwisolver-1.4.5-cp310-cp310-musllinux_1_1_s390x.whl", hash = "sha256:852542f9481f4a62dbb5dd99e8ab7aedfeb8fb6342349a181d4036877410f525"},
    {file = "kiwisolver-1.4.5-cp310-cp310-musllinux_1_1_x86_64.whl", hash = "sha256:59edc41b24031bc25108e210c0def6f6c2191210492a972d585a06ff246bb79b"},
    {file = "kiwisolver-1.4.5-cp310-cp310-win32.whl", hash = "sha256:a6aa6315319a052b4ee378aa171959c898a6183f15c1e541821c5c59beaa0238"},
    {file = "kiwisolver-1.4.5-cp310-cp310-win_amd64.whl", hash = "sha256:d0ef46024e6a3d79c01ff13801cb19d0cad7fd859b15037aec74315540acc276"},
    {file = "kiwisolver-1.4.5-cp311-cp311-macosx_10_9_universal2.whl", hash = "sha256:11863aa14a51fd6ec28688d76f1735f8f69ab1fabf388851a595d0721af042f5"},
    {file = "kiwisolver-1.4.5-cp311-cp311-macosx_10_9_x86_64.whl", hash = "sha256:8ab3919a9997ab7ef2fbbed0cc99bb28d3c13e6d4b1ad36e97e482558a91be90"},
    {file = "kiwisolver-1.4.5-cp311-cp311-macosx_11_0_arm64.whl", hash = "sha256:fcc700eadbbccbf6bc1bcb9dbe0786b4b1cb91ca0dcda336eef5c2beed37b797"},
    {file = "kiwisolver-1.4.5-cp311-cp311-manylinux_2_12_i686.manylinux2010_i686.manylinux_2_17_i686.manylinux2014_i686.whl", hash = "sha256:dfdd7c0b105af050eb3d64997809dc21da247cf44e63dc73ff0fd20b96be55a9"},
    {file = "kiwisolver-1.4.5-cp311-cp311-manylinux_2_17_aarch64.manylinux2014_aarch64.whl", hash = "sha256:76c6a5964640638cdeaa0c359382e5703e9293030fe730018ca06bc2010c4437"},
    {file = "kiwisolver-1.4.5-cp311-cp311-manylinux_2_17_ppc64le.manylinux2014_ppc64le.whl", hash = "sha256:bbea0db94288e29afcc4c28afbf3a7ccaf2d7e027489c449cf7e8f83c6346eb9"},
    {file = "kiwisolver-1.4.5-cp311-cp311-manylinux_2_17_s390x.manylinux2014_s390x.whl", hash = "sha256:ceec1a6bc6cab1d6ff5d06592a91a692f90ec7505d6463a88a52cc0eb58545da"},
    {file = "kiwisolver-1.4.5-cp311-cp311-manylinux_2_17_x86_64.manylinux2014_x86_64.whl", hash = "sha256:040c1aebeda72197ef477a906782b5ab0d387642e93bda547336b8957c61022e"},
    {file = "kiwisolver-1.4.5-cp311-cp311-musllinux_1_1_aarch64.whl", hash = "sha256:f91de7223d4c7b793867797bacd1ee53bfe7359bd70d27b7b58a04efbb9436c8"},
    {file = "kiwisolver-1.4.5-cp311-cp311-musllinux_1_1_i686.whl", hash = "sha256:faae4860798c31530dd184046a900e652c95513796ef51a12bc086710c2eec4d"},
    {file = "kiwisolver-1.4.5-cp311-cp311-musllinux_1_1_ppc64le.whl", hash = "sha256:b0157420efcb803e71d1b28e2c287518b8808b7cf1ab8af36718fd0a2c453eb0"},
    {file = "kiwisolver-1.4.5-cp311-cp311-musllinux_1_1_s390x.whl", hash = "sha256:06f54715b7737c2fecdbf140d1afb11a33d59508a47bf11bb38ecf21dc9ab79f"},
    {file = "kiwisolver-1.4.5-cp311-cp311-musllinux_1_1_x86_64.whl", hash = "sha256:fdb7adb641a0d13bdcd4ef48e062363d8a9ad4a182ac7647ec88f695e719ae9f"},
    {file = "kiwisolver-1.4.5-cp311-cp311-win32.whl", hash = "sha256:bb86433b1cfe686da83ce32a9d3a8dd308e85c76b60896d58f082136f10bffac"},
    {file = "kiwisolver-1.4.5-cp311-cp311-win_amd64.whl", hash = "sha256:6c08e1312a9cf1074d17b17728d3dfce2a5125b2d791527f33ffbe805200a355"},
    {file = "kiwisolver-1.4.5-cp312-cp312-macosx_10_9_universal2.whl", hash = "sha256:32d5cf40c4f7c7b3ca500f8985eb3fb3a7dfc023215e876f207956b5ea26632a"},
    {file = "kiwisolver-1.4.5-cp312-cp312-macosx_10_9_x86_64.whl", hash = "sha256:f846c260f483d1fd217fe5ed7c173fb109efa6b1fc8381c8b7552c5781756192"},
    {file = "kiwisolver-1.4.5-cp312-cp312-macosx_11_0_arm64.whl", hash = "sha256:5ff5cf3571589b6d13bfbfd6bcd7a3f659e42f96b5fd1c4830c4cf21d4f5ef45"},
    {file = "kiwisolver-1.4.5-cp312-cp312-manylinux_2_12_i686.manylinux2010_i686.manylinux_2_17_i686.manylinux2014_i686.whl", hash = "sha256:7269d9e5f1084a653d575c7ec012ff57f0c042258bf5db0954bf551c158466e7"},
    {file = "kiwisolver-1.4.5-cp312-cp312-manylinux_2_17_aarch64.manylinux2014_aarch64.whl", hash = "sha256:da802a19d6e15dffe4b0c24b38b3af68e6c1a68e6e1d8f30148c83864f3881db"},
    {file = "kiwisolver-1.4.5-cp312-cp312-manylinux_2_17_ppc64le.manylinux2014_ppc64le.whl", hash = "sha256:3aba7311af82e335dd1e36ffff68aaca609ca6290c2cb6d821a39aa075d8e3ff"},
    {file = "kiwisolver-1.4.5-cp312-cp312-manylinux_2_17_s390x.manylinux2014_s390x.whl", hash = "sha256:763773d53f07244148ccac5b084da5adb90bfaee39c197554f01b286cf869228"},
    {file = "kiwisolver-1.4.5-cp312-cp312-manylinux_2_17_x86_64.manylinux2014_x86_64.whl", hash = "sha256:2270953c0d8cdab5d422bee7d2007f043473f9d2999631c86a223c9db56cbd16"},
    {file = "kiwisolver-1.4.5-cp312-cp312-musllinux_1_1_aarch64.whl", hash = "sha256:d099e745a512f7e3bbe7249ca835f4d357c586d78d79ae8f1dcd4d8adeb9bda9"},
    {file = "kiwisolver-1.4.5-cp312-cp312-musllinux_1_1_i686.whl", hash = "sha256:74db36e14a7d1ce0986fa104f7d5637aea5c82ca6326ed0ec5694280942d1162"},
    {file = "kiwisolver-1.4.5-cp312-cp312-musllinux_1_1_ppc64le.whl", hash = "sha256:7e5bab140c309cb3a6ce373a9e71eb7e4873c70c2dda01df6820474f9889d6d4"},
    {file = "kiwisolver-1.4.5-cp312-cp312-musllinux_1_1_s390x.whl", hash = "sha256:0f114aa76dc1b8f636d077979c0ac22e7cd8f3493abbab152f20eb8d3cda71f3"},
    {file = "kiwisolver-1.4.5-cp312-cp312-musllinux_1_1_x86_64.whl", hash = "sha256:88a2df29d4724b9237fc0c6eaf2a1adae0cdc0b3e9f4d8e7dc54b16812d2d81a"},
    {file = "kiwisolver-1.4.5-cp312-cp312-win32.whl", hash = "sha256:72d40b33e834371fd330fb1472ca19d9b8327acb79a5821d4008391db8e29f20"},
    {file = "kiwisolver-1.4.5-cp312-cp312-win_amd64.whl", hash = "sha256:2c5674c4e74d939b9d91dda0fae10597ac7521768fec9e399c70a1f27e2ea2d9"},
    {file = "kiwisolver-1.4.5-cp37-cp37m-macosx_10_9_x86_64.whl", hash = "sha256:3a2b053a0ab7a3960c98725cfb0bf5b48ba82f64ec95fe06f1d06c99b552e130"},
    {file = "kiwisolver-1.4.5-cp37-cp37m-manylinux_2_17_aarch64.manylinux2014_aarch64.whl", hash = "sha256:3cd32d6c13807e5c66a7cbb79f90b553642f296ae4518a60d8d76243b0ad2898"},
    {file = "kiwisolver-1.4.5-cp37-cp37m-manylinux_2_17_ppc64le.manylinux2014_ppc64le.whl", hash = "sha256:59ec7b7c7e1a61061850d53aaf8e93db63dce0c936db1fda2658b70e4a1be709"},
    {file = "kiwisolver-1.4.5-cp37-cp37m-manylinux_2_17_s390x.manylinux2014_s390x.whl", hash = "sha256:da4cfb373035def307905d05041c1d06d8936452fe89d464743ae7fb8371078b"},
    {file = "kiwisolver-1.4.5-cp37-cp37m-manylinux_2_5_i686.manylinux1_i686.whl", hash = "sha256:2400873bccc260b6ae184b2b8a4fec0e4082d30648eadb7c3d9a13405d861e89"},
    {file = "kiwisolver-1.4.5-cp37-cp37m-manylinux_2_5_x86_64.manylinux1_x86_64.whl", hash = "sha256:1b04139c4236a0f3aff534479b58f6f849a8b351e1314826c2d230849ed48985"},
    {file = "kiwisolver-1.4.5-cp37-cp37m-musllinux_1_1_aarch64.whl", hash = "sha256:4e66e81a5779b65ac21764c295087de82235597a2293d18d943f8e9e32746265"},
    {file = "kiwisolver-1.4.5-cp37-cp37m-musllinux_1_1_i686.whl", hash = "sha256:7931d8f1f67c4be9ba1dd9c451fb0eeca1a25b89e4d3f89e828fe12a519b782a"},
    {file = "kiwisolver-1.4.5-cp37-cp37m-musllinux_1_1_ppc64le.whl", hash = "sha256:b3f7e75f3015df442238cca659f8baa5f42ce2a8582727981cbfa15fee0ee205"},
    {file = "kiwisolver-1.4.5-cp37-cp37m-musllinux_1_1_s390x.whl", hash = "sha256:bbf1d63eef84b2e8c89011b7f2235b1e0bf7dacc11cac9431fc6468e99ac77fb"},
    {file = "kiwisolver-1.4.5-cp37-cp37m-musllinux_1_1_x86_64.whl", hash = "sha256:4c380469bd3f970ef677bf2bcba2b6b0b4d5c75e7a020fb863ef75084efad66f"},
    {file = "kiwisolver-1.4.5-cp37-cp37m-win32.whl", hash = "sha256:9408acf3270c4b6baad483865191e3e582b638b1654a007c62e3efe96f09a9a3"},
    {file = "kiwisolver-1.4.5-cp37-cp37m-win_amd64.whl", hash = "sha256:5b94529f9b2591b7af5f3e0e730a4e0a41ea174af35a4fd067775f9bdfeee01a"},
    {file = "kiwisolver-1.4.5-cp38-cp38-macosx_10_9_universal2.whl", hash = "sha256:11c7de8f692fc99816e8ac50d1d1aef4f75126eefc33ac79aac02c099fd3db71"},
    {file = "kiwisolver-1.4.5-cp38-cp38-macosx_10_9_x86_64.whl", hash = "sha256:53abb58632235cd154176ced1ae8f0d29a6657aa1aa9decf50b899b755bc2b93"},
    {file = "kiwisolver-1.4.5-cp38-cp38-macosx_11_0_arm64.whl", hash = "sha256:88b9f257ca61b838b6f8094a62418421f87ac2a1069f7e896c36a7d86b5d4c29"},
    {file = "kiwisolver-1.4.5-cp38-cp38-manylinux_2_17_aarch64.manylinux2014_aarch64.whl", hash = "sha256:3195782b26fc03aa9c6913d5bad5aeb864bdc372924c093b0f1cebad603dd712"},
    {file = "kiwisolver-1.4.5-cp38-cp38-manylinux_2_17_ppc64le.manylinux2014_ppc64le.whl", hash = "sha256:fc579bf0f502e54926519451b920e875f433aceb4624a3646b3252b5caa9e0b6"},
    {file = "kiwisolver-1.4.5-cp38-cp38-manylinux_2_17_s390x.manylinux2014_s390x.whl", hash = "sha256:5a580c91d686376f0f7c295357595c5a026e6cbc3d77b7c36e290201e7c11ecb"},
    {file = "kiwisolver-1.4.5-cp38-cp38-manylinux_2_5_i686.manylinux1_i686.whl", hash = "sha256:cfe6ab8da05c01ba6fbea630377b5da2cd9bcbc6338510116b01c1bc939a2c18"},
    {file = "kiwisolver-1.4.5-cp38-cp38-manylinux_2_5_x86_64.manylinux1_x86_64.whl", hash = "sha256:d2e5a98f0ec99beb3c10e13b387f8db39106d53993f498b295f0c914328b1333"},
    {file = "kiwisolver-1.4.5-cp38-cp38-musllinux_1_1_aarch64.whl", hash = "sha256:a51a263952b1429e429ff236d2f5a21c5125437861baeed77f5e1cc2d2c7c6da"},
    {file = "kiwisolver-1.4.5-cp38-cp38-musllinux_1_1_i686.whl", hash = "sha256:3edd2fa14e68c9be82c5b16689e8d63d89fe927e56debd6e1dbce7a26a17f81b"},
    {file = "kiwisolver-1.4.5-cp38-cp38-musllinux_1_1_ppc64le.whl", hash = "sha256:74d1b44c6cfc897df648cc9fdaa09bc3e7679926e6f96df05775d4fb3946571c"},
    {file = "kiwisolver-1.4.5-cp38-cp38-musllinux_1_1_s390x.whl", hash = "sha256:76d9289ed3f7501012e05abb8358bbb129149dbd173f1f57a1bf1c22d19ab7cc"},
    {file = "kiwisolver-1.4.5-cp38-cp38-musllinux_1_1_x86_64.whl", hash = "sha256:92dea1ffe3714fa8eb6a314d2b3c773208d865a0e0d35e713ec54eea08a66250"},
    {file = "kiwisolver-1.4.5-cp38-cp38-win32.whl", hash = "sha256:5c90ae8c8d32e472be041e76f9d2f2dbff4d0b0be8bd4041770eddb18cf49a4e"},
    {file = "kiwisolver-1.4.5-cp38-cp38-win_amd64.whl", hash = "sha256:c7940c1dc63eb37a67721b10d703247552416f719c4188c54e04334321351ced"},
    {file = "kiwisolver-1.4.5-cp39-cp39-macosx_10_9_universal2.whl", hash = "sha256:9407b6a5f0d675e8a827ad8742e1d6b49d9c1a1da5d952a67d50ef5f4170b18d"},
    {file = "kiwisolver-1.4.5-cp39-cp39-macosx_10_9_x86_64.whl", hash = "sha256:15568384086b6df3c65353820a4473575dbad192e35010f622c6ce3eebd57af9"},
    {file = "kiwisolver-1.4.5-cp39-cp39-macosx_11_0_arm64.whl", hash = "sha256:0dc9db8e79f0036e8173c466d21ef18e1befc02de8bf8aa8dc0813a6dc8a7046"},
    {file = "kiwisolver-1.4.5-cp39-cp39-manylinux_2_12_i686.manylinux2010_i686.whl", hash = "sha256:cdc8a402aaee9a798b50d8b827d7ecf75edc5fb35ea0f91f213ff927c15f4ff0"},
    {file = "kiwisolver-1.4.5-cp39-cp39-manylinux_2_12_x86_64.manylinux2010_x86_64.whl", hash = "sha256:6c3bd3cde54cafb87d74d8db50b909705c62b17c2099b8f2e25b461882e544ff"},
    {file = "kiwisolver-1.4.5-cp39-cp39-manylinux_2_17_aarch64.manylinux2014_aarch64.whl", hash = "sha256:955e8513d07a283056b1396e9a57ceddbd272d9252c14f154d450d227606eb54"},
    {file = "kiwisolver-1.4.5-cp39-cp39-manylinux_2_17_ppc64le.manylinux2014_ppc64le.whl", hash = "sha256:346f5343b9e3f00b8db8ba359350eb124b98c99efd0b408728ac6ebf38173958"},
    {file = "kiwisolver-1.4.5-cp39-cp39-manylinux_2_17_s390x.manylinux2014_s390x.whl", hash = "sha256:b9098e0049e88c6a24ff64545cdfc50807818ba6c1b739cae221bbbcbc58aad3"},
    {file = "kiwisolver-1.4.5-cp39-cp39-musllinux_1_1_aarch64.whl", hash = "sha256:00bd361b903dc4bbf4eb165f24d1acbee754fce22ded24c3d56eec268658a5cf"},
    {file = "kiwisolver-1.4.5-cp39-cp39-musllinux_1_1_i686.whl", hash = "sha256:7b8b454bac16428b22560d0a1cf0a09875339cab69df61d7805bf48919415901"},
    {file = "kiwisolver-1.4.5-cp39-cp39-musllinux_1_1_ppc64le.whl", hash = "sha256:f1d072c2eb0ad60d4c183f3fb44ac6f73fb7a8f16a2694a91f988275cbf352f9"},
    {file = "kiwisolver-1.4.5-cp39-cp39-musllinux_1_1_s390x.whl", hash = "sha256:31a82d498054cac9f6d0b53d02bb85811185bcb477d4b60144f915f3b3126342"},
    {file = "kiwisolver-1.4.5-cp39-cp39-musllinux_1_1_x86_64.whl", hash = "sha256:6512cb89e334e4700febbffaaa52761b65b4f5a3cf33f960213d5656cea36a77"},
    {file = "kiwisolver-1.4.5-cp39-cp39-win32.whl", hash = "sha256:9db8ea4c388fdb0f780fe91346fd438657ea602d58348753d9fb265ce1bca67f"},
    {file = "kiwisolver-1.4.5-cp39-cp39-win_amd64.whl", hash = "sha256:59415f46a37f7f2efeec758353dd2eae1b07640d8ca0f0c42548ec4125492635"},
    {file = "kiwisolver-1.4.5-pp37-pypy37_pp73-macosx_10_9_x86_64.whl", hash = "sha256:5c7b3b3a728dc6faf3fc372ef24f21d1e3cee2ac3e9596691d746e5a536de920"},
    {file = "kiwisolver-1.4.5-pp37-pypy37_pp73-manylinux_2_12_i686.manylinux2010_i686.whl", hash = "sha256:620ced262a86244e2be10a676b646f29c34537d0d9cc8eb26c08f53d98013390"},
    {file = "kiwisolver-1.4.5-pp37-pypy37_pp73-manylinux_2_12_x86_64.manylinux2010_x86_64.whl", hash = "sha256:378a214a1e3bbf5ac4a8708304318b4f890da88c9e6a07699c4ae7174c09a68d"},
    {file = "kiwisolver-1.4.5-pp37-pypy37_pp73-manylinux_2_17_aarch64.manylinux2014_aarch64.whl", hash = "sha256:aaf7be1207676ac608a50cd08f102f6742dbfc70e8d60c4db1c6897f62f71523"},
    {file = "kiwisolver-1.4.5-pp37-pypy37_pp73-win_amd64.whl", hash = "sha256:ba55dce0a9b8ff59495ddd050a0225d58bd0983d09f87cfe2b6aec4f2c1234e4"},
    {file = "kiwisolver-1.4.5-pp38-pypy38_pp73-macosx_10_9_x86_64.whl", hash = "sha256:fd32ea360bcbb92d28933fc05ed09bffcb1704ba3fc7942e81db0fd4f81a7892"},
    {file = "kiwisolver-1.4.5-pp38-pypy38_pp73-manylinux_2_12_i686.manylinux2010_i686.whl", hash = "sha256:5e7139af55d1688f8b960ee9ad5adafc4ac17c1c473fe07133ac092310d76544"},
    {file = "kiwisolver-1.4.5-pp38-pypy38_pp73-manylinux_2_12_x86_64.manylinux2010_x86_64.whl", hash = "sha256:dced8146011d2bc2e883f9bd68618b8247387f4bbec46d7392b3c3b032640126"},
    {file = "kiwisolver-1.4.5-pp38-pypy38_pp73-manylinux_2_17_aarch64.manylinux2014_aarch64.whl", hash = "sha256:c9bf3325c47b11b2e51bca0824ea217c7cd84491d8ac4eefd1e409705ef092bd"},
    {file = "kiwisolver-1.4.5-pp38-pypy38_pp73-win_amd64.whl", hash = "sha256:5794cf59533bc3f1b1c821f7206a3617999db9fbefc345360aafe2e067514929"},
    {file = "kiwisolver-1.4.5-pp39-pypy39_pp73-macosx_10_9_x86_64.whl", hash = "sha256:e368f200bbc2e4f905b8e71eb38b3c04333bddaa6a2464a6355487b02bb7fb09"},
    {file = "kiwisolver-1.4.5-pp39-pypy39_pp73-manylinux_2_12_i686.manylinux2010_i686.manylinux_2_17_i686.manylinux2014_i686.whl", hash = "sha256:e5d706eba36b4c4d5bc6c6377bb6568098765e990cfc21ee16d13963fab7b3e7"},
    {file = "kiwisolver-1.4.5-pp39-pypy39_pp73-manylinux_2_17_aarch64.manylinux2014_aarch64.whl", hash = "sha256:85267bd1aa8880a9c88a8cb71e18d3d64d2751a790e6ca6c27b8ccc724bcd5ad"},
    {file = "kiwisolver-1.4.5-pp39-pypy39_pp73-manylinux_2_17_x86_64.manylinux2014_x86_64.whl", hash = "sha256:210ef2c3a1f03272649aff1ef992df2e724748918c4bc2d5a90352849eb40bea"},
    {file = "kiwisolver-1.4.5-pp39-pypy39_pp73-win_amd64.whl", hash = "sha256:11d011a7574eb3b82bcc9c1a1d35c1d7075677fdd15de527d91b46bd35e935ee"},
    {file = "kiwisolver-1.4.5.tar.gz", hash = "sha256:e57e563a57fb22a142da34f38acc2fc1a5c864bc29ca1517a88abc963e60d6ec"},
]
lxml = [
    {file = "lxml-5.1.0-cp310-cp310-macosx_10_9_universal2.whl", hash = "sha256:704f5572ff473a5f897745abebc6df40f22d4133c1e0a1f124e4f2bd3330ff7e"},
    {file = "lxml-5.1.0-cp310-cp310-macosx_10_9_x86_64.whl", hash = "sha256:9d3c0f8567ffe7502d969c2c1b809892dc793b5d0665f602aad19895f8d508da"},
    {file = "lxml-5.1.0-cp310-cp310-macosx_11_0_arm64.whl", hash = "sha256:5fcfbebdb0c5d8d18b84118842f31965d59ee3e66996ac842e21f957eb76138c"},
    {file = "lxml-5.1.0-cp310-cp310-manylinux_2_12_i686.manylinux2010_i686.manylinux_2_17_i686.manylinux2014_i686.whl", hash = "sha256:2f37c6d7106a9d6f0708d4e164b707037b7380fcd0b04c5bd9cae1fb46a856fb"},
    {file = "lxml-5.1.0-cp310-cp310-manylinux_2_17_aarch64.manylinux2014_aarch64.whl", hash = "sha256:2befa20a13f1a75c751f47e00929fb3433d67eb9923c2c0b364de449121f447c"},
    {file = "lxml-5.1.0-cp310-cp310-manylinux_2_17_x86_64.manylinux2014_x86_64.whl", hash = "sha256:22b7ee4c35f374e2c20337a95502057964d7e35b996b1c667b5c65c567d2252a"},
    {file = "lxml-5.1.0-cp310-cp310-musllinux_1_1_aarch64.whl", hash = "sha256:bf8443781533b8d37b295016a4b53c1494fa9a03573c09ca5104550c138d5c05"},
    {file = "lxml-5.1.0-cp310-cp310-musllinux_1_1_x86_64.whl", hash = "sha256:82bddf0e72cb2af3cbba7cec1d2fd11fda0de6be8f4492223d4a268713ef2147"},
    {file = "lxml-5.1.0-cp310-cp310-win32.whl", hash = "sha256:b66aa6357b265670bb574f050ffceefb98549c721cf28351b748be1ef9577d93"},
    {file = "lxml-5.1.0-cp310-cp310-win_amd64.whl", hash = "sha256:4946e7f59b7b6a9e27bef34422f645e9a368cb2be11bf1ef3cafc39a1f6ba68d"},
    {file = "lxml-5.1.0-cp311-cp311-macosx_10_9_universal2.whl", hash = "sha256:14deca1460b4b0f6b01f1ddc9557704e8b365f55c63070463f6c18619ebf964f"},
    {file = "lxml-5.1.0-cp311-cp311-macosx_10_9_x86_64.whl", hash = "sha256:ed8c3d2cd329bf779b7ed38db176738f3f8be637bb395ce9629fc76f78afe3d4"},
    {file = "lxml-5.1.0-cp311-cp311-macosx_11_0_arm64.whl", hash = "sha256:436a943c2900bb98123b06437cdd30580a61340fbdb7b28aaf345a459c19046a"},
    {file = "lxml-5.1.0-cp311-cp311-manylinux_2_12_i686.manylinux2010_i686.manylinux_2_17_i686.manylinux2014_i686.whl", hash = "sha256:acb6b2f96f60f70e7f34efe0c3ea34ca63f19ca63ce90019c6cbca6b676e81fa"},
    {file = "lxml-5.1.0-cp311-cp311-manylinux_2_17_aarch64.manylinux2014_aarch64.whl", hash = "sha256:af8920ce4a55ff41167ddbc20077f5698c2e710ad3353d32a07d3264f3a2021e"},
    {file = "lxml-5.1.0-cp311-cp311-manylinux_2_17_x86_64.manylinux2014_x86_64.whl", hash = "sha256:7cfced4a069003d8913408e10ca8ed092c49a7f6cefee9bb74b6b3e860683b45"},
    {file = "lxml-5.1.0-cp311-cp311-musllinux_1_1_aarch64.whl", hash = "sha256:9e5ac3437746189a9b4121db2a7b86056ac8786b12e88838696899328fc44bb2"},
    {file = "lxml-5.1.0-cp311-cp311-musllinux_1_1_x86_64.whl", hash = "sha256:f4c9bda132ad108b387c33fabfea47866af87f4ea6ffb79418004f0521e63204"},
    {file = "lxml-5.1.0-cp311-cp311-win32.whl", hash = "sha256:bc64d1b1dab08f679fb89c368f4c05693f58a9faf744c4d390d7ed1d8223869b"},
    {file = "lxml-5.1.0-cp311-cp311-win_amd64.whl", hash = "sha256:a5ab722ae5a873d8dcee1f5f45ddd93c34210aed44ff2dc643b5025981908cda"},
    {file = "lxml-5.1.0-cp312-cp312-macosx_10_9_universal2.whl", hash = "sha256:9aa543980ab1fbf1720969af1d99095a548ea42e00361e727c58a40832439114"},
    {file = "lxml-5.1.0-cp312-cp312-macosx_10_9_x86_64.whl", hash = "sha256:6f11b77ec0979f7e4dc5ae081325a2946f1fe424148d3945f943ceaede98adb8"},
    {file = "lxml-5.1.0-cp312-cp312-macosx_11_0_arm64.whl", hash = "sha256:a36c506e5f8aeb40680491d39ed94670487ce6614b9d27cabe45d94cd5d63e1e"},
    {file = "lxml-5.1.0-cp312-cp312-manylinux_2_12_i686.manylinux2010_i686.manylinux_2_17_i686.manylinux2014_i686.whl", hash = "sha256:f643ffd2669ffd4b5a3e9b41c909b72b2a1d5e4915da90a77e119b8d48ce867a"},
    {file = "lxml-5.1.0-cp312-cp312-manylinux_2_17_aarch64.manylinux2014_aarch64.whl", hash = "sha256:16dd953fb719f0ffc5bc067428fc9e88f599e15723a85618c45847c96f11f431"},
    {file = "lxml-5.1.0-cp312-cp312-manylinux_2_17_x86_64.manylinux2014_x86_64.whl", hash = "sha256:16018f7099245157564d7148165132c70adb272fb5a17c048ba70d9cc542a1a1"},
    {file = "lxml-5.1.0-cp312-cp312-musllinux_1_1_aarch64.whl", hash = "sha256:82cd34f1081ae4ea2ede3d52f71b7be313756e99b4b5f829f89b12da552d3aa3"},
    {file = "lxml-5.1.0-cp312-cp312-musllinux_1_1_x86_64.whl", hash = "sha256:19a1bc898ae9f06bccb7c3e1dfd73897ecbbd2c96afe9095a6026016e5ca97b8"},
    {file = "lxml-5.1.0-cp312-cp312-win32.whl", hash = "sha256:13521a321a25c641b9ea127ef478b580b5ec82aa2e9fc076c86169d161798b01"},
    {file = "lxml-5.1.0-cp312-cp312-win_amd64.whl", hash = "sha256:1ad17c20e3666c035db502c78b86e58ff6b5991906e55bdbef94977700c72623"},
    {file = "lxml-5.1.0-cp36-cp36m-macosx_10_9_x86_64.whl", hash = "sha256:24ef5a4631c0b6cceaf2dbca21687e29725b7c4e171f33a8f8ce23c12558ded1"},
    {file = "lxml-5.1.0-cp36-cp36m-manylinux_2_12_i686.manylinux2010_i686.manylinux_2_17_i686.manylinux2014_i686.whl", hash = "sha256:8d2900b7f5318bc7ad8631d3d40190b95ef2aa8cc59473b73b294e4a55e9f30f"},
    {file = "lxml-5.1.0-cp36-cp36m-manylinux_2_17_aarch64.manylinux2014_aarch64.whl", hash = "sha256:601f4a75797d7a770daed8b42b97cd1bb1ba18bd51a9382077a6a247a12aa38d"},
    {file = "lxml-5.1.0-cp36-cp36m-manylinux_2_17_x86_64.manylinux2014_x86_64.whl", hash = "sha256:b4b68c961b5cc402cbd99cca5eb2547e46ce77260eb705f4d117fd9c3f932b95"},
    {file = "lxml-5.1.0-cp36-cp36m-musllinux_1_1_aarch64.whl", hash = "sha256:afd825e30f8d1f521713a5669b63657bcfe5980a916c95855060048b88e1adb7"},
    {file = "lxml-5.1.0-cp36-cp36m-musllinux_1_1_x86_64.whl", hash = "sha256:262bc5f512a66b527d026518507e78c2f9c2bd9eb5c8aeeb9f0eb43fcb69dc67"},
    {file = "lxml-5.1.0-cp36-cp36m-win32.whl", hash = "sha256:e856c1c7255c739434489ec9c8aa9cdf5179785d10ff20add308b5d673bed5cd"},
    {file = "lxml-5.1.0-cp36-cp36m-win_amd64.whl", hash = "sha256:c7257171bb8d4432fe9d6fdde4d55fdbe663a63636a17f7f9aaba9bcb3153ad7"},
    {file = "lxml-5.1.0-cp37-cp37m-macosx_10_9_x86_64.whl", hash = "sha256:b9e240ae0ba96477682aa87899d94ddec1cc7926f9df29b1dd57b39e797d5ab5"},
    {file = "lxml-5.1.0-cp37-cp37m-manylinux_2_12_i686.manylinux2010_i686.manylinux_2_17_i686.manylinux2014_i686.whl", hash = "sha256:a96f02ba1bcd330807fc060ed91d1f7a20853da6dd449e5da4b09bfcc08fdcf5"},
    {file = "lxml-5.1.0-cp37-cp37m-manylinux_2_17_aarch64.manylinux2014_aarch64.whl", hash = "sha256:3e3898ae2b58eeafedfe99e542a17859017d72d7f6a63de0f04f99c2cb125936"},
    {file = "lxml-5.1.0-cp37-cp37m-manylinux_2_17_x86_64.manylinux2014_x86_64.whl", hash = "sha256:61c5a7edbd7c695e54fca029ceb351fc45cd8860119a0f83e48be44e1c464862"},
    {file = "lxml-5.1.0-cp37-cp37m-musllinux_1_1_aarch64.whl", hash = "sha256:3aeca824b38ca78d9ee2ab82bd9883083d0492d9d17df065ba3b94e88e4d7ee6"},
    {file = "lxml-5.1.0-cp37-cp37m-musllinux_1_1_x86_64.whl", hash = "sha256:8f52fe6859b9db71ee609b0c0a70fea5f1e71c3462ecf144ca800d3f434f0764"},
    {file = "lxml-5.1.0-cp37-cp37m-win32.whl", hash = "sha256:d42e3a3fc18acc88b838efded0e6ec3edf3e328a58c68fbd36a7263a874906c8"},
    {file = "lxml-5.1.0-cp37-cp37m-win_amd64.whl", hash = "sha256:eac68f96539b32fce2c9b47eb7c25bb2582bdaf1bbb360d25f564ee9e04c542b"},
    {file = "lxml-5.1.0-cp38-cp38-macosx_10_9_universal2.whl", hash = "sha256:ae15347a88cf8af0949a9872b57a320d2605ae069bcdf047677318bc0bba45b1"},
    {file = "lxml-5.1.0-cp38-cp38-macosx_10_9_x86_64.whl", hash = "sha256:c26aab6ea9c54d3bed716b8851c8bfc40cb249b8e9880e250d1eddde9f709bf5"},
    {file = "lxml-5.1.0-cp38-cp38-manylinux_2_12_i686.manylinux2010_i686.manylinux_2_17_i686.manylinux2014_i686.whl", hash = "sha256:342e95bddec3a698ac24378d61996b3ee5ba9acfeb253986002ac53c9a5f6f84"},
    {file = "lxml-5.1.0-cp38-cp38-manylinux_2_17_aarch64.manylinux2014_aarch64.whl", hash = "sha256:725e171e0b99a66ec8605ac77fa12239dbe061482ac854d25720e2294652eeaa"},
    {file = "lxml-5.1.0-cp38-cp38-manylinux_2_17_x86_64.manylinux2014_x86_64.whl", hash = "sha256:3d184e0d5c918cff04cdde9dbdf9600e960161d773666958c9d7b565ccc60c45"},
    {file = "lxml-5.1.0-cp38-cp38-musllinux_1_1_aarch64.whl", hash = "sha256:98f3f020a2b736566c707c8e034945c02aa94e124c24f77ca097c446f81b01f1"},
    {file = "lxml-5.1.0-cp38-cp38-musllinux_1_1_x86_64.whl", hash = "sha256:6d48fc57e7c1e3df57be5ae8614bab6d4e7b60f65c5457915c26892c41afc59e"},
    {file = "lxml-5.1.0-cp38-cp38-win32.whl", hash = "sha256:7ec465e6549ed97e9f1e5ed51c657c9ede767bc1c11552f7f4d022c4df4a977a"},
    {file = "lxml-5.1.0-cp38-cp38-win_amd64.whl", hash = "sha256:b21b4031b53d25b0858d4e124f2f9131ffc1530431c6d1321805c90da78388d1"},
    {file = "lxml-5.1.0-cp39-cp39-macosx_10_9_universal2.whl", hash = "sha256:52427a7eadc98f9e62cb1368a5079ae826f94f05755d2d567d93ee1bc3ceb354"},
    {file = "lxml-5.1.0-cp39-cp39-macosx_10_9_x86_64.whl", hash = "sha256:6a2a2c724d97c1eb8cf966b16ca2915566a4904b9aad2ed9a09c748ffe14f969"},
    {file = "lxml-5.1.0-cp39-cp39-macosx_11_0_arm64.whl", hash = "sha256:843b9c835580d52828d8f69ea4302537337a21e6b4f1ec711a52241ba4a824f3"},
    {file = "lxml-5.1.0-cp39-cp39-manylinux_2_12_i686.manylinux2010_i686.manylinux_2_17_i686.manylinux2014_i686.whl", hash = "sha256:9b99f564659cfa704a2dd82d0684207b1aadf7d02d33e54845f9fc78e06b7581"},
    {file = "lxml-5.1.0-cp39-cp39-manylinux_2_17_aarch64.manylinux2014_aarch64.whl", hash = "sha256:4f8b0c78e7aac24979ef09b7f50da871c2de2def043d468c4b41f512d831e912"},
    {file = "lxml-5.1.0-cp39-cp39-manylinux_2_17_x86_64.manylinux2014_x86_64.whl", hash = "sha256:9bcf86dfc8ff3e992fed847c077bd875d9e0ba2fa25d859c3a0f0f76f07f0c8d"},
    {file = "lxml-5.1.0-cp39-cp39-musllinux_1_1_aarch64.whl", hash = "sha256:49a9b4af45e8b925e1cd6f3b15bbba2c81e7dba6dce170c677c9cda547411e14"},
    {file = "lxml-5.1.0-cp39-cp39-musllinux_1_1_x86_64.whl", hash = "sha256:280f3edf15c2a967d923bcfb1f8f15337ad36f93525828b40a0f9d6c2ad24890"},
    {file = "lxml-5.1.0-cp39-cp39-win32.whl", hash = "sha256:ed7326563024b6e91fef6b6c7a1a2ff0a71b97793ac33dbbcf38f6005e51ff6e"},
    {file = "lxml-5.1.0-cp39-cp39-win_amd64.whl", hash = "sha256:8d7b4beebb178e9183138f552238f7e6613162a42164233e2bda00cb3afac58f"},
    {file = "lxml-5.1.0-pp310-pypy310_pp73-macosx_10_9_x86_64.whl", hash = "sha256:9bd0ae7cc2b85320abd5e0abad5ccee5564ed5f0cc90245d2f9a8ef330a8deae"},
    {file = "lxml-5.1.0-pp310-pypy310_pp73-manylinux_2_17_x86_64.manylinux2014_x86_64.whl", hash = "sha256:d8c1d679df4361408b628f42b26a5d62bd3e9ba7f0c0e7969f925021554755aa"},
    {file = "lxml-5.1.0-pp310-pypy310_pp73-win_amd64.whl", hash = "sha256:2ad3a8ce9e8a767131061a22cd28fdffa3cd2dc193f399ff7b81777f3520e372"},
    {file = "lxml-5.1.0-pp37-pypy37_pp73-macosx_10_9_x86_64.whl", hash = "sha256:304128394c9c22b6569eba2a6d98392b56fbdfbad58f83ea702530be80d0f9df"},
    {file = "lxml-5.1.0-pp37-pypy37_pp73-manylinux_2_17_x86_64.manylinux2014_x86_64.whl", hash = "sha256:d74fcaf87132ffc0447b3c685a9f862ffb5b43e70ea6beec2fb8057d5d2a1fea"},
    {file = "lxml-5.1.0-pp37-pypy37_pp73-win_amd64.whl", hash = "sha256:8cf5877f7ed384dabfdcc37922c3191bf27e55b498fecece9fd5c2c7aaa34c33"},
    {file = "lxml-5.1.0-pp38-pypy38_pp73-macosx_10_9_x86_64.whl", hash = "sha256:877efb968c3d7eb2dad540b6cabf2f1d3c0fbf4b2d309a3c141f79c7e0061324"},
    {file = "lxml-5.1.0-pp38-pypy38_pp73-manylinux_2_17_x86_64.manylinux2014_x86_64.whl", hash = "sha256:3f14a4fb1c1c402a22e6a341a24c1341b4a3def81b41cd354386dcb795f83897"},
    {file = "lxml-5.1.0-pp38-pypy38_pp73-win_amd64.whl", hash = "sha256:25663d6e99659544ee8fe1b89b1a8c0aaa5e34b103fab124b17fa958c4a324a6"},
    {file = "lxml-5.1.0-pp39-pypy39_pp73-macosx_10_9_x86_64.whl", hash = "sha256:8b9f19df998761babaa7f09e6bc169294eefafd6149aaa272081cbddc7ba4ca3"},
    {file = "lxml-5.1.0-pp39-pypy39_pp73-manylinux_2_17_x86_64.manylinux2014_x86_64.whl", hash = "sha256:5e53d7e6a98b64fe54775d23a7c669763451340c3d44ad5e3a3b48a1efbdc96f"},
    {file = "lxml-5.1.0-pp39-pypy39_pp73-win_amd64.whl", hash = "sha256:c3cd1fc1dc7c376c54440aeaaa0dcc803d2126732ff5c6b68ccd619f2e64be4f"},
    {file = "lxml-5.1.0.tar.gz", hash = "sha256:3eea6ed6e6c918e468e693c41ef07f3c3acc310b70ddd9cc72d9ef84bc9564ca"},
]
markupsafe = [
    {file = "MarkupSafe-2.1.5-cp310-cp310-macosx_10_9_universal2.whl", hash = "sha256:a17a92de5231666cfbe003f0e4b9b3a7ae3afb1ec2845aadc2bacc93ff85febc"},
    {file = "MarkupSafe-2.1.5-cp310-cp310-macosx_10_9_x86_64.whl", hash = "sha256:72b6be590cc35924b02c78ef34b467da4ba07e4e0f0454a2c5907f473fc50ce5"},
    {file = "MarkupSafe-2.1.5-cp310-cp310-manylinux_2_17_aarch64.manylinux2014_aarch64.whl", hash = "sha256:e61659ba32cf2cf1481e575d0462554625196a1f2fc06a1c777d3f48e8865d46"},
    {file = "MarkupSafe-2.1.5-cp310-cp310-manylinux_2_17_x86_64.manylinux2014_x86_64.whl", hash = "sha256:2174c595a0d73a3080ca3257b40096db99799265e1c27cc5a610743acd86d62f"},
    {file = "MarkupSafe-2.1.5-cp310-cp310-manylinux_2_5_i686.manylinux1_i686.manylinux_2_17_i686.manylinux2014_i686.whl", hash = "sha256:ae2ad8ae6ebee9d2d94b17fb62763125f3f374c25618198f40cbb8b525411900"},
    {file = "MarkupSafe-2.1.5-cp310-cp310-musllinux_1_1_aarch64.whl", hash = "sha256:075202fa5b72c86ad32dc7d0b56024ebdbcf2048c0ba09f1cde31bfdd57bcfff"},
    {file = "MarkupSafe-2.1.5-cp310-cp310-musllinux_1_1_i686.whl", hash = "sha256:598e3276b64aff0e7b3451b72e94fa3c238d452e7ddcd893c3ab324717456bad"},
    {file = "MarkupSafe-2.1.5-cp310-cp310-musllinux_1_1_x86_64.whl", hash = "sha256:fce659a462a1be54d2ffcacea5e3ba2d74daa74f30f5f143fe0c58636e355fdd"},
    {file = "MarkupSafe-2.1.5-cp310-cp310-win32.whl", hash = "sha256:d9fad5155d72433c921b782e58892377c44bd6252b5af2f67f16b194987338a4"},
    {file = "MarkupSafe-2.1.5-cp310-cp310-win_amd64.whl", hash = "sha256:bf50cd79a75d181c9181df03572cdce0fbb75cc353bc350712073108cba98de5"},
    {file = "MarkupSafe-2.1.5-cp311-cp311-macosx_10_9_universal2.whl", hash = "sha256:629ddd2ca402ae6dbedfceeba9c46d5f7b2a61d9749597d4307f943ef198fc1f"},
    {file = "MarkupSafe-2.1.5-cp311-cp311-macosx_10_9_x86_64.whl", hash = "sha256:5b7b716f97b52c5a14bffdf688f971b2d5ef4029127f1ad7a513973cfd818df2"},
    {file = "MarkupSafe-2.1.5-cp311-cp311-manylinux_2_17_aarch64.manylinux2014_aarch64.whl", hash = "sha256:6ec585f69cec0aa07d945b20805be741395e28ac1627333b1c5b0105962ffced"},
    {file = "MarkupSafe-2.1.5-cp311-cp311-manylinux_2_17_x86_64.manylinux2014_x86_64.whl", hash = "sha256:b91c037585eba9095565a3556f611e3cbfaa42ca1e865f7b8015fe5c7336d5a5"},
    {file = "MarkupSafe-2.1.5-cp311-cp311-manylinux_2_5_i686.manylinux1_i686.manylinux_2_17_i686.manylinux2014_i686.whl", hash = "sha256:7502934a33b54030eaf1194c21c692a534196063db72176b0c4028e140f8f32c"},
    {file = "MarkupSafe-2.1.5-cp311-cp311-musllinux_1_1_aarch64.whl", hash = "sha256:0e397ac966fdf721b2c528cf028494e86172b4feba51d65f81ffd65c63798f3f"},
    {file = "MarkupSafe-2.1.5-cp311-cp311-musllinux_1_1_i686.whl", hash = "sha256:c061bb86a71b42465156a3ee7bd58c8c2ceacdbeb95d05a99893e08b8467359a"},
    {file = "MarkupSafe-2.1.5-cp311-cp311-musllinux_1_1_x86_64.whl", hash = "sha256:3a57fdd7ce31c7ff06cdfbf31dafa96cc533c21e443d57f5b1ecc6cdc668ec7f"},
    {file = "MarkupSafe-2.1.5-cp311-cp311-win32.whl", hash = "sha256:397081c1a0bfb5124355710fe79478cdbeb39626492b15d399526ae53422b906"},
    {file = "MarkupSafe-2.1.5-cp311-cp311-win_amd64.whl", hash = "sha256:2b7c57a4dfc4f16f7142221afe5ba4e093e09e728ca65c51f5620c9aaeb9a617"},
    {file = "MarkupSafe-2.1.5-cp312-cp312-macosx_10_9_universal2.whl", hash = "sha256:8dec4936e9c3100156f8a2dc89c4b88d5c435175ff03413b443469c7c8c5f4d1"},
    {file = "MarkupSafe-2.1.5-cp312-cp312-macosx_10_9_x86_64.whl", hash = "sha256:3c6b973f22eb18a789b1460b4b91bf04ae3f0c4234a0a6aa6b0a92f6f7b951d4"},
    {file = "MarkupSafe-2.1.5-cp312-cp312-manylinux_2_17_aarch64.manylinux2014_aarch64.whl", hash = "sha256:ac07bad82163452a6884fe8fa0963fb98c2346ba78d779ec06bd7a6262132aee"},
    {file = "MarkupSafe-2.1.5-cp312-cp312-manylinux_2_17_x86_64.manylinux2014_x86_64.whl", hash = "sha256:f5dfb42c4604dddc8e4305050aa6deb084540643ed5804d7455b5df8fe16f5e5"},
    {file = "MarkupSafe-2.1.5-cp312-cp312-manylinux_2_5_i686.manylinux1_i686.manylinux_2_17_i686.manylinux2014_i686.whl", hash = "sha256:ea3d8a3d18833cf4304cd2fc9cbb1efe188ca9b5efef2bdac7adc20594a0e46b"},
    {file = "MarkupSafe-2.1.5-cp312-cp312-musllinux_1_1_aarch64.whl", hash = "sha256:d050b3361367a06d752db6ead6e7edeb0009be66bc3bae0ee9d97fb326badc2a"},
    {file = "MarkupSafe-2.1.5-cp312-cp312-musllinux_1_1_i686.whl", hash = "sha256:bec0a414d016ac1a18862a519e54b2fd0fc8bbfd6890376898a6c0891dd82e9f"},
    {file = "MarkupSafe-2.1.5-cp312-cp312-musllinux_1_1_x86_64.whl", hash = "sha256:58c98fee265677f63a4385256a6d7683ab1832f3ddd1e66fe948d5880c21a169"},
    {file = "MarkupSafe-2.1.5-cp312-cp312-win32.whl", hash = "sha256:8590b4ae07a35970728874632fed7bd57b26b0102df2d2b233b6d9d82f6c62ad"},
    {file = "MarkupSafe-2.1.5-cp312-cp312-win_amd64.whl", hash = "sha256:823b65d8706e32ad2df51ed89496147a42a2a6e01c13cfb6ffb8b1e92bc910bb"},
    {file = "MarkupSafe-2.1.5-cp37-cp37m-macosx_10_9_x86_64.whl", hash = "sha256:c8b29db45f8fe46ad280a7294f5c3ec36dbac9491f2d1c17345be8e69cc5928f"},
    {file = "MarkupSafe-2.1.5-cp37-cp37m-manylinux_2_17_aarch64.manylinux2014_aarch64.whl", hash = "sha256:ec6a563cff360b50eed26f13adc43e61bc0c04d94b8be985e6fb24b81f6dcfdf"},
    {file = "MarkupSafe-2.1.5-cp37-cp37m-manylinux_2_17_x86_64.manylinux2014_x86_64.whl", hash = "sha256:a549b9c31bec33820e885335b451286e2969a2d9e24879f83fe904a5ce59d70a"},
    {file = "MarkupSafe-2.1.5-cp37-cp37m-manylinux_2_5_i686.manylinux1_i686.manylinux_2_17_i686.manylinux2014_i686.whl", hash = "sha256:4f11aa001c540f62c6166c7726f71f7573b52c68c31f014c25cc7901deea0b52"},
    {file = "MarkupSafe-2.1.5-cp37-cp37m-musllinux_1_1_aarch64.whl", hash = "sha256:7b2e5a267c855eea6b4283940daa6e88a285f5f2a67f2220203786dfa59b37e9"},
    {file = "MarkupSafe-2.1.5-cp37-cp37m-musllinux_1_1_i686.whl", hash = "sha256:2d2d793e36e230fd32babe143b04cec8a8b3eb8a3122d2aceb4a371e6b09b8df"},
    {file = "MarkupSafe-2.1.5-cp37-cp37m-musllinux_1_1_x86_64.whl", hash = "sha256:ce409136744f6521e39fd8e2a24c53fa18ad67aa5bc7c2cf83645cce5b5c4e50"},
    {file = "MarkupSafe-2.1.5-cp37-cp37m-win32.whl", hash = "sha256:4096e9de5c6fdf43fb4f04c26fb114f61ef0bf2e5604b6ee3019d51b69e8c371"},
    {file = "MarkupSafe-2.1.5-cp37-cp37m-win_amd64.whl", hash = "sha256:4275d846e41ecefa46e2015117a9f491e57a71ddd59bbead77e904dc02b1bed2"},
    {file = "MarkupSafe-2.1.5-cp38-cp38-macosx_10_9_universal2.whl", hash = "sha256:656f7526c69fac7f600bd1f400991cc282b417d17539a1b228617081106feb4a"},
    {file = "MarkupSafe-2.1.5-cp38-cp38-macosx_10_9_x86_64.whl", hash = "sha256:97cafb1f3cbcd3fd2b6fbfb99ae11cdb14deea0736fc2b0952ee177f2b813a46"},
    {file = "MarkupSafe-2.1.5-cp38-cp38-manylinux_2_17_aarch64.manylinux2014_aarch64.whl", hash = "sha256:1f3fbcb7ef1f16e48246f704ab79d79da8a46891e2da03f8783a5b6fa41a9532"},
    {file = "MarkupSafe-2.1.5-cp38-cp38-manylinux_2_17_x86_64.manylinux2014_x86_64.whl", hash = "sha256:fa9db3f79de01457b03d4f01b34cf91bc0048eb2c3846ff26f66687c2f6d16ab"},
    {file = "MarkupSafe-2.1.5-cp38-cp38-manylinux_2_5_i686.manylinux1_i686.manylinux_2_17_i686.manylinux2014_i686.whl", hash = "sha256:ffee1f21e5ef0d712f9033568f8344d5da8cc2869dbd08d87c84656e6a2d2f68"},
    {file = "MarkupSafe-2.1.5-cp38-cp38-musllinux_1_1_aarch64.whl", hash = "sha256:5dedb4db619ba5a2787a94d877bc8ffc0566f92a01c0ef214865e54ecc9ee5e0"},
    {file = "MarkupSafe-2.1.5-cp38-cp38-musllinux_1_1_i686.whl", hash = "sha256:30b600cf0a7ac9234b2638fbc0fb6158ba5bdcdf46aeb631ead21248b9affbc4"},
    {file = "MarkupSafe-2.1.5-cp38-cp38-musllinux_1_1_x86_64.whl", hash = "sha256:8dd717634f5a044f860435c1d8c16a270ddf0ef8588d4887037c5028b859b0c3"},
    {file = "MarkupSafe-2.1.5-cp38-cp38-win32.whl", hash = "sha256:daa4ee5a243f0f20d528d939d06670a298dd39b1ad5f8a72a4275124a7819eff"},
    {file = "MarkupSafe-2.1.5-cp38-cp38-win_amd64.whl", hash = "sha256:619bc166c4f2de5caa5a633b8b7326fbe98e0ccbfacabd87268a2b15ff73a029"},
    {file = "MarkupSafe-2.1.5-cp39-cp39-macosx_10_9_universal2.whl", hash = "sha256:7a68b554d356a91cce1236aa7682dc01df0edba8d043fd1ce607c49dd3c1edcf"},
    {file = "MarkupSafe-2.1.5-cp39-cp39-macosx_10_9_x86_64.whl", hash = "sha256:db0b55e0f3cc0be60c1f19efdde9a637c32740486004f20d1cff53c3c0ece4d2"},
    {file = "MarkupSafe-2.1.5-cp39-cp39-manylinux_2_17_aarch64.manylinux2014_aarch64.whl", hash = "sha256:3e53af139f8579a6d5f7b76549125f0d94d7e630761a2111bc431fd820e163b8"},
    {file = "MarkupSafe-2.1.5-cp39-cp39-manylinux_2_17_x86_64.manylinux2014_x86_64.whl", hash = "sha256:17b950fccb810b3293638215058e432159d2b71005c74371d784862b7e4683f3"},
    {file = "MarkupSafe-2.1.5-cp39-cp39-manylinux_2_5_i686.manylinux1_i686.manylinux_2_17_i686.manylinux2014_i686.whl", hash = "sha256:4c31f53cdae6ecfa91a77820e8b151dba54ab528ba65dfd235c80b086d68a465"},
    {file = "MarkupSafe-2.1.5-cp39-cp39-musllinux_1_1_aarch64.whl", hash = "sha256:bff1b4290a66b490a2f4719358c0cdcd9bafb6b8f061e45c7a2460866bf50c2e"},
    {file = "MarkupSafe-2.1.5-cp39-cp39-musllinux_1_1_i686.whl", hash = "sha256:bc1667f8b83f48511b94671e0e441401371dfd0f0a795c7daa4a3cd1dde55bea"},
    {file = "MarkupSafe-2.1.5-cp39-cp39-musllinux_1_1_x86_64.whl", hash = "sha256:5049256f536511ee3f7e1b3f87d1d1209d327e818e6ae1365e8653d7e3abb6a6"},
    {file = "MarkupSafe-2.1.5-cp39-cp39-win32.whl", hash = "sha256:00e046b6dd71aa03a41079792f8473dc494d564611a8f89bbbd7cb93295ebdcf"},
    {file = "MarkupSafe-2.1.5-cp39-cp39-win_amd64.whl", hash = "sha256:fa173ec60341d6bb97a89f5ea19c85c5643c1e7dedebc22f5181eb73573142c5"},
    {file = "MarkupSafe-2.1.5.tar.gz", hash = "sha256:d283d37a890ba4c1ae73ffadf8046435c76e7bc2247bbb63c00bd1a709c6544b"},
]
matplotlib = [
    {file = "matplotlib-3.8.2-cp310-cp310-macosx_10_12_x86_64.whl", hash = "sha256:09796f89fb71a0c0e1e2f4bdaf63fb2cefc84446bb963ecdeb40dfee7dfa98c7"},
    {file = "matplotlib-3.8.2-cp310-cp310-macosx_11_0_arm64.whl", hash = "sha256:6f9c6976748a25e8b9be51ea028df49b8e561eed7809146da7a47dbecebab367"},
    {file = "matplotlib-3.8.2-cp310-cp310-manylinux_2_17_aarch64.manylinux2014_aarch64.whl", hash = "sha256:b78e4f2cedf303869b782071b55fdde5987fda3038e9d09e58c91cc261b5ad18"},
    {file = "matplotlib-3.8.2-cp310-cp310-manylinux_2_17_x86_64.manylinux2014_x86_64.whl", hash = "sha256:4e208f46cf6576a7624195aa047cb344a7f802e113bb1a06cfd4bee431de5e31"},
    {file = "matplotlib-3.8.2-cp310-cp310-musllinux_1_1_x86_64.whl", hash = "sha256:46a569130ff53798ea5f50afce7406e91fdc471ca1e0e26ba976a8c734c9427a"},
    {file = "matplotlib-3.8.2-cp310-cp310-win_amd64.whl", hash = "sha256:830f00640c965c5b7f6bc32f0d4ce0c36dfe0379f7dd65b07a00c801713ec40a"},
    {file = "matplotlib-3.8.2-cp311-cp311-macosx_10_12_x86_64.whl", hash = "sha256:d86593ccf546223eb75a39b44c32788e6f6440d13cfc4750c1c15d0fcb850b63"},
    {file = "matplotlib-3.8.2-cp311-cp311-macosx_11_0_arm64.whl", hash = "sha256:9a5430836811b7652991939012f43d2808a2db9b64ee240387e8c43e2e5578c8"},
    {file = "matplotlib-3.8.2-cp311-cp311-manylinux_2_17_aarch64.manylinux2014_aarch64.whl", hash = "sha256:b9576723858a78751d5aacd2497b8aef29ffea6d1c95981505877f7ac28215c6"},
    {file = "matplotlib-3.8.2-cp311-cp311-manylinux_2_17_x86_64.manylinux2014_x86_64.whl", hash = "sha256:5ba9cbd8ac6cf422f3102622b20f8552d601bf8837e49a3afed188d560152788"},
    {file = "matplotlib-3.8.2-cp311-cp311-musllinux_1_1_x86_64.whl", hash = "sha256:03f9d160a29e0b65c0790bb07f4f45d6a181b1ac33eb1bb0dd225986450148f0"},
    {file = "matplotlib-3.8.2-cp311-cp311-win_amd64.whl", hash = "sha256:3773002da767f0a9323ba1a9b9b5d00d6257dbd2a93107233167cfb581f64717"},
    {file = "matplotlib-3.8.2-cp312-cp312-macosx_10_12_x86_64.whl", hash = "sha256:4c318c1e95e2f5926fba326f68177dee364aa791d6df022ceb91b8221bd0a627"},
    {file = "matplotlib-3.8.2-cp312-cp312-macosx_11_0_arm64.whl", hash = "sha256:091275d18d942cf1ee9609c830a1bc36610607d8223b1b981c37d5c9fc3e46a4"},
    {file = "matplotlib-3.8.2-cp312-cp312-manylinux_2_17_aarch64.manylinux2014_aarch64.whl", hash = "sha256:1b0f3b8ea0e99e233a4bcc44590f01604840d833c280ebb8fe5554fd3e6cfe8d"},
    {file = "matplotlib-3.8.2-cp312-cp312-manylinux_2_17_x86_64.manylinux2014_x86_64.whl", hash = "sha256:d7b1704a530395aaf73912be741c04d181f82ca78084fbd80bc737be04848331"},
    {file = "matplotlib-3.8.2-cp312-cp312-musllinux_1_1_x86_64.whl", hash = "sha256:533b0e3b0c6768eef8cbe4b583731ce25a91ab54a22f830db2b031e83cca9213"},
    {file = "matplotlib-3.8.2-cp312-cp312-win_amd64.whl", hash = "sha256:0f4fc5d72b75e2c18e55eb32292659cf731d9d5b312a6eb036506304f4675630"},
    {file = "matplotlib-3.8.2-cp39-cp39-macosx_10_12_x86_64.whl", hash = "sha256:deaed9ad4da0b1aea77fe0aa0cebb9ef611c70b3177be936a95e5d01fa05094f"},
    {file = "matplotlib-3.8.2-cp39-cp39-macosx_11_0_arm64.whl", hash = "sha256:172f4d0fbac3383d39164c6caafd3255ce6fa58f08fc392513a0b1d3b89c4f89"},
    {file = "matplotlib-3.8.2-cp39-cp39-manylinux_2_17_aarch64.manylinux2014_aarch64.whl", hash = "sha256:c7d36c2209d9136cd8e02fab1c0ddc185ce79bc914c45054a9f514e44c787917"},
    {file = "matplotlib-3.8.2-cp39-cp39-manylinux_2_17_x86_64.manylinux2014_x86_64.whl", hash = "sha256:5864bdd7da445e4e5e011b199bb67168cdad10b501750367c496420f2ad00843"},
    {file = "matplotlib-3.8.2-cp39-cp39-musllinux_1_1_x86_64.whl", hash = "sha256:ef8345b48e95cee45ff25192ed1f4857273117917a4dcd48e3905619bcd9c9b8"},
    {file = "matplotlib-3.8.2-cp39-cp39-win_amd64.whl", hash = "sha256:7c48d9e221b637c017232e3760ed30b4e8d5dfd081daf327e829bf2a72c731b4"},
    {file = "matplotlib-3.8.2-pp39-pypy39_pp73-macosx_10_12_x86_64.whl", hash = "sha256:aa11b3c6928a1e496c1a79917d51d4cd5d04f8a2e75f21df4949eeefdf697f4b"},
    {file = "matplotlib-3.8.2-pp39-pypy39_pp73-manylinux_2_17_x86_64.manylinux2014_x86_64.whl", hash = "sha256:d1095fecf99eeb7384dabad4bf44b965f929a5f6079654b681193edf7169ec20"},
    {file = "matplotlib-3.8.2-pp39-pypy39_pp73-win_amd64.whl", hash = "sha256:bddfb1db89bfaa855912261c805bd0e10218923cc262b9159a49c29a7a1c1afa"},
    {file = "matplotlib-3.8.2.tar.gz", hash = "sha256:01a978b871b881ee76017152f1f1a0cbf6bd5f7b8ff8c96df0df1bd57d8755a1"},
]
matplotlib-inline = [
    {file = "matplotlib-inline-0.1.6.tar.gz", hash = "sha256:f887e5f10ba98e8d2b150ddcf4702c1e5f8b3a20005eb0f74bfdbd360ee6f304"},
    {file = "matplotlib_inline-0.1.6-py3-none-any.whl", hash = "sha256:f1f41aab5328aa5aaea9b16d083b128102f8712542f819fe7e6a420ff581b311"},
]
mypy = [
    {file = "mypy-0.942-cp310-cp310-macosx_10_9_universal2.whl", hash = "sha256:5bf44840fb43ac4074636fd47ee476d73f0039f4f54e86d7265077dc199be24d"},
    {file = "mypy-0.942-cp310-cp310-macosx_10_9_x86_64.whl", hash = "sha256:dcd955f36e0180258a96f880348fbca54ce092b40fbb4b37372ae3b25a0b0a46"},
    {file = "mypy-0.942-cp310-cp310-macosx_11_0_arm64.whl", hash = "sha256:6776e5fa22381cc761df53e7496a805801c1a751b27b99a9ff2f0ca848c7eca0"},
    {file = "mypy-0.942-cp310-cp310-manylinux_2_5_x86_64.manylinux1_x86_64.manylinux_2_12_x86_64.manylinux2010_x86_64.whl", hash = "sha256:edf7237137a1a9330046dbb14796963d734dd740a98d5e144a3eb1d267f5f9ee"},
    {file = "mypy-0.942-cp310-cp310-win_amd64.whl", hash = "sha256:64235137edc16bee6f095aba73be5334677d6f6bdb7fa03cfab90164fa294a17"},
    {file = "mypy-0.942-cp36-cp36m-macosx_10_9_x86_64.whl", hash = "sha256:b840cfe89c4ab6386c40300689cd8645fc8d2d5f20101c7f8bd23d15fca14904"},
    {file = "mypy-0.942-cp36-cp36m-manylinux_2_5_x86_64.manylinux1_x86_64.manylinux_2_12_x86_64.manylinux2010_x86_64.whl", hash = "sha256:2b184db8c618c43c3a31b32ff00cd28195d39e9c24e7c3b401f3db7f6e5767f5"},
    {file = "mypy-0.942-cp36-cp36m-win_amd64.whl", hash = "sha256:1a0459c333f00e6a11cbf6b468b870c2b99a906cb72d6eadf3d1d95d38c9352c"},
    {file = "mypy-0.942-cp37-cp37m-macosx_10_9_x86_64.whl", hash = "sha256:4c3e497588afccfa4334a9986b56f703e75793133c4be3a02d06a3df16b67a58"},
    {file = "mypy-0.942-cp37-cp37m-manylinux_2_5_x86_64.manylinux1_x86_64.manylinux_2_12_x86_64.manylinux2010_x86_64.whl", hash = "sha256:6f6ad963172152e112b87cc7ec103ba0f2db2f1cd8997237827c052a3903eaa6"},
    {file = "mypy-0.942-cp37-cp37m-win_amd64.whl", hash = "sha256:0e2dd88410937423fba18e57147dd07cd8381291b93d5b1984626f173a26543e"},
    {file = "mypy-0.942-cp38-cp38-macosx_10_9_universal2.whl", hash = "sha256:246e1aa127d5b78488a4a0594bd95f6d6fb9d63cf08a66dafbff8595d8891f67"},
    {file = "mypy-0.942-cp38-cp38-macosx_10_9_x86_64.whl", hash = "sha256:d8d3ba77e56b84cd47a8ee45b62c84b6d80d32383928fe2548c9a124ea0a725c"},
    {file = "mypy-0.942-cp38-cp38-macosx_11_0_arm64.whl", hash = "sha256:2bc249409a7168d37c658e062e1ab5173300984a2dada2589638568ddc1db02b"},
    {file = "mypy-0.942-cp38-cp38-manylinux_2_5_x86_64.manylinux1_x86_64.manylinux_2_12_x86_64.manylinux2010_x86_64.whl", hash = "sha256:9521c1265ccaaa1791d2c13582f06facf815f426cd8b07c3a485f486a8ffc1f3"},
    {file = "mypy-0.942-cp38-cp38-win_amd64.whl", hash = "sha256:e865fec858d75b78b4d63266c9aff770ecb6a39dfb6d6b56c47f7f8aba6baba8"},
    {file = "mypy-0.942-cp39-cp39-macosx_10_9_universal2.whl", hash = "sha256:6ce34a118d1a898f47def970a2042b8af6bdcc01546454726c7dd2171aa6dfca"},
    {file = "mypy-0.942-cp39-cp39-macosx_10_9_x86_64.whl", hash = "sha256:10daab80bc40f84e3f087d896cdb53dc811a9f04eae4b3f95779c26edee89d16"},
    {file = "mypy-0.942-cp39-cp39-macosx_11_0_arm64.whl", hash = "sha256:3841b5433ff936bff2f4dc8d54cf2cdbfea5d8e88cedfac45c161368e5770ba6"},
    {file = "mypy-0.942-cp39-cp39-manylinux_2_5_x86_64.manylinux1_x86_64.manylinux_2_12_x86_64.manylinux2010_x86_64.whl", hash = "sha256:6f7106cbf9cc2f403693bf50ed7c9fa5bb3dfa9007b240db3c910929abe2a322"},
    {file = "mypy-0.942-cp39-cp39-win_amd64.whl", hash = "sha256:7742d2c4e46bb5017b51c810283a6a389296cda03df805a4f7869a6f41246534"},
    {file = "mypy-0.942-py3-none-any.whl", hash = "sha256:a1b383fe99678d7402754fe90448d4037f9512ce70c21f8aee3b8bf48ffc51db"},
    {file = "mypy-0.942.tar.gz", hash = "sha256:17e44649fec92e9f82102b48a3bf7b4a5510ad0cd22fa21a104826b5db4903e2"},
]
mypy-extensions = [
    {file = "mypy_extensions-1.0.0-py3-none-any.whl", hash = "sha256:4392f6c0eb8a5668a69e23d168ffa70f0be9ccfd32b5cc2d26a34ae5b844552d"},
    {file = "mypy_extensions-1.0.0.tar.gz", hash = "sha256:75dbf8955dc00442a438fc4d0666508a9a97b6bd41aa2f0ffe9d2f2725af0782"},
]
netcdf4 = [
    {file = "netCDF4-1.6.5-cp310-cp310-macosx_10_9_x86_64.whl", hash = "sha256:d23b97cbde2bf413fadc4697c5c255a0436511c02f811e127e0fb12f5b882a4c"},
    {file = "netCDF4-1.6.5-cp310-cp310-macosx_11_0_arm64.whl", hash = "sha256:9e5edfed673005f47f8d2fbea9c72c382b085dd358ac3c20ca743a563ed7b90e"},
    {file = "netCDF4-1.6.5-cp310-cp310-manylinux_2_17_aarch64.manylinux2014_aarch64.whl", hash = "sha256:10d2ac9ae1308ca837d86c6dc304ec455a85bdba0f2175e222844a54589168dc"},
    {file = "netCDF4-1.6.5-cp310-cp310-manylinux_2_17_i686.manylinux2014_i686.whl", hash = "sha256:9a63a2be2f80977ac23bb0aa736c565011fd4639097ce0922e01b0dc38015df2"},
    {file = "netCDF4-1.6.5-cp310-cp310-manylinux_2_17_x86_64.manylinux2014_x86_64.whl", hash = "sha256:3aaceea2097d292bad398d9f9b4fe403efa7b1568fcfa6faba9b67b1630027f9"},
    {file = "netCDF4-1.6.5-cp310-cp310-win_amd64.whl", hash = "sha256:111357d9e12eb79e8d58bfd91bc6b230d35b17a0ebd8c546d17416e8ceebea49"},
    {file = "netCDF4-1.6.5-cp311-cp311-macosx_10_9_x86_64.whl", hash = "sha256:1c5fede0b34c0a02a1b9e84116bfb3fcd2f80124a651d4836e72b785d10e2f15"},
    {file = "netCDF4-1.6.5-cp311-cp311-macosx_11_0_arm64.whl", hash = "sha256:3de5512b9270aa6472e4f3aa2bf895a7364c1d4f8667ce3b82e8232197d4fec8"},
    {file = "netCDF4-1.6.5-cp311-cp311-manylinux_2_17_aarch64.manylinux2014_aarch64.whl", hash = "sha256:b20971a164431f6eca1d24df8aa153db15c2c1b9630e83ccc5cf004e8ac8151d"},
    {file = "netCDF4-1.6.5-cp311-cp311-manylinux_2_17_x86_64.manylinux2014_x86_64.whl", hash = "sha256:ad1101d538077152b866782e44458356981526bf2ea9cc07930bf28b589c82a7"},
    {file = "netCDF4-1.6.5-cp311-cp311-win_amd64.whl", hash = "sha256:de4dc973fae9e2bbdf42e094125e423a4c25393172a61958314969b055a38889"},
    {file = "netCDF4-1.6.5-cp312-cp312-macosx_10_9_x86_64.whl", hash = "sha256:19e16c63cdd7c0dbffe284a4a65f226ba1026f476f35cbedd099b4792b395f69"},
    {file = "netCDF4-1.6.5-cp312-cp312-macosx_11_0_arm64.whl", hash = "sha256:b994afce2ca4073f6b757385a6c0ffec25ecaae2b8821535b303c7cdbf6de42b"},
    {file = "netCDF4-1.6.5-cp312-cp312-manylinux_2_17_aarch64.manylinux2014_aarch64.whl", hash = "sha256:0187646e3348e7a8cd654617dda65517df138042c94c2fcc6682ff7c8c6654dc"},
    {file = "netCDF4-1.6.5-cp312-cp312-manylinux_2_17_x86_64.manylinux2014_x86_64.whl", hash = "sha256:a1ab5dabac27d25fcc82c52dc29a74a6585e865208cce35f4e285df83d3df0b2"},
    {file = "netCDF4-1.6.5-cp312-cp312-win_amd64.whl", hash = "sha256:081e9043ac6160989f60570928eabe803c88ce7df1d3f79f2345dc48f68ef752"},
    {file = "netCDF4-1.6.5-cp38-cp38-macosx_10_9_x86_64.whl", hash = "sha256:9b47b22dda5b25ba6291f97634d7ac67b0a843f8ae5c9d9d5813c15364f66d0a"},
    {file = "netCDF4-1.6.5-cp38-cp38-manylinux_2_17_i686.manylinux2014_i686.whl", hash = "sha256:4609dd62d14798c9524327287091875449d68588c128abb768fc0c76c4a28165"},
    {file = "netCDF4-1.6.5-cp38-cp38-manylinux_2_17_x86_64.manylinux2014_x86_64.whl", hash = "sha256:2455e9d35fde067e6a6bdc24aa9d44962235a071cec49904d1589e298c23dcd3"},
    {file = "netCDF4-1.6.5-cp38-cp38-win_amd64.whl", hash = "sha256:2c210794d96431d92b5992e46ad8a9f97237bf6d6956f8816978a03dc0fa18c3"},
    {file = "netCDF4-1.6.5-cp39-cp39-macosx_10_9_x86_64.whl", hash = "sha256:18255b8b283d32d3900092f29c67e53aa25bd8f0dfe7adde59fe782d865a381c"},
    {file = "netCDF4-1.6.5-cp39-cp39-macosx_11_0_arm64.whl", hash = "sha256:53050562bac84738bbd121fbbee9593d074579f5d6fdaafcb981abeb5c964225"},
    {file = "netCDF4-1.6.5-cp39-cp39-manylinux_2_17_aarch64.manylinux2014_aarch64.whl", hash = "sha256:938c062382406bca9198b16adddd87c09b00521766b138cdfd11c95546eefeb8"},
    {file = "netCDF4-1.6.5-cp39-cp39-manylinux_2_17_i686.manylinux2014_i686.whl", hash = "sha256:4a8300451d7542d3c4ff1dcccf5fb1c7d44bdd1dc08ec77dab04416caf13cb1f"},
    {file = "netCDF4-1.6.5-cp39-cp39-manylinux_2_17_x86_64.manylinux2014_x86_64.whl", hash = "sha256:a27db2701feef31201c9b20b04a9579196edc20dfc339ca423c7b81e462d6e14"},
    {file = "netCDF4-1.6.5-cp39-cp39-win_amd64.whl", hash = "sha256:574d7742ab321e5f9f33b5b1296c4ad4e5c469152c17d4fc453d5070e413e596"},
    {file = "netCDF4-1.6.5.tar.gz", hash = "sha256:824881d0aacfde5bd982d6adedd8574259c85553781e7b83e0ce82b890bfa0ef"},
]
networkx = [
    {file = "networkx-3.2.1-py3-none-any.whl", hash = "sha256:f18c69adc97877c42332c170849c96cefa91881c99a7cb3e95b7c659ebdc1ec2"},
    {file = "networkx-3.2.1.tar.gz", hash = "sha256:9f1bb5cf3409bf324e0a722c20bdb4c20ee39bf1c30ce8ae499c8502b0b5e0c6"},
]
nodeenv = [
    {file = "nodeenv-1.8.0-py2.py3-none-any.whl", hash = "sha256:df865724bb3c3adc86b3876fa209771517b0cfe596beff01a92700e0e8be4cec"},
    {file = "nodeenv-1.8.0.tar.gz", hash = "sha256:d51e0c37e64fbf47d017feac3145cdbb58836d7eee8c6f6d3b6880c5456227d2"},
]
numpy = [
    {file = "numpy-1.21.0-cp37-cp37m-macosx_10_9_x86_64.whl", hash = "sha256:d5caa946a9f55511e76446e170bdad1d12d6b54e17a2afe7b189112ed4412bb8"},
    {file = "numpy-1.21.0-cp37-cp37m-manylinux_2_12_i686.manylinux2010_i686.whl", hash = "sha256:ac4fd578322842dbda8d968e3962e9f22e862b6ec6e3378e7415625915e2da4d"},
    {file = "numpy-1.21.0-cp37-cp37m-manylinux_2_12_x86_64.manylinux2010_x86_64.whl", hash = "sha256:598fe100b2948465cf3ed64b1a326424b5e4be2670552066e17dfaa67246011d"},
    {file = "numpy-1.21.0-cp37-cp37m-manylinux_2_17_aarch64.manylinux2014_aarch64.whl", hash = "sha256:7c55407f739f0bfcec67d0df49103f9333edc870061358ac8a8c9e37ea02fcd2"},
    {file = "numpy-1.21.0-cp37-cp37m-manylinux_2_5_i686.manylinux1_i686.whl", hash = "sha256:75579acbadbf74e3afd1153da6177f846212ea2a0cc77de53523ae02c9256513"},
    {file = "numpy-1.21.0-cp37-cp37m-manylinux_2_5_x86_64.manylinux1_x86_64.whl", hash = "sha256:cc367c86eb87e5b7c9592935620f22d13b090c609f1b27e49600cd033b529f54"},
    {file = "numpy-1.21.0-cp37-cp37m-win32.whl", hash = "sha256:d89b0dc7f005090e32bb4f9bf796e1dcca6b52243caf1803fdd2b748d8561f63"},
    {file = "numpy-1.21.0-cp37-cp37m-win_amd64.whl", hash = "sha256:eda2829af498946c59d8585a9fd74da3f810866e05f8df03a86f70079c7531dd"},
    {file = "numpy-1.21.0-cp38-cp38-macosx_10_9_universal2.whl", hash = "sha256:1a784e8ff7ea2a32e393cc53eb0003eca1597c7ca628227e34ce34eb11645a0e"},
    {file = "numpy-1.21.0-cp38-cp38-macosx_10_9_x86_64.whl", hash = "sha256:bba474a87496d96e61461f7306fba2ebba127bed7836212c360f144d1e72ac54"},
    {file = "numpy-1.21.0-cp38-cp38-macosx_11_0_arm64.whl", hash = "sha256:fd0a359c1c17f00cb37de2969984a74320970e0ceef4808c32e00773b06649d9"},
    {file = "numpy-1.21.0-cp38-cp38-manylinux_2_12_i686.manylinux2010_i686.whl", hash = "sha256:e4d5a86a5257843a18fb1220c5f1c199532bc5d24e849ed4b0289fb59fbd4d8f"},
    {file = "numpy-1.21.0-cp38-cp38-manylinux_2_12_x86_64.manylinux2010_x86_64.whl", hash = "sha256:620732f42259eb2c4642761bd324462a01cdd13dd111740ce3d344992dd8492f"},
    {file = "numpy-1.21.0-cp38-cp38-manylinux_2_17_aarch64.manylinux2014_aarch64.whl", hash = "sha256:b9205711e5440954f861ceeea8f1b415d7dd15214add2e878b4d1cf2bcb1a914"},
    {file = "numpy-1.21.0-cp38-cp38-manylinux_2_5_i686.manylinux1_i686.whl", hash = "sha256:ad09f55cc95ed8d80d8ab2052f78cc21cb231764de73e229140d81ff49d8145e"},
    {file = "numpy-1.21.0-cp38-cp38-manylinux_2_5_x86_64.manylinux1_x86_64.whl", hash = "sha256:a1f2fb2da242568af0271455b89aee0f71e4e032086ee2b4c5098945d0e11cf6"},
    {file = "numpy-1.21.0-cp38-cp38-win32.whl", hash = "sha256:e58ddb53a7b4959932f5582ac455ff90dcb05fac3f8dcc8079498d43afbbde6c"},
    {file = "numpy-1.21.0-cp38-cp38-win_amd64.whl", hash = "sha256:d2910d0a075caed95de1a605df00ee03b599de5419d0b95d55342e9a33ad1fb3"},
    {file = "numpy-1.21.0-cp39-cp39-macosx_10_9_universal2.whl", hash = "sha256:a290989cd671cd0605e9c91a70e6df660f73ae87484218e8285c6522d29f6e38"},
    {file = "numpy-1.21.0-cp39-cp39-macosx_10_9_x86_64.whl", hash = "sha256:3537b967b350ad17633b35c2f4b1a1bbd258c018910b518c30b48c8e41272717"},
    {file = "numpy-1.21.0-cp39-cp39-macosx_11_0_arm64.whl", hash = "sha256:ccc6c650f8700ce1e3a77668bb7c43e45c20ac06ae00d22bdf6760b38958c883"},
    {file = "numpy-1.21.0-cp39-cp39-manylinux_2_12_i686.manylinux2010_i686.whl", hash = "sha256:709884863def34d72b183d074d8ba5cfe042bc3ff8898f1ffad0209161caaa99"},
    {file = "numpy-1.21.0-cp39-cp39-manylinux_2_12_x86_64.manylinux2010_x86_64.whl", hash = "sha256:bebab3eaf0641bba26039fb0b2c5bf9b99407924b53b1ea86e03c32c64ef5aef"},
    {file = "numpy-1.21.0-cp39-cp39-manylinux_2_17_aarch64.manylinux2014_aarch64.whl", hash = "sha256:cf680682ad0a3bef56dae200dbcbac2d57294a73e5b0f9864955e7dd7c2c2491"},
    {file = "numpy-1.21.0-cp39-cp39-win32.whl", hash = "sha256:d95d16204cd51ff1a1c8d5f9958ce90ae190be81d348b514f9be39f878b8044a"},
    {file = "numpy-1.21.0-cp39-cp39-win_amd64.whl", hash = "sha256:2ba579dde0563f47021dcd652253103d6fd66165b18011dce1a0609215b2791e"},
    {file = "numpy-1.21.0-pp37-pypy37_pp73-manylinux_2_12_x86_64.manylinux2010_x86_64.whl", hash = "sha256:3c40e6b860220ed862e8097b8f81c9af6d7405b723f4a7af24a267b46f90e461"},
    {file = "numpy-1.21.0.zip", hash = "sha256:e80fe25cba41c124d04c662f33f6364909b985f2eb5998aaa5ae4b9587242cce"},
]
packaging = [
    {file = "packaging-23.2-py3-none-any.whl", hash = "sha256:8c491190033a9af7e1d931d0b5dacc2ef47509b34dd0de67ed209b5203fc88c7"},
    {file = "packaging-23.2.tar.gz", hash = "sha256:048fb0e9405036518eaaf48a55953c750c11e1a1b68e0dd1a9d62ed0c092cfc5"},
]
pandas = [
    {file = "pandas-1.3.0-cp37-cp37m-macosx_10_9_x86_64.whl", hash = "sha256:c81b8d91e9ae861eb4406b4e0f8d4dabbc105b9c479b3d1e921fba1d35b5b62a"},
    {file = "pandas-1.3.0-cp37-cp37m-manylinux_2_17_aarch64.manylinux2014_aarch64.whl", hash = "sha256:08eeff3da6a188e24db7f292b39a8ca9e073bf841fbbeadb946b3ad5c19d843e"},
    {file = "pandas-1.3.0-cp37-cp37m-manylinux_2_5_i686.manylinux1_i686.whl", hash = "sha256:88864c1e28353b958b1f30e4193818519624ad9a1776921622a6a2a016d5d807"},
    {file = "pandas-1.3.0-cp37-cp37m-manylinux_2_5_x86_64.manylinux1_x86_64.whl", hash = "sha256:872aa91e0f9ca913046ab639d4181a899f5e592030d954d28c2529b88756a736"},
    {file = "pandas-1.3.0-cp37-cp37m-win32.whl", hash = "sha256:92835113a67cbd34747c198d41f09f4b63f6fe11ca5643baebc7ab1e30e89e95"},
    {file = "pandas-1.3.0-cp37-cp37m-win_amd64.whl", hash = "sha256:7d3cd2c99faa94d717ca00ea489264a291ad7209453dffbf059bfb7971fd3a61"},
    {file = "pandas-1.3.0-cp38-cp38-macosx_10_9_x86_64.whl", hash = "sha256:823737830364d0e2af8c3912a28ba971296181a07950873492ed94e12d28c405"},
    {file = "pandas-1.3.0-cp38-cp38-manylinux_2_17_aarch64.manylinux2014_aarch64.whl", hash = "sha256:c746876cdd8380be0c3e70966d4566855901ac9aaa5e4b9ccaa5ca5311457d11"},
    {file = "pandas-1.3.0-cp38-cp38-manylinux_2_5_i686.manylinux1_i686.whl", hash = "sha256:fe7a549d10ca534797095586883a5c17d140d606747591258869c56e14d1b457"},
    {file = "pandas-1.3.0-cp38-cp38-manylinux_2_5_x86_64.manylinux1_x86_64.whl", hash = "sha256:f058c786e7b0a9e7fa5e0b9f4422e0ccdd3bf3aa3053c18d77ed2a459bd9a45a"},
    {file = "pandas-1.3.0-cp38-cp38-win32.whl", hash = "sha256:98efc2d4983d5bb47662fe2d97b2c81b91566cb08b266490918b9c7d74a5ef64"},
    {file = "pandas-1.3.0-cp38-cp38-win_amd64.whl", hash = "sha256:e6b75091fa54a53db3927b4d1bc997c23c5ba6f87acdfe1ee5a92c38c6b2ed6a"},
    {file = "pandas-1.3.0-cp39-cp39-macosx_10_9_x86_64.whl", hash = "sha256:1ff13eed501e07e7fb26a4ea18a846b6e5d7de549b497025601fd9ccb7c1d123"},
    {file = "pandas-1.3.0-cp39-cp39-manylinux_2_17_aarch64.manylinux2014_aarch64.whl", hash = "sha256:798675317d0e4863a92a9a6bc5bd2490b5f6fef8c17b95f29e2e33f28bef9eca"},
    {file = "pandas-1.3.0-cp39-cp39-manylinux_2_5_i686.manylinux1_i686.whl", hash = "sha256:ed4fc66f23fe17c93a5d439230ca2d6b5f8eac7154198d327dbe8a16d98f3f10"},
    {file = "pandas-1.3.0-cp39-cp39-manylinux_2_5_x86_64.manylinux1_x86_64.whl", hash = "sha256:522bfea92f3ef6207cadc7428bda1e7605dae0383b8065030e7b5d0266717b48"},
    {file = "pandas-1.3.0-cp39-cp39-win32.whl", hash = "sha256:7897326cae660eee69d501cbfa950281a193fcf407393965e1bc07448e1cc35a"},
    {file = "pandas-1.3.0-cp39-cp39-win_amd64.whl", hash = "sha256:b10d7910ae9d7920a5ff7816d794d99acbc361f7b16a0f017d4fa83ced8cb55e"},
    {file = "pandas-1.3.0.tar.gz", hash = "sha256:c554e6c9cf2d5ea1aba5979cc837b3649539ced0e18ece186f055450c86622e2"},
]
parso = [
    {file = "parso-0.8.3-py2.py3-none-any.whl", hash = "sha256:c001d4636cd3aecdaf33cbb40aebb59b094be2a74c556778ef5576c175e19e75"},
    {file = "parso-0.8.3.tar.gz", hash = "sha256:8c07be290bb59f03588915921e29e8a50002acaf2cdc5fa0e0114f91709fafa0"},
]
<<<<<<< HEAD
=======
periodictable = [
    {file = "periodictable-1.6.1-py2.py3-none-any.whl", hash = "sha256:5b02d7171e6a8bcb7060b086c6150ac4152a36b70edcd34e5549981d84d31eed"},
    {file = "periodictable-1.6.1.tar.gz", hash = "sha256:7c501c9f73d77b1fb28cb51e85b28429c2c44a99ce3d1274894564c72d712603"},
]
>>>>>>> b0fc7ee3
pexpect = [
    {file = "pexpect-4.9.0-py2.py3-none-any.whl", hash = "sha256:7236d1e080e4936be2dc3e326cec0af72acf9212a7e1d060210e70a47e253523"},
    {file = "pexpect-4.9.0.tar.gz", hash = "sha256:ee7d41123f3c9911050ea2c2dac107568dc43b2d3b0c7557a33212c398ead30f"},
]
pillow = [
    {file = "pillow-10.2.0-cp310-cp310-macosx_10_10_x86_64.whl", hash = "sha256:7823bdd049099efa16e4246bdf15e5a13dbb18a51b68fa06d6c1d4d8b99a796e"},
    {file = "pillow-10.2.0-cp310-cp310-macosx_11_0_arm64.whl", hash = "sha256:83b2021f2ade7d1ed556bc50a399127d7fb245e725aa0113ebd05cfe88aaf588"},
    {file = "pillow-10.2.0-cp310-cp310-manylinux_2_17_aarch64.manylinux2014_aarch64.whl", hash = "sha256:6fad5ff2f13d69b7e74ce5b4ecd12cc0ec530fcee76356cac6742785ff71c452"},
    {file = "pillow-10.2.0-cp310-cp310-manylinux_2_17_x86_64.manylinux2014_x86_64.whl", hash = "sha256:da2b52b37dad6d9ec64e653637a096905b258d2fc2b984c41ae7d08b938a67e4"},
    {file = "pillow-10.2.0-cp310-cp310-manylinux_2_28_aarch64.whl", hash = "sha256:47c0995fc4e7f79b5cfcab1fc437ff2890b770440f7696a3ba065ee0fd496563"},
    {file = "pillow-10.2.0-cp310-cp310-manylinux_2_28_x86_64.whl", hash = "sha256:322bdf3c9b556e9ffb18f93462e5f749d3444ce081290352c6070d014c93feb2"},
    {file = "pillow-10.2.0-cp310-cp310-musllinux_1_1_aarch64.whl", hash = "sha256:51f1a1bffc50e2e9492e87d8e09a17c5eea8409cda8d3f277eb6edc82813c17c"},
    {file = "pillow-10.2.0-cp310-cp310-musllinux_1_1_x86_64.whl", hash = "sha256:69ffdd6120a4737710a9eee73e1d2e37db89b620f702754b8f6e62594471dee0"},
    {file = "pillow-10.2.0-cp310-cp310-win32.whl", hash = "sha256:c6dafac9e0f2b3c78df97e79af707cdc5ef8e88208d686a4847bab8266870023"},
    {file = "pillow-10.2.0-cp310-cp310-win_amd64.whl", hash = "sha256:aebb6044806f2e16ecc07b2a2637ee1ef67a11840a66752751714a0d924adf72"},
    {file = "pillow-10.2.0-cp310-cp310-win_arm64.whl", hash = "sha256:7049e301399273a0136ff39b84c3678e314f2158f50f517bc50285fb5ec847ad"},
    {file = "pillow-10.2.0-cp311-cp311-macosx_10_10_x86_64.whl", hash = "sha256:35bb52c37f256f662abdfa49d2dfa6ce5d93281d323a9af377a120e89a9eafb5"},
    {file = "pillow-10.2.0-cp311-cp311-macosx_11_0_arm64.whl", hash = "sha256:9c23f307202661071d94b5e384e1e1dc7dfb972a28a2310e4ee16103e66ddb67"},
    {file = "pillow-10.2.0-cp311-cp311-manylinux_2_17_aarch64.manylinux2014_aarch64.whl", hash = "sha256:773efe0603db30c281521a7c0214cad7836c03b8ccff897beae9b47c0b657d61"},
    {file = "pillow-10.2.0-cp311-cp311-manylinux_2_17_x86_64.manylinux2014_x86_64.whl", hash = "sha256:11fa2e5984b949b0dd6d7a94d967743d87c577ff0b83392f17cb3990d0d2fd6e"},
    {file = "pillow-10.2.0-cp311-cp311-manylinux_2_28_aarch64.whl", hash = "sha256:716d30ed977be8b37d3ef185fecb9e5a1d62d110dfbdcd1e2a122ab46fddb03f"},
    {file = "pillow-10.2.0-cp311-cp311-manylinux_2_28_x86_64.whl", hash = "sha256:a086c2af425c5f62a65e12fbf385f7c9fcb8f107d0849dba5839461a129cf311"},
    {file = "pillow-10.2.0-cp311-cp311-musllinux_1_1_aarch64.whl", hash = "sha256:c8de2789052ed501dd829e9cae8d3dcce7acb4777ea4a479c14521c942d395b1"},
    {file = "pillow-10.2.0-cp311-cp311-musllinux_1_1_x86_64.whl", hash = "sha256:609448742444d9290fd687940ac0b57fb35e6fd92bdb65386e08e99af60bf757"},
    {file = "pillow-10.2.0-cp311-cp311-win32.whl", hash = "sha256:823ef7a27cf86df6597fa0671066c1b596f69eba53efa3d1e1cb8b30f3533068"},
    {file = "pillow-10.2.0-cp311-cp311-win_amd64.whl", hash = "sha256:1da3b2703afd040cf65ec97efea81cfba59cdbed9c11d8efc5ab09df9509fc56"},
    {file = "pillow-10.2.0-cp311-cp311-win_arm64.whl", hash = "sha256:edca80cbfb2b68d7b56930b84a0e45ae1694aeba0541f798e908a49d66b837f1"},
    {file = "pillow-10.2.0-cp312-cp312-macosx_10_10_x86_64.whl", hash = "sha256:1b5e1b74d1bd1b78bc3477528919414874748dd363e6272efd5abf7654e68bef"},
    {file = "pillow-10.2.0-cp312-cp312-macosx_11_0_arm64.whl", hash = "sha256:0eae2073305f451d8ecacb5474997c08569fb4eb4ac231ffa4ad7d342fdc25ac"},
    {file = "pillow-10.2.0-cp312-cp312-manylinux_2_17_aarch64.manylinux2014_aarch64.whl", hash = "sha256:b7c2286c23cd350b80d2fc9d424fc797575fb16f854b831d16fd47ceec078f2c"},
    {file = "pillow-10.2.0-cp312-cp312-manylinux_2_17_x86_64.manylinux2014_x86_64.whl", hash = "sha256:1e23412b5c41e58cec602f1135c57dfcf15482013ce6e5f093a86db69646a5aa"},
    {file = "pillow-10.2.0-cp312-cp312-manylinux_2_28_aarch64.whl", hash = "sha256:52a50aa3fb3acb9cf7213573ef55d31d6eca37f5709c69e6858fe3bc04a5c2a2"},
    {file = "pillow-10.2.0-cp312-cp312-manylinux_2_28_x86_64.whl", hash = "sha256:127cee571038f252a552760076407f9cff79761c3d436a12af6000cd182a9d04"},
    {file = "pillow-10.2.0-cp312-cp312-musllinux_1_1_aarch64.whl", hash = "sha256:8d12251f02d69d8310b046e82572ed486685c38f02176bd08baf216746eb947f"},
    {file = "pillow-10.2.0-cp312-cp312-musllinux_1_1_x86_64.whl", hash = "sha256:54f1852cd531aa981bc0965b7d609f5f6cc8ce8c41b1139f6ed6b3c54ab82bfb"},
    {file = "pillow-10.2.0-cp312-cp312-win32.whl", hash = "sha256:257d8788df5ca62c980314053197f4d46eefedf4e6175bc9412f14412ec4ea2f"},
    {file = "pillow-10.2.0-cp312-cp312-win_amd64.whl", hash = "sha256:154e939c5f0053a383de4fd3d3da48d9427a7e985f58af8e94d0b3c9fcfcf4f9"},
    {file = "pillow-10.2.0-cp312-cp312-win_arm64.whl", hash = "sha256:f379abd2f1e3dddb2b61bc67977a6b5a0a3f7485538bcc6f39ec76163891ee48"},
    {file = "pillow-10.2.0-cp38-cp38-macosx_10_10_x86_64.whl", hash = "sha256:8373c6c251f7ef8bda6675dd6d2b3a0fcc31edf1201266b5cf608b62a37407f9"},
    {file = "pillow-10.2.0-cp38-cp38-macosx_11_0_arm64.whl", hash = "sha256:870ea1ada0899fd0b79643990809323b389d4d1d46c192f97342eeb6ee0b8483"},
    {file = "pillow-10.2.0-cp38-cp38-manylinux_2_17_aarch64.manylinux2014_aarch64.whl", hash = "sha256:b4b6b1e20608493548b1f32bce8cca185bf0480983890403d3b8753e44077129"},
    {file = "pillow-10.2.0-cp38-cp38-manylinux_2_17_x86_64.manylinux2014_x86_64.whl", hash = "sha256:3031709084b6e7852d00479fd1d310b07d0ba82765f973b543c8af5061cf990e"},
    {file = "pillow-10.2.0-cp38-cp38-manylinux_2_28_aarch64.whl", hash = "sha256:3ff074fc97dd4e80543a3e91f69d58889baf2002b6be64347ea8cf5533188213"},
    {file = "pillow-10.2.0-cp38-cp38-manylinux_2_28_x86_64.whl", hash = "sha256:cb4c38abeef13c61d6916f264d4845fab99d7b711be96c326b84df9e3e0ff62d"},
    {file = "pillow-10.2.0-cp38-cp38-musllinux_1_1_aarch64.whl", hash = "sha256:b1b3020d90c2d8e1dae29cf3ce54f8094f7938460fb5ce8bc5c01450b01fbaf6"},
    {file = "pillow-10.2.0-cp38-cp38-musllinux_1_1_x86_64.whl", hash = "sha256:170aeb00224ab3dc54230c797f8404507240dd868cf52066f66a41b33169bdbe"},
    {file = "pillow-10.2.0-cp38-cp38-win32.whl", hash = "sha256:c4225f5220f46b2fde568c74fca27ae9771536c2e29d7c04f4fb62c83275ac4e"},
    {file = "pillow-10.2.0-cp38-cp38-win_amd64.whl", hash = "sha256:0689b5a8c5288bc0504d9fcee48f61a6a586b9b98514d7d29b840143d6734f39"},
    {file = "pillow-10.2.0-cp39-cp39-macosx_10_10_x86_64.whl", hash = "sha256:b792a349405fbc0163190fde0dc7b3fef3c9268292586cf5645598b48e63dc67"},
    {file = "pillow-10.2.0-cp39-cp39-macosx_11_0_arm64.whl", hash = "sha256:c570f24be1e468e3f0ce7ef56a89a60f0e05b30a3669a459e419c6eac2c35364"},
    {file = "pillow-10.2.0-cp39-cp39-manylinux_2_17_aarch64.manylinux2014_aarch64.whl", hash = "sha256:d8ecd059fdaf60c1963c58ceb8997b32e9dc1b911f5da5307aab614f1ce5c2fb"},
    {file = "pillow-10.2.0-cp39-cp39-manylinux_2_17_x86_64.manylinux2014_x86_64.whl", hash = "sha256:c365fd1703040de1ec284b176d6af5abe21b427cb3a5ff68e0759e1e313a5e7e"},
    {file = "pillow-10.2.0-cp39-cp39-manylinux_2_28_aarch64.whl", hash = "sha256:70c61d4c475835a19b3a5aa42492409878bbca7438554a1f89d20d58a7c75c01"},
    {file = "pillow-10.2.0-cp39-cp39-manylinux_2_28_x86_64.whl", hash = "sha256:b6f491cdf80ae540738859d9766783e3b3c8e5bd37f5dfa0b76abdecc5081f13"},
    {file = "pillow-10.2.0-cp39-cp39-musllinux_1_1_aarch64.whl", hash = "sha256:9d189550615b4948f45252d7f005e53c2040cea1af5b60d6f79491a6e147eef7"},
    {file = "pillow-10.2.0-cp39-cp39-musllinux_1_1_x86_64.whl", hash = "sha256:49d9ba1ed0ef3e061088cd1e7538a0759aab559e2e0a80a36f9fd9d8c0c21591"},
    {file = "pillow-10.2.0-cp39-cp39-win32.whl", hash = "sha256:babf5acfede515f176833ed6028754cbcd0d206f7f614ea3447d67c33be12516"},
    {file = "pillow-10.2.0-cp39-cp39-win_amd64.whl", hash = "sha256:0304004f8067386b477d20a518b50f3fa658a28d44e4116970abfcd94fac34a8"},
    {file = "pillow-10.2.0-cp39-cp39-win_arm64.whl", hash = "sha256:0fb3e7fc88a14eacd303e90481ad983fd5b69c761e9e6ef94c983f91025da869"},
    {file = "pillow-10.2.0-pp310-pypy310_pp73-macosx_10_10_x86_64.whl", hash = "sha256:322209c642aabdd6207517e9739c704dc9f9db943015535783239022002f054a"},
    {file = "pillow-10.2.0-pp310-pypy310_pp73-manylinux_2_17_aarch64.manylinux2014_aarch64.whl", hash = "sha256:3eedd52442c0a5ff4f887fab0c1c0bb164d8635b32c894bc1faf4c618dd89df2"},
    {file = "pillow-10.2.0-pp310-pypy310_pp73-manylinux_2_17_x86_64.manylinux2014_x86_64.whl", hash = "sha256:cb28c753fd5eb3dd859b4ee95de66cc62af91bcff5db5f2571d32a520baf1f04"},
    {file = "pillow-10.2.0-pp310-pypy310_pp73-manylinux_2_28_aarch64.whl", hash = "sha256:33870dc4653c5017bf4c8873e5488d8f8d5f8935e2f1fb9a2208c47cdd66efd2"},
    {file = "pillow-10.2.0-pp310-pypy310_pp73-manylinux_2_28_x86_64.whl", hash = "sha256:3c31822339516fb3c82d03f30e22b1d038da87ef27b6a78c9549888f8ceda39a"},
    {file = "pillow-10.2.0-pp310-pypy310_pp73-win_amd64.whl", hash = "sha256:a2b56ba36e05f973d450582fb015594aaa78834fefe8dfb8fcd79b93e64ba4c6"},
    {file = "pillow-10.2.0-pp38-pypy38_pp73-win_amd64.whl", hash = "sha256:d8e6aeb9201e655354b3ad049cb77d19813ad4ece0df1249d3c793de3774f8c7"},
    {file = "pillow-10.2.0-pp39-pypy39_pp73-macosx_10_10_x86_64.whl", hash = "sha256:2247178effb34a77c11c0e8ac355c7a741ceca0a732b27bf11e747bbc950722f"},
    {file = "pillow-10.2.0-pp39-pypy39_pp73-manylinux_2_17_aarch64.manylinux2014_aarch64.whl", hash = "sha256:15587643b9e5eb26c48e49a7b33659790d28f190fc514a322d55da2fb5c2950e"},
    {file = "pillow-10.2.0-pp39-pypy39_pp73-manylinux_2_17_x86_64.manylinux2014_x86_64.whl", hash = "sha256:753cd8f2086b2b80180d9b3010dd4ed147efc167c90d3bf593fe2af21265e5a5"},
    {file = "pillow-10.2.0-pp39-pypy39_pp73-manylinux_2_28_aarch64.whl", hash = "sha256:7c8f97e8e7a9009bcacbe3766a36175056c12f9a44e6e6f2d5caad06dcfbf03b"},
    {file = "pillow-10.2.0-pp39-pypy39_pp73-manylinux_2_28_x86_64.whl", hash = "sha256:d1b35bcd6c5543b9cb547dee3150c93008f8dd0f1fef78fc0cd2b141c5baf58a"},
    {file = "pillow-10.2.0-pp39-pypy39_pp73-win_amd64.whl", hash = "sha256:fe4c15f6c9285dc54ce6553a3ce908ed37c8f3825b5a51a15c91442bb955b868"},
    {file = "pillow-10.2.0.tar.gz", hash = "sha256:e87f0b2c78157e12d7686b27d63c070fd65d994e8ddae6f328e0dcf4a0cd007e"},
]
pint = [
    {file = "Pint-0.23-py3-none-any.whl", hash = "sha256:df79b6b5f1beb7ed0cd55d91a0766fc55f972f757a9364e844958c05e8eb66f9"},
    {file = "Pint-0.23.tar.gz", hash = "sha256:e1509b91606dbc52527c600a4ef74ffac12fff70688aff20e9072409346ec9b4"},
]
platformdirs = [
    {file = "platformdirs-4.2.0-py3-none-any.whl", hash = "sha256:0614df2a2f37e1a662acbd8e2b25b92ccf8632929bc6d43467e17fe89c75e068"},
    {file = "platformdirs-4.2.0.tar.gz", hash = "sha256:ef0cc731df711022c174543cb70a9b5bd22e5a9337c8624ef2c2ceb8ddad8768"},
]
pluggy = [
    {file = "pluggy-1.4.0-py3-none-any.whl", hash = "sha256:7db9f7b503d67d1c5b95f59773ebb58a8c1c288129a88665838012cfb07b8981"},
    {file = "pluggy-1.4.0.tar.gz", hash = "sha256:8c85c2876142a764e5b7548e7d9a0e0ddb46f5185161049a79b7e974454223be"},
]
pre-commit = [
    {file = "pre_commit-2.21.0-py2.py3-none-any.whl", hash = "sha256:e2f91727039fc39a92f58a588a25b87f936de6567eed4f0e673e0507edc75bad"},
    {file = "pre_commit-2.21.0.tar.gz", hash = "sha256:31ef31af7e474a8d8995027fefdfcf509b5c913ff31f2015b4ec4beb26a6f658"},
]
prompt-toolkit = [
    {file = "prompt_toolkit-3.0.43-py3-none-any.whl", hash = "sha256:a11a29cb3bf0a28a387fe5122cdb649816a957cd9261dcedf8c9f1fef33eacf6"},
    {file = "prompt_toolkit-3.0.43.tar.gz", hash = "sha256:3527b7af26106cbc65a040bcc84839a3566ec1b051bb0bfe953631e704b0ff7d"},
]
prov = [
    {file = "prov-1.5.3-py2.py3-none-any.whl", hash = "sha256:b9c553cc0775bf193eb62de69e2a2b3bab545ab8e6bf597be243e8f0916e1d1b"},
    {file = "prov-1.5.3.tar.gz", hash = "sha256:a0c951107eafd508d5a26caa54863dc11fee3da86778db2a559d32450d2030a9"},
]
ptyprocess = [
    {file = "ptyprocess-0.7.0-py2.py3-none-any.whl", hash = "sha256:4b41f3967fce3af57cc7e94b888626c18bf37a083e3651ca8feeb66d492fef35"},
    {file = "ptyprocess-0.7.0.tar.gz", hash = "sha256:5c5d0a3b48ceee0b48485e0c26037c0acd7d29765ca3fbb5cb3831d347423220"},
]
pure-eval = [
    {file = "pure_eval-0.2.2-py3-none-any.whl", hash = "sha256:01eaab343580944bc56080ebe0a674b39ec44a945e6d09ba7db3cb8cec289350"},
    {file = "pure_eval-0.2.2.tar.gz", hash = "sha256:2b45320af6dfaa1750f543d714b6d1c520a1688dec6fd24d339063ce0aaa9ac3"},
]
py = [
    {file = "py-1.11.0-py2.py3-none-any.whl", hash = "sha256:607c53218732647dff4acdfcd50cb62615cedf612e72d1724fb1a0cc6405b378"},
    {file = "py-1.11.0.tar.gz", hash = "sha256:51c75c4126074b472f746a24399ad32f6053d1b34b68d2fa41e558e6f4a98719"},
]
pygments = [
    {file = "pygments-2.17.2-py3-none-any.whl", hash = "sha256:b27c2826c47d0f3219f29554824c30c5e8945175d888647acd804ddd04af846c"},
    {file = "pygments-2.17.2.tar.gz", hash = "sha256:da46cec9fd2de5be3a8a784f434e4c4ab670b4ff54d605c4c2717e9d49c4c367"},
]
pyparsing = [
    {file = "pyparsing-3.1.1-py3-none-any.whl", hash = "sha256:32c7c0b711493c72ff18a981d24f28aaf9c1fb7ed5e9667c9e84e3db623bdbfb"},
    {file = "pyparsing-3.1.1.tar.gz", hash = "sha256:ede28a1a32462f5a9705e07aea48001a08f7cf81a021585011deba701581a0db"},
]
pytest = [
    {file = "pytest-6.2.5-py3-none-any.whl", hash = "sha256:7310f8d27bc79ced999e760ca304d69f6ba6c6649c0b60fb0e04a4a77cacc134"},
    {file = "pytest-6.2.5.tar.gz", hash = "sha256:131b36680866a76e6781d13f101efb86cf674ebb9762eb70d3082b6f29889e89"},
]
pytest-cov = [
    {file = "pytest-cov-2.12.1.tar.gz", hash = "sha256:261ceeb8c227b726249b376b8526b600f38667ee314f910353fa318caa01f4d7"},
    {file = "pytest_cov-2.12.1-py2.py3-none-any.whl", hash = "sha256:261bb9e47e65bd099c89c3edf92972865210c36813f80ede5277dceb77a4a62a"},
]
pytest-forked = [
    {file = "pytest-forked-1.6.0.tar.gz", hash = "sha256:4dafd46a9a600f65d822b8f605133ecf5b3e1941ebb3588e943b4e3eb71a5a3f"},
    {file = "pytest_forked-1.6.0-py3-none-any.whl", hash = "sha256:810958f66a91afb1a1e2ae83089d8dc1cd2437ac96b12963042fbb9fb4d16af0"},
]
pytest-xdist = [
    {file = "pytest-xdist-2.5.0.tar.gz", hash = "sha256:4580deca3ff04ddb2ac53eba39d76cb5dd5edeac050cb6fbc768b0dd712b4edf"},
    {file = "pytest_xdist-2.5.0-py3-none-any.whl", hash = "sha256:6fe5c74fec98906deb8f2d2b616b5c782022744978e7bd4695d39c8f42d0ce65"},
]
python-dateutil = [
    {file = "python-dateutil-2.8.2.tar.gz", hash = "sha256:0123cacc1627ae19ddf3c27a5de5bd67ee4586fbdd6440d9748f8abb483d3e86"},
    {file = "python_dateutil-2.8.2-py2.py3-none-any.whl", hash = "sha256:961d03dc3453ebbc59dbdea9e4e11c5651520a876d0f4db161e8674aae935da9"},
]
pytz = [
    {file = "pytz-2024.1-py2.py3-none-any.whl", hash = "sha256:328171f4e3623139da4983451950b28e95ac706e13f3f2630a879749e7a8b319"},
    {file = "pytz-2024.1.tar.gz", hash = "sha256:2a29735ea9c18baf14b448846bde5a48030ed267578472d8955cd0e7443a9812"},
]
pyyaml = [
    {file = "PyYAML-6.0.1-cp310-cp310-macosx_10_9_x86_64.whl", hash = "sha256:d858aa552c999bc8a8d57426ed01e40bef403cd8ccdd0fc5f6f04a00414cac2a"},
    {file = "PyYAML-6.0.1-cp310-cp310-macosx_11_0_arm64.whl", hash = "sha256:fd66fc5d0da6d9815ba2cebeb4205f95818ff4b79c3ebe268e75d961704af52f"},
    {file = "PyYAML-6.0.1-cp310-cp310-manylinux_2_17_aarch64.manylinux2014_aarch64.whl", hash = "sha256:69b023b2b4daa7548bcfbd4aa3da05b3a74b772db9e23b982788168117739938"},
    {file = "PyYAML-6.0.1-cp310-cp310-manylinux_2_17_s390x.manylinux2014_s390x.whl", hash = "sha256:81e0b275a9ecc9c0c0c07b4b90ba548307583c125f54d5b6946cfee6360c733d"},
    {file = "PyYAML-6.0.1-cp310-cp310-manylinux_2_17_x86_64.manylinux2014_x86_64.whl", hash = "sha256:ba336e390cd8e4d1739f42dfe9bb83a3cc2e80f567d8805e11b46f4a943f5515"},
    {file = "PyYAML-6.0.1-cp310-cp310-musllinux_1_1_x86_64.whl", hash = "sha256:326c013efe8048858a6d312ddd31d56e468118ad4cdeda36c719bf5bb6192290"},
    {file = "PyYAML-6.0.1-cp310-cp310-win32.whl", hash = "sha256:bd4af7373a854424dabd882decdc5579653d7868b8fb26dc7d0e99f823aa5924"},
    {file = "PyYAML-6.0.1-cp310-cp310-win_amd64.whl", hash = "sha256:fd1592b3fdf65fff2ad0004b5e363300ef59ced41c2e6b3a99d4089fa8c5435d"},
    {file = "PyYAML-6.0.1-cp311-cp311-macosx_10_9_x86_64.whl", hash = "sha256:6965a7bc3cf88e5a1c3bd2e0b5c22f8d677dc88a455344035f03399034eb3007"},
    {file = "PyYAML-6.0.1-cp311-cp311-macosx_11_0_arm64.whl", hash = "sha256:f003ed9ad21d6a4713f0a9b5a7a0a79e08dd0f221aff4525a2be4c346ee60aab"},
    {file = "PyYAML-6.0.1-cp311-cp311-manylinux_2_17_aarch64.manylinux2014_aarch64.whl", hash = "sha256:42f8152b8dbc4fe7d96729ec2b99c7097d656dc1213a3229ca5383f973a5ed6d"},
    {file = "PyYAML-6.0.1-cp311-cp311-manylinux_2_17_s390x.manylinux2014_s390x.whl", hash = "sha256:062582fca9fabdd2c8b54a3ef1c978d786e0f6b3a1510e0ac93ef59e0ddae2bc"},
    {file = "PyYAML-6.0.1-cp311-cp311-manylinux_2_17_x86_64.manylinux2014_x86_64.whl", hash = "sha256:d2b04aac4d386b172d5b9692e2d2da8de7bfb6c387fa4f801fbf6fb2e6ba4673"},
    {file = "PyYAML-6.0.1-cp311-cp311-musllinux_1_1_x86_64.whl", hash = "sha256:e7d73685e87afe9f3b36c799222440d6cf362062f78be1013661b00c5c6f678b"},
    {file = "PyYAML-6.0.1-cp311-cp311-win32.whl", hash = "sha256:1635fd110e8d85d55237ab316b5b011de701ea0f29d07611174a1b42f1444741"},
    {file = "PyYAML-6.0.1-cp311-cp311-win_amd64.whl", hash = "sha256:bf07ee2fef7014951eeb99f56f39c9bb4af143d8aa3c21b1677805985307da34"},
    {file = "PyYAML-6.0.1-cp312-cp312-macosx_10_9_x86_64.whl", hash = "sha256:855fb52b0dc35af121542a76b9a84f8d1cd886ea97c84703eaa6d88e37a2ad28"},
    {file = "PyYAML-6.0.1-cp312-cp312-macosx_11_0_arm64.whl", hash = "sha256:40df9b996c2b73138957fe23a16a4f0ba614f4c0efce1e9406a184b6d07fa3a9"},
    {file = "PyYAML-6.0.1-cp312-cp312-manylinux_2_17_aarch64.manylinux2014_aarch64.whl", hash = "sha256:a08c6f0fe150303c1c6b71ebcd7213c2858041a7e01975da3a99aed1e7a378ef"},
    {file = "PyYAML-6.0.1-cp312-cp312-manylinux_2_17_x86_64.manylinux2014_x86_64.whl", hash = "sha256:6c22bec3fbe2524cde73d7ada88f6566758a8f7227bfbf93a408a9d86bcc12a0"},
    {file = "PyYAML-6.0.1-cp312-cp312-musllinux_1_1_x86_64.whl", hash = "sha256:8d4e9c88387b0f5c7d5f281e55304de64cf7f9c0021a3525bd3b1c542da3b0e4"},
    {file = "PyYAML-6.0.1-cp312-cp312-win32.whl", hash = "sha256:d483d2cdf104e7c9fa60c544d92981f12ad66a457afae824d146093b8c294c54"},
    {file = "PyYAML-6.0.1-cp312-cp312-win_amd64.whl", hash = "sha256:0d3304d8c0adc42be59c5f8a4d9e3d7379e6955ad754aa9d6ab7a398b59dd1df"},
    {file = "PyYAML-6.0.1-cp36-cp36m-macosx_10_9_x86_64.whl", hash = "sha256:50550eb667afee136e9a77d6dc71ae76a44df8b3e51e41b77f6de2932bfe0f47"},
    {file = "PyYAML-6.0.1-cp36-cp36m-manylinux_2_17_aarch64.manylinux2014_aarch64.whl", hash = "sha256:1fe35611261b29bd1de0070f0b2f47cb6ff71fa6595c077e42bd0c419fa27b98"},
    {file = "PyYAML-6.0.1-cp36-cp36m-manylinux_2_17_s390x.manylinux2014_s390x.whl", hash = "sha256:704219a11b772aea0d8ecd7058d0082713c3562b4e271b849ad7dc4a5c90c13c"},
    {file = "PyYAML-6.0.1-cp36-cp36m-manylinux_2_17_x86_64.manylinux2014_x86_64.whl", hash = "sha256:afd7e57eddb1a54f0f1a974bc4391af8bcce0b444685d936840f125cf046d5bd"},
    {file = "PyYAML-6.0.1-cp36-cp36m-win32.whl", hash = "sha256:fca0e3a251908a499833aa292323f32437106001d436eca0e6e7833256674585"},
    {file = "PyYAML-6.0.1-cp36-cp36m-win_amd64.whl", hash = "sha256:f22ac1c3cac4dbc50079e965eba2c1058622631e526bd9afd45fedd49ba781fa"},
    {file = "PyYAML-6.0.1-cp37-cp37m-macosx_10_9_x86_64.whl", hash = "sha256:b1275ad35a5d18c62a7220633c913e1b42d44b46ee12554e5fd39c70a243d6a3"},
    {file = "PyYAML-6.0.1-cp37-cp37m-manylinux_2_17_aarch64.manylinux2014_aarch64.whl", hash = "sha256:18aeb1bf9a78867dc38b259769503436b7c72f7a1f1f4c93ff9a17de54319b27"},
    {file = "PyYAML-6.0.1-cp37-cp37m-manylinux_2_17_s390x.manylinux2014_s390x.whl", hash = "sha256:596106435fa6ad000c2991a98fa58eeb8656ef2325d7e158344fb33864ed87e3"},
    {file = "PyYAML-6.0.1-cp37-cp37m-manylinux_2_17_x86_64.manylinux2014_x86_64.whl", hash = "sha256:baa90d3f661d43131ca170712d903e6295d1f7a0f595074f151c0aed377c9b9c"},
    {file = "PyYAML-6.0.1-cp37-cp37m-win32.whl", hash = "sha256:9046c58c4395dff28dd494285c82ba00b546adfc7ef001486fbf0324bc174fba"},
    {file = "PyYAML-6.0.1-cp37-cp37m-win_amd64.whl", hash = "sha256:4fb147e7a67ef577a588a0e2c17b6db51dda102c71de36f8549b6816a96e1867"},
    {file = "PyYAML-6.0.1-cp38-cp38-macosx_10_9_x86_64.whl", hash = "sha256:1d4c7e777c441b20e32f52bd377e0c409713e8bb1386e1099c2415f26e479595"},
    {file = "PyYAML-6.0.1-cp38-cp38-manylinux_2_17_aarch64.manylinux2014_aarch64.whl", hash = "sha256:a0cd17c15d3bb3fa06978b4e8958dcdc6e0174ccea823003a106c7d4d7899ac5"},
    {file = "PyYAML-6.0.1-cp38-cp38-manylinux_2_17_s390x.manylinux2014_s390x.whl", hash = "sha256:28c119d996beec18c05208a8bd78cbe4007878c6dd15091efb73a30e90539696"},
    {file = "PyYAML-6.0.1-cp38-cp38-manylinux_2_17_x86_64.manylinux2014_x86_64.whl", hash = "sha256:7e07cbde391ba96ab58e532ff4803f79c4129397514e1413a7dc761ccd755735"},
    {file = "PyYAML-6.0.1-cp38-cp38-musllinux_1_1_x86_64.whl", hash = "sha256:49a183be227561de579b4a36efbb21b3eab9651dd81b1858589f796549873dd6"},
    {file = "PyYAML-6.0.1-cp38-cp38-win32.whl", hash = "sha256:184c5108a2aca3c5b3d3bf9395d50893a7ab82a38004c8f61c258d4428e80206"},
    {file = "PyYAML-6.0.1-cp38-cp38-win_amd64.whl", hash = "sha256:1e2722cc9fbb45d9b87631ac70924c11d3a401b2d7f410cc0e3bbf249f2dca62"},
    {file = "PyYAML-6.0.1-cp39-cp39-macosx_10_9_x86_64.whl", hash = "sha256:9eb6caa9a297fc2c2fb8862bc5370d0303ddba53ba97e71f08023b6cd73d16a8"},
    {file = "PyYAML-6.0.1-cp39-cp39-macosx_11_0_arm64.whl", hash = "sha256:c8098ddcc2a85b61647b2590f825f3db38891662cfc2fc776415143f599bb859"},
    {file = "PyYAML-6.0.1-cp39-cp39-manylinux_2_17_aarch64.manylinux2014_aarch64.whl", hash = "sha256:5773183b6446b2c99bb77e77595dd486303b4faab2b086e7b17bc6bef28865f6"},
    {file = "PyYAML-6.0.1-cp39-cp39-manylinux_2_17_s390x.manylinux2014_s390x.whl", hash = "sha256:b786eecbdf8499b9ca1d697215862083bd6d2a99965554781d0d8d1ad31e13a0"},
    {file = "PyYAML-6.0.1-cp39-cp39-manylinux_2_17_x86_64.manylinux2014_x86_64.whl", hash = "sha256:bc1bf2925a1ecd43da378f4db9e4f799775d6367bdb94671027b73b393a7c42c"},
    {file = "PyYAML-6.0.1-cp39-cp39-musllinux_1_1_x86_64.whl", hash = "sha256:04ac92ad1925b2cff1db0cfebffb6ffc43457495c9b3c39d3fcae417d7125dc5"},
    {file = "PyYAML-6.0.1-cp39-cp39-win32.whl", hash = "sha256:faca3bdcf85b2fc05d06ff3fbc1f83e1391b3e724afa3feba7d13eeab355484c"},
    {file = "PyYAML-6.0.1-cp39-cp39-win_amd64.whl", hash = "sha256:510c9deebc5c0225e8c96813043e62b680ba2f9c50a08d3724c7f28a747d1486"},
    {file = "PyYAML-6.0.1.tar.gz", hash = "sha256:bfdf460b1736c775f2ba9f6a92bca30bc2095067b8a9d77876d1fad6cc3b4a43"},
]
rdflib = [
    {file = "rdflib-7.0.0-py3-none-any.whl", hash = "sha256:0438920912a642c866a513de6fe8a0001bd86ef975057d6962c79ce4771687cd"},
    {file = "rdflib-7.0.0.tar.gz", hash = "sha256:9995eb8569428059b8c1affd26b25eac510d64f5043d9ce8c84e0d0036e995ae"},
]
requests = [
    {file = "requests-2.31.0-py3-none-any.whl", hash = "sha256:58cd2187c01e70e6e26505bca751777aa9f2ee0b7f4300988b709f44e013003f"},
    {file = "requests-2.31.0.tar.gz", hash = "sha256:942c5a758f98d790eaed1a29cb6eefc7ffb0d1cf7af05c3d2791656dbd6ad1e1"},
]
sal = [
    {file = "sal-1.2.5-py3-none-any.whl", hash = "sha256:f3800f57624f6a34514360405ae154de4541bc166d6259beff39fe6772046b0f"},
    {file = "sal-1.2.5.tar.gz", hash = "sha256:369f059fb775dbc320e380d590e04ac5692726f09bb4df08de35bfcad78f5f83"},
]
scikit-learn = [
    {file = "scikit-learn-1.4.0.tar.gz", hash = "sha256:d4373c984eba20e393216edd51a3e3eede56cbe93d4247516d205643c3b93121"},
    {file = "scikit_learn-1.4.0-1-cp310-cp310-macosx_10_9_x86_64.whl", hash = "sha256:fce93a7473e2f4ee4cc280210968288d6a7d7ad8dc6fa7bb7892145e407085f9"},
    {file = "scikit_learn-1.4.0-1-cp310-cp310-macosx_12_0_arm64.whl", hash = "sha256:d77df3d1e15fc37a9329999979fa7868ba8655dbab21fe97fc7ddabac9e08cc7"},
    {file = "scikit_learn-1.4.0-1-cp310-cp310-manylinux_2_17_aarch64.manylinux2014_aarch64.whl", hash = "sha256:2404659fedec40eeafa310cd14d613e564d13dbf8f3c752d31c095195ec05de6"},
    {file = "scikit_learn-1.4.0-1-cp310-cp310-manylinux_2_17_x86_64.manylinux2014_x86_64.whl", hash = "sha256:e98632da8f6410e6fb6bf66937712c949b4010600ccd3f22a5388a83e610cc3c"},
    {file = "scikit_learn-1.4.0-1-cp310-cp310-win_amd64.whl", hash = "sha256:11b3b140f70fbc9f6a08884631ae8dd60a4bb2d7d6d1de92738ea42b740d8992"},
    {file = "scikit_learn-1.4.0-1-cp311-cp311-macosx_10_9_x86_64.whl", hash = "sha256:a8341eabdc754d5ab91641a7763243845e96b6d68e03e472531e88a4f1b09f21"},
    {file = "scikit_learn-1.4.0-1-cp311-cp311-macosx_12_0_arm64.whl", hash = "sha256:d1f6bce875ac2bb6b52514f67c185c564ccd299a05b65b7bab091a4c13dde12d"},
    {file = "scikit_learn-1.4.0-1-cp311-cp311-manylinux_2_17_aarch64.manylinux2014_aarch64.whl", hash = "sha256:c408b46b2fd61952d519ea1af2f8f0a7a703e1433923ab1704c4131520b2083b"},
    {file = "scikit_learn-1.4.0-1-cp311-cp311-manylinux_2_17_x86_64.manylinux2014_x86_64.whl", hash = "sha256:2b465dd1dcd237b7b1dcd1a9048ccbf70a98c659474324fa708464c3a2533fad"},
    {file = "scikit_learn-1.4.0-1-cp311-cp311-win_amd64.whl", hash = "sha256:0db8e22c42f7980fe5eb22069b1f84c48966f3e0d23a01afde5999e3987a2501"},
    {file = "scikit_learn-1.4.0-1-cp312-cp312-macosx_10_9_x86_64.whl", hash = "sha256:e7eef6ea2ed289af40e88c0be9f7704ca8b5de18508a06897c3fe21e0905efdf"},
    {file = "scikit_learn-1.4.0-1-cp312-cp312-macosx_12_0_arm64.whl", hash = "sha256:349669b01435bc4dbf25c6410b0892073befdaec52637d1a1d1ff53865dc8db3"},
    {file = "scikit_learn-1.4.0-1-cp312-cp312-manylinux_2_17_aarch64.manylinux2014_aarch64.whl", hash = "sha256:d439c584e58434d0350701bd33f6c10b309e851fccaf41c121aed55f6851d8cf"},
    {file = "scikit_learn-1.4.0-1-cp312-cp312-manylinux_2_17_x86_64.manylinux2014_x86_64.whl", hash = "sha256:a0e2427d9ef46477625ab9b55c1882844fe6fc500f418c3f8e650200182457bc"},
    {file = "scikit_learn-1.4.0-1-cp312-cp312-win_amd64.whl", hash = "sha256:d3d75343940e7bf9b85c830c93d34039fa015eeb341c5c0b4cd7a90dadfe00d4"},
    {file = "scikit_learn-1.4.0-1-cp39-cp39-macosx_10_9_x86_64.whl", hash = "sha256:76986d22e884ab062b1beecdd92379656e9d3789ecc1f9870923c178de55f9fe"},
    {file = "scikit_learn-1.4.0-1-cp39-cp39-macosx_12_0_arm64.whl", hash = "sha256:e22446ad89f1cb7657f0d849dcdc345b48e2d10afa3daf2925fdb740f85b714c"},
    {file = "scikit_learn-1.4.0-1-cp39-cp39-manylinux_2_17_aarch64.manylinux2014_aarch64.whl", hash = "sha256:74812c9eabb265be69d738a8ea8d4884917a59637fcbf88a5f0e9020498bc6b3"},
    {file = "scikit_learn-1.4.0-1-cp39-cp39-manylinux_2_17_x86_64.manylinux2014_x86_64.whl", hash = "sha256:aad2a63e0dd386b92da3270887a29b308af4d7c750d8c4995dfd9a4798691bcc"},
    {file = "scikit_learn-1.4.0-1-cp39-cp39-win_amd64.whl", hash = "sha256:53b9e29177897c37e2ff9d4ba6ca12fdb156e22523e463db05def303f5c72b5c"},
    {file = "scikit_learn-1.4.0-cp310-cp310-macosx_10_9_x86_64.whl", hash = "sha256:cb8f044a8f5962613ce1feb4351d66f8d784bd072d36393582f351859b065f7d"},
    {file = "scikit_learn-1.4.0-cp310-cp310-macosx_12_0_arm64.whl", hash = "sha256:a6372c90bbf302387792108379f1ec77719c1618d88496d0df30cb8e370b4661"},
    {file = "scikit_learn-1.4.0-cp310-cp310-manylinux_2_17_aarch64.manylinux2014_aarch64.whl", hash = "sha256:785ce3c352bf697adfda357c3922c94517a9376002971bc5ea50896144bc8916"},
    {file = "scikit_learn-1.4.0-cp310-cp310-manylinux_2_17_x86_64.manylinux2014_x86_64.whl", hash = "sha256:0aba2a20d89936d6e72d95d05e3bf1db55bca5c5920926ad7b92c34f5e7d3bbe"},
    {file = "scikit_learn-1.4.0-cp310-cp310-win_amd64.whl", hash = "sha256:2bac5d56b992f8f06816f2cd321eb86071c6f6d44bb4b1cb3d626525820d754b"},
    {file = "scikit_learn-1.4.0-cp311-cp311-macosx_10_9_x86_64.whl", hash = "sha256:27ae4b0f1b2c77107c096a7e05b33458354107b47775428d1f11b23e30a73e8a"},
    {file = "scikit_learn-1.4.0-cp311-cp311-macosx_12_0_arm64.whl", hash = "sha256:5c5c62ffb52c3ffb755eb21fa74cc2cbf2c521bd53f5c04eaa10011dbecf5f80"},
    {file = "scikit_learn-1.4.0-cp311-cp311-manylinux_2_17_aarch64.manylinux2014_aarch64.whl", hash = "sha256:7f0d2018ac6fa055dab65fe8a485967990d33c672d55bc254c56c35287b02fab"},
    {file = "scikit_learn-1.4.0-cp311-cp311-manylinux_2_17_x86_64.manylinux2014_x86_64.whl", hash = "sha256:91a8918c415c4b4bf1d60c38d32958849a9191c2428ab35d30b78354085c7c7a"},
    {file = "scikit_learn-1.4.0-cp311-cp311-win_amd64.whl", hash = "sha256:80a21de63275f8bcd7877b3e781679d2ff1eddfed515a599f95b2502a3283d42"},
    {file = "scikit_learn-1.4.0-cp312-cp312-macosx_10_9_x86_64.whl", hash = "sha256:0f33bbafb310c26b81c4d41ecaebdbc1f63498a3f13461d50ed9a2e8f24d28e4"},
    {file = "scikit_learn-1.4.0-cp312-cp312-macosx_12_0_arm64.whl", hash = "sha256:8b6ac1442ec714b4911e5aef8afd82c691b5c88b525ea58299d455acc4e8dcec"},
    {file = "scikit_learn-1.4.0-cp312-cp312-manylinux_2_17_aarch64.manylinux2014_aarch64.whl", hash = "sha256:05fc5915b716c6cc60a438c250108e9a9445b522975ed37e416d5ea4f9a63381"},
    {file = "scikit_learn-1.4.0-cp312-cp312-manylinux_2_17_x86_64.manylinux2014_x86_64.whl", hash = "sha256:842b7d6989f3c574685e18da6f91223eb32301d0f93903dd399894250835a6f7"},
    {file = "scikit_learn-1.4.0-cp312-cp312-win_amd64.whl", hash = "sha256:88bcb586fdff865372df1bc6be88bb7e6f9e0aa080dab9f54f5cac7eca8e2b6b"},
    {file = "scikit_learn-1.4.0-cp39-cp39-macosx_10_9_x86_64.whl", hash = "sha256:f77674647dd31f56cb12ed13ed25b6ed43a056fffef051715022d2ebffd7a7d1"},
    {file = "scikit_learn-1.4.0-cp39-cp39-macosx_12_0_arm64.whl", hash = "sha256:833999872e2920ce00f3a50839946bdac7539454e200eb6db54898a41f4bfd43"},
    {file = "scikit_learn-1.4.0-cp39-cp39-manylinux_2_17_aarch64.manylinux2014_aarch64.whl", hash = "sha256:970ec697accaef10fb4f51763f3a7b1250f9f0553cf05514d0e94905322a0172"},
    {file = "scikit_learn-1.4.0-cp39-cp39-manylinux_2_17_x86_64.manylinux2014_x86_64.whl", hash = "sha256:923d778f378ebacca2c672ab1740e5a413e437fb45ab45ab02578f8b689e5d43"},
    {file = "scikit_learn-1.4.0-cp39-cp39-win_amd64.whl", hash = "sha256:1d041bc95006b545b59e458399e3175ab11ca7a03dc9a74a573ac891f5df1489"},
]
scipy = [
    {file = "scipy-1.10.1-cp310-cp310-macosx_10_9_x86_64.whl", hash = "sha256:e7354fd7527a4b0377ce55f286805b34e8c54b91be865bac273f527e1b839019"},
    {file = "scipy-1.10.1-cp310-cp310-macosx_12_0_arm64.whl", hash = "sha256:4b3f429188c66603a1a5c549fb414e4d3bdc2a24792e061ffbd607d3d75fd84e"},
    {file = "scipy-1.10.1-cp310-cp310-manylinux_2_17_aarch64.manylinux2014_aarch64.whl", hash = "sha256:1553b5dcddd64ba9a0d95355e63fe6c3fc303a8fd77c7bc91e77d61363f7433f"},
    {file = "scipy-1.10.1-cp310-cp310-manylinux_2_17_x86_64.manylinux2014_x86_64.whl", hash = "sha256:4c0ff64b06b10e35215abce517252b375e580a6125fd5fdf6421b98efbefb2d2"},
    {file = "scipy-1.10.1-cp310-cp310-win_amd64.whl", hash = "sha256:fae8a7b898c42dffe3f7361c40d5952b6bf32d10c4569098d276b4c547905ee1"},
    {file = "scipy-1.10.1-cp311-cp311-macosx_10_9_x86_64.whl", hash = "sha256:0f1564ea217e82c1bbe75ddf7285ba0709ecd503f048cb1236ae9995f64217bd"},
    {file = "scipy-1.10.1-cp311-cp311-macosx_12_0_arm64.whl", hash = "sha256:d925fa1c81b772882aa55bcc10bf88324dadb66ff85d548c71515f6689c6dac5"},
    {file = "scipy-1.10.1-cp311-cp311-manylinux_2_17_aarch64.manylinux2014_aarch64.whl", hash = "sha256:aaea0a6be54462ec027de54fca511540980d1e9eea68b2d5c1dbfe084797be35"},
    {file = "scipy-1.10.1-cp311-cp311-manylinux_2_17_x86_64.manylinux2014_x86_64.whl", hash = "sha256:15a35c4242ec5f292c3dd364a7c71a61be87a3d4ddcc693372813c0b73c9af1d"},
    {file = "scipy-1.10.1-cp311-cp311-win_amd64.whl", hash = "sha256:43b8e0bcb877faf0abfb613d51026cd5cc78918e9530e375727bf0625c82788f"},
    {file = "scipy-1.10.1-cp38-cp38-macosx_10_9_x86_64.whl", hash = "sha256:5678f88c68ea866ed9ebe3a989091088553ba12c6090244fdae3e467b1139c35"},
    {file = "scipy-1.10.1-cp38-cp38-macosx_12_0_arm64.whl", hash = "sha256:39becb03541f9e58243f4197584286e339029e8908c46f7221abeea4b749fa88"},
    {file = "scipy-1.10.1-cp38-cp38-manylinux_2_17_aarch64.manylinux2014_aarch64.whl", hash = "sha256:bce5869c8d68cf383ce240e44c1d9ae7c06078a9396df68ce88a1230f93a30c1"},
    {file = "scipy-1.10.1-cp38-cp38-manylinux_2_17_x86_64.manylinux2014_x86_64.whl", hash = "sha256:07c3457ce0b3ad5124f98a86533106b643dd811dd61b548e78cf4c8786652f6f"},
    {file = "scipy-1.10.1-cp38-cp38-win_amd64.whl", hash = "sha256:049a8bbf0ad95277ffba9b3b7d23e5369cc39e66406d60422c8cfef40ccc8415"},
    {file = "scipy-1.10.1-cp39-cp39-macosx_10_9_x86_64.whl", hash = "sha256:cd9f1027ff30d90618914a64ca9b1a77a431159df0e2a195d8a9e8a04c78abf9"},
    {file = "scipy-1.10.1-cp39-cp39-macosx_12_0_arm64.whl", hash = "sha256:79c8e5a6c6ffaf3a2262ef1be1e108a035cf4f05c14df56057b64acc5bebffb6"},
    {file = "scipy-1.10.1-cp39-cp39-manylinux_2_17_aarch64.manylinux2014_aarch64.whl", hash = "sha256:51af417a000d2dbe1ec6c372dfe688e041a7084da4fdd350aeb139bd3fb55353"},
    {file = "scipy-1.10.1-cp39-cp39-manylinux_2_17_x86_64.manylinux2014_x86_64.whl", hash = "sha256:1b4735d6c28aad3cdcf52117e0e91d6b39acd4272f3f5cd9907c24ee931ad601"},
    {file = "scipy-1.10.1-cp39-cp39-win_amd64.whl", hash = "sha256:7ff7f37b1bf4417baca958d254e8e2875d0cc23aaadbe65b3d5b3077b0eb23ea"},
    {file = "scipy-1.10.1.tar.gz", hash = "sha256:2cf9dfb80a7b4589ba4c40ce7588986d6d5cebc5457cad2c2880f6bc2d42f3a5"},
]
six = [
    {file = "six-1.16.0-py2.py3-none-any.whl", hash = "sha256:8abb2f1d86890a2dfb989f9a77cfcfd3e47c2a354b01111771326f8aa26e0254"},
    {file = "six-1.16.0.tar.gz", hash = "sha256:1e61c37477a1626458e36f7b1d82aa5c9b094fa4802892072e49de9c60c4c926"},
]
smmap = [
    {file = "smmap-5.0.1-py3-none-any.whl", hash = "sha256:e6d8668fa5f93e706934a62d7b4db19c8d9eb8cf2adbb75ef1b675aa332b69da"},
    {file = "smmap-5.0.1.tar.gz", hash = "sha256:dceeb6c0028fdb6734471eb07c0cd2aae706ccaecab45965ee83f11c8d3b1f62"},
]
sortedcontainers = [
    {file = "sortedcontainers-2.4.0-py2.py3-none-any.whl", hash = "sha256:a163dcaede0f1c021485e957a39245190e74249897e2ae4b2aa38595db237ee0"},
    {file = "sortedcontainers-2.4.0.tar.gz", hash = "sha256:25caa5a06cc30b6b83d11423433f65d1f9d76c4c6a0c90e3379eaa43b9bfdb88"},
]
stack-data = [
    {file = "stack_data-0.6.3-py3-none-any.whl", hash = "sha256:d5558e0c25a4cb0853cddad3d77da9891a08cb85dd9f9f91b9f8cd66e511e695"},
    {file = "stack_data-0.6.3.tar.gz", hash = "sha256:836a778de4fec4dcd1dcd89ed8abff8a221f58308462e1c4aa2a3cf30148f0b9"},
]
threadpoolctl = [
    {file = "threadpoolctl-3.2.0-py3-none-any.whl", hash = "sha256:2b7818516e423bdaebb97c723f86a7c6b0a83d3f3b0970328d66f4d9104dc032"},
    {file = "threadpoolctl-3.2.0.tar.gz", hash = "sha256:c96a0ba3bdddeaca37dc4cc7344aafad41cdb8c313f74fdfe387a867bba93355"},
]
toml = [
    {file = "toml-0.10.2-py2.py3-none-any.whl", hash = "sha256:806143ae5bfb6a3c6e736a764057db0e6a0e05e338b5630894a5f779cabb4f9b"},
    {file = "toml-0.10.2.tar.gz", hash = "sha256:b3bda1d108d5dd99f4a20d24d9c348e91c4db7ab1b749200bded2f839ccbe68f"},
]
tomli = [
    {file = "tomli-2.0.1-py3-none-any.whl", hash = "sha256:939de3e7a6161af0c887ef91b7d41a53e7c5a1ca976325f429cb46ea9bc30ecc"},
    {file = "tomli-2.0.1.tar.gz", hash = "sha256:de526c12914f0c550d15924c62d72abc48d6fe7364aa87328337a31007fe8a4f"},
]
tqdm = [
    {file = "tqdm-4.66.1-py3-none-any.whl", hash = "sha256:d302b3c5b53d47bce91fea46679d9c3c6508cf6332229aa1e7d8653723793386"},
    {file = "tqdm-4.66.1.tar.gz", hash = "sha256:d88e651f9db8d8551a62556d3cff9e3034274ca5d66e93197cf2490e2dcb69c7"},
]
traitlets = [
    {file = "traitlets-5.14.1-py3-none-any.whl", hash = "sha256:2e5a030e6eff91737c643231bfcf04a65b0132078dad75e4936700b213652e74"},
    {file = "traitlets-5.14.1.tar.gz", hash = "sha256:8585105b371a04b8316a43d5ce29c098575c2e477850b62b848b964f1444527e"},
]
types-setuptools = [
    {file = "types-setuptools-57.4.18.tar.gz", hash = "sha256:8ee03d823fe7fda0bd35faeae33d35cb5c25b497263e6a58b34c4cfd05f40bcf"},
    {file = "types_setuptools-57.4.18-py3-none-any.whl", hash = "sha256:9660b8774b12cd61b448e2fd87a667c02e7ec13ce9f15171f1d49a4654c4df6a"},
]
typing-extensions = [
    {file = "typing_extensions-4.9.0-py3-none-any.whl", hash = "sha256:af72aea155e91adfc61c3ae9e0e342dbc0cba726d6cba4b6c72c1f34e47291cd"},
    {file = "typing_extensions-4.9.0.tar.gz", hash = "sha256:23478f88c37f27d76ac8aee6c905017a143b0b1b886c3c9f66bc2fd94f9f5783"},
]
urllib3 = [
    {file = "urllib3-2.2.0-py3-none-any.whl", hash = "sha256:ce3711610ddce217e6d113a2732fafad960a03fd0318c91faa79481e35c11224"},
    {file = "urllib3-2.2.0.tar.gz", hash = "sha256:051d961ad0c62a94e50ecf1af379c3aba230c66c710493493560c0c223c49f20"},
]
virtualenv = [
    {file = "virtualenv-20.25.0-py3-none-any.whl", hash = "sha256:4238949c5ffe6876362d9c0180fc6c3a824a7b12b80604eeb8085f2ed7460de3"},
    {file = "virtualenv-20.25.0.tar.gz", hash = "sha256:bf51c0d9c7dd63ea8e44086fa1e4fb1093a31e963b86959257378aef020e1f1b"},
]
wcwidth = [
    {file = "wcwidth-0.2.13-py2.py3-none-any.whl", hash = "sha256:3da69048e4540d84af32131829ff948f1e022c1c6bdb8d6102117aac784f6859"},
    {file = "wcwidth-0.2.13.tar.gz", hash = "sha256:72ea0c06399eb286d978fdedb6923a9eb47e1c486ce63e9b4e64fc18303972b5"},
]
werkzeug = [
    {file = "werkzeug-3.0.1-py3-none-any.whl", hash = "sha256:90a285dc0e42ad56b34e696398b8122ee4c681833fb35b8334a095d82c56da10"},
    {file = "werkzeug-3.0.1.tar.gz", hash = "sha256:507e811ecea72b18a404947aded4b3390e1db8f826b494d76550ef45bb3b1dcc"},
]
xarray = [
    {file = "xarray-0.16.2-py3-none-any.whl", hash = "sha256:88d0f80145999443730f87c7575e426d377f0b62677d915f21059cc364b4a1e1"},
    {file = "xarray-0.16.2.tar.gz", hash = "sha256:38e8439d6c91bcd5b7c0fca349daf8e0643ac68850c987262d53526e9d7d01e4"},
]
zipp = [
    {file = "zipp-3.17.0-py3-none-any.whl", hash = "sha256:0e923e726174922dce09c53c59ad483ff7bbb8e572e00c7f7c46b88556409f31"},
    {file = "zipp-3.17.0.tar.gz", hash = "sha256:84e64a1c28cf7e91ed2078bb8cc8c259cb19b76942096c8d7b84947690cabaf0"},
]<|MERGE_RESOLUTION|>--- conflicted
+++ resolved
@@ -680,38 +680,29 @@
 testing = ["docopt", "pytest (<6.0.0)"]
 
 [[package]]
-<<<<<<< HEAD
+name = "periodictable"
+version = "1.6.1"
+description = "Extensible periodic table of the elements"
+category = "main"
+optional = false
+python-versions = "*"
+
+[package.dependencies]
+numpy = "*"
+pyparsing = "*"
+
+[[package]]
 name = "pexpect"
 version = "4.9.0"
 description = "Pexpect allows easy control of interactive console applications."
-=======
-name = "periodictable"
-version = "1.6.1"
-description = "Extensible periodic table of the elements"
->>>>>>> b0fc7ee3
 category = "main"
 optional = false
 python-versions = "*"
 
 [package.dependencies]
-numpy = "*"
-pyparsing = "*"
-
-[[package]]
-<<<<<<< HEAD
-=======
-name = "pexpect"
-version = "4.9.0"
-description = "Pexpect allows easy control of interactive console applications."
-category = "main"
-optional = false
-python-versions = "*"
-
-[package.dependencies]
 ptyprocess = ">=0.5"
 
 [[package]]
->>>>>>> b0fc7ee3
 name = "pillow"
 version = "10.2.0"
 description = "Python Imaging Library (Fork)"
@@ -1249,11 +1240,7 @@
 [metadata]
 lock-version = "1.1"
 python-versions = ">=3.9,<3.11"
-<<<<<<< HEAD
-content-hash = "900b71fe9062e8768a92fb7273aad6661d52ca65a50fd7fbeb22603388bf3e7c"
-=======
 content-hash = "1abf50df6ca402116f77e65b4bf233377d8379b5c87891055b45b641a8452eac"
->>>>>>> b0fc7ee3
 
 [metadata.files]
 aniso8601 = [
@@ -2059,13 +2046,10 @@
     {file = "parso-0.8.3-py2.py3-none-any.whl", hash = "sha256:c001d4636cd3aecdaf33cbb40aebb59b094be2a74c556778ef5576c175e19e75"},
     {file = "parso-0.8.3.tar.gz", hash = "sha256:8c07be290bb59f03588915921e29e8a50002acaf2cdc5fa0e0114f91709fafa0"},
 ]
-<<<<<<< HEAD
-=======
 periodictable = [
     {file = "periodictable-1.6.1-py2.py3-none-any.whl", hash = "sha256:5b02d7171e6a8bcb7060b086c6150ac4152a36b70edcd34e5549981d84d31eed"},
     {file = "periodictable-1.6.1.tar.gz", hash = "sha256:7c501c9f73d77b1fb28cb51e85b28429c2c44a99ce3d1274894564c72d712603"},
 ]
->>>>>>> b0fc7ee3
 pexpect = [
     {file = "pexpect-4.9.0-py2.py3-none-any.whl", hash = "sha256:7236d1e080e4936be2dc3e326cec0af72acf9212a7e1d060210e70a47e253523"},
     {file = "pexpect-4.9.0.tar.gz", hash = "sha256:ee7d41123f3c9911050ea2c2dac107568dc43b2d3b0c7557a33212c398ead30f"},
